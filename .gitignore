# /
/.project
/build
/autom4te.cache
/.settings
/.cproject
/.autotools
*.kdev4
*.directory
/.pydevproject

# /test/
/test/output

<<<<<<< HEAD
# misc
*.orig
*.nvvp
*.ptp-sync*
=======
## Emacs ##
*~

## OS X ##
.DS_Store
>>>>>>> 7f291c28
<|MERGE_RESOLUTION|>--- conflicted
+++ resolved
@@ -12,15 +12,11 @@
 # /test/
 /test/output
 
-<<<<<<< HEAD
 # misc
 *.orig
 *.nvvp
 *.ptp-sync*
-=======
-## Emacs ##
 *~
 
 ## OS X ##
-.DS_Store
->>>>>>> 7f291c28
+.DS_Store