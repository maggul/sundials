--- conflicted
+++ resolved
@@ -12,18 +12,6 @@
  9.000000000000000e+00    7.378627045323199e-01    1.183882592399333e+00    4.405766451553994e-06    1.607503255574017e-05
  1.000000000000000e+01    7.618850249117836e-01    1.577090524690380e+00    2.989776570649916e-06    8.511919006970459e-06
 ------------------------------------------------------------------------------------------------------------------------------
-<<<<<<< HEAD
-Current time                 = 10.0059201547171
-Steps                        = 1841
-Error test fails             = 79
-NLS step fails               = 0
-Initial step size            = 0.001
-Last step size               = 0.00602998079085245
-Current step size            = 0.00602998079085245
-Last method order            = 4
-Current method order         = 4
-Residual fn evals            = 2397
-=======
 Current time                 = 10.00070463206685
 Steps                        = 1851
 Error test fails             = 79
@@ -34,19 +22,12 @@
 Last method order            = 5
 Current method order         = 5
 Residual fn evals            = 2458
->>>>>>> 83a4c3c3
 IC linesearch backtrack ops  = 0
 NLS iters                    = 2458
 NLS fails                    = 0
-<<<<<<< HEAD
-NLS iters per step           = 1.30200977729495
-LS setups                    = 85
-Jac fn evals                 = 85
-=======
 NLS iters per step           = 1.327930848190167
 LS setups                    = 84
 Jac fn evals                 = 84
->>>>>>> 83a4c3c3
 LS residual fn evals         = 0
 Prec setup evals             = 0
 Prec solves                  = 0
@@ -55,10 +36,6 @@
 Jac-times setups             = 0
 Jac-times evals              = 0
 LS iters per NLS iter        = 0
-<<<<<<< HEAD
-Jac evals per NLS iter       = 0.0354609929078014
-=======
 Jac evals per NLS iter       = 0.03417412530512612
->>>>>>> 83a4c3c3
 Prec evals per NLS iter      = 0
 Root fn evals                = 0