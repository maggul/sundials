--- conflicted
+++ resolved
@@ -12,15 +12,6 @@
  9.000000000000000e+00    7.378604981968989e-01    1.183872079873866e+00    2.199431030525112e-06    5.562507089162949e-06
  1.000000000000000e+01    7.618819895397966e-01    1.577086853397597e+00    4.559541633142317e-08    4.840626223412414e-06
 ------------------------------------------------------------------------------------------------------------------------------
-<<<<<<< HEAD
-Current time                 = 10.0071485078873
-Steps                        = 1502
-Error test fails             = 92
-NLS step fails               = 0
-Initial step size            = 0.000102986025609508
-Last step size               = 0.00986219722291213
-Current step size            = 0.00986219722291213
-=======
 Current time                 = 10.00417454325856
 Steps                        = 1575
 Error test fails             = 96
@@ -28,7 +19,6 @@
 Initial step size            = 0.0001029860256095084
 Last step size               = 0.01182372679957014
 Current step size            = 0.01182372679957014
->>>>>>> 83a4c3c3
 Last method order            = 5
 Current method order         = 5
 Stab. lim. order reductions  = 0
@@ -46,10 +36,6 @@
 Jac-times setups             = 0
 Jac-times evals              = 0
 LS iters per NLS iter        = 0
-<<<<<<< HEAD
-Jac evals per NLS iter       = 0.0142555438225977
-=======
 Jac evals per NLS iter       = 0.01400700350175088
->>>>>>> 83a4c3c3
 Prec evals per NLS iter      = 0
 Root fn evals                = 0