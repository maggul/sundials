! ------------------------------------------------------------------
! Programmer(s): Daniel R. Reynolds @ SMU
! ------------------------------------------------------------------
! SUNDIALS Copyright Start
! Copyright (c) 2002-2024, Lawrence Livermore National Security
! and Southern Methodist University.
! All rights reserved.
!
! See the top-level LICENSE and NOTICE files for details.
!
! SPDX-License-Identifier: BSD-3-Clause
! SUNDIALS Copyright End
! ------------------------------------------------------------------
! Example problem for IDA: 2D heat equation, serial, GMRES.
!
! This example solves a discretized 2D heat equation problem.
! This version uses the Krylov solver Spgmr.
!
! The DAE system solved is a spatial discretization of the PDE
!          du/dt = d^2u/dx^2 + d^2u/dy^2
! on the unit square. The boundary condition is u = 0 on all edges.
! Initial conditions are given by u = 16 x (1 - x) y (1 - y). The
! PDE is treated with central differences on a uniform M x M grid.
! The values of u at the interior points satisfy ODEs, and
! equations u = 0 at the boundaries are appended, to form a DAE
! system of size N = M^2. Here M = 10.
!
! The system is solved with IDA using the Krylov linear solver
! SPGMR. The preconditioner uses the diagonal elements of the
! Jacobian only. Routines for preconditioning, required by
! SPGMR, are supplied here. The constraints u >= 0 are posed
! for all components. Output is taken at t = 0, .01, .02, .04,
! ..., 10.24. Two cases are run -- with the Gram-Schmidt type
! being Modified in the first case, and Classical in the second.
! The second run uses IDAReInit.
! ------------------------------------------------------------------

module dae_mod

  !======= Inclusions ===========
  use, intrinsic :: iso_c_binding
  use fsundials_core_mod

  !======= Declarations =========
  implicit none

<<<<<<< HEAD
  integer(c_int),  parameter :: nout  = 11
  integer(c_int),  parameter :: mgrid = 10
  integer(c_int64_t), parameter :: neq   = mgrid*mgrid
=======
  integer(c_int), parameter :: nout = 11
  integer(c_int), parameter :: mgrid = 10
  integer(c_int64_t), parameter :: neq = mgrid*mgrid
>>>>>>> 3f3be176

  real(c_double) :: dx
  real(c_double) :: coeff
  real(c_double) :: pp(mgrid, mgrid)

contains

  ! ----------------------------------------------------------------
  ! resHeat: The DAE residual function
  !
  ! Return values:
  !    0 = success,
  !    1 = recoverable error,
  !   -1 = non-recoverable error
  ! ----------------------------------------------------------------
  integer(c_int) function resHeat(tres, sunvec_u, sunvec_up, sunvec_r, user_data) &
    result(ierr) bind(C, name='resHeat')

    !======= Inclusions ===========
    use, intrinsic :: iso_c_binding

    !======= Declarations =========
    implicit none

    ! calling variables
    real(c_double), value :: tres      ! current time
    type(N_Vector)        :: sunvec_u  ! solution N_Vector
    type(N_Vector)        :: sunvec_up ! derivative N_Vector
    type(N_Vector)        :: sunvec_r  ! residual N_Vector
    type(c_ptr), value :: user_data ! user-defined data

    ! pointers to data in SUNDIALS vectors
    real(c_double), pointer :: u(:, :)
    real(c_double), pointer :: up(:, :)
    real(c_double), pointer :: r(:, :)

    ! local variables
    integer(c_int64_t) :: i, j

    !======= Internals ============

    ! get data arrays from SUNDIALS vectors
    u(1:mgrid, 1:mgrid) => FN_VGetArrayPointer(sunvec_u)
    up(1:mgrid, 1:mgrid) => FN_VGetArrayPointer(sunvec_up)
    r(1:mgrid, 1:mgrid) => FN_VGetArrayPointer(sunvec_r)

    ! Initialize r to u, to take care of boundary equations
    r = u

    ! Loop over interior points; set res = up - (central difference)
    do j = 2, mgrid - 1
      do i = 2, mgrid - 1
        r(i, j) = up(i, j) - coeff*(u(i - 1, j) + u(i + 1, j) + u(i, j - 1) + u(i, j + 1) - 4.d0*u(i, j))
      end do
    end do

    ! return success
    ierr = 0
    return

  end function resHeat

  ! ----------------------------------------------------------------
  ! PsetupHeat: Preconditioner setup routine
  !
  ! Return values:
  !    0 = success,
  !    1 = recoverable error,
  !   -1 = non-recoverable error
  ! ----------------------------------------------------------------
  integer(c_int) function PSetupHeat(t, sunvec_u, sunvec_up, sunvec_r, cj, prec_data) &
    result(ierr) bind(C, name='PSetupHeat')

    !======= Inclusions ===========
    use, intrinsic :: iso_c_binding
    use fnvector_serial_mod

    !======= Declarations =========
    implicit none

    ! calling variables
    real(c_double), value :: t         ! current time
    real(c_double), value :: cj        ! step size scaling factor
    type(N_Vector)        :: sunvec_u  ! solution N_Vector
    type(N_Vector)        :: sunvec_up ! derivative N_Vector
    type(N_Vector)        :: sunvec_r  ! residual N_Vector
    type(c_ptr), value :: prec_data ! preconditioner data

    ! local variables
    real(c_double) :: pelinv

    !======= Internals ============

    ! initialize pp to 1
    pp = 1.d0

    ! Compute the inverse of the preconditioner diagonal elements
    pelinv = 1.d0/(cj + 4.d0*coeff)

    ! set the interior points to the correct value for preconditioning
    pp(2:mgrid - 1, 2:mgrid - 1) = pelinv

    ! return success
    ierr = 0
    return

  end function PSetupHeat

  ! ----------------------------------------------------------------
  ! PsolveHeat: Preconditioner solve routine
  !
  ! Return values:
  !    0 = success,
  !    1 = recoverable error,
  !   -1 = non-recoverable error
  ! ----------------------------------------------------------------
  integer(c_int) function PSolveHeat(t, sunvec_u, sunvec_up, sunvec_r, sunvec_rhs, &
                                     sunvec_sol, cj, delta, prec_data) result(ierr) bind(C, name='PSolveHeat')

    !======= Inclusions ===========
    use, intrinsic :: iso_c_binding

    !======= Declarations =========
    implicit none

    ! calling variables
    real(c_double), value :: t          ! current time
    real(c_double), value :: cj         ! step size scaling factor
    real(c_double), value :: delta      ! desired preconditioner solve accuracy
    type(N_Vector)        :: sunvec_u   ! solution N_Vector
    type(N_Vector)        :: sunvec_up  ! derivative N_Vector
    type(N_Vector)        :: sunvec_r   ! residual N_Vector
    type(N_Vector)        :: sunvec_rhs ! rhs N_Vector
    type(N_Vector)        :: sunvec_sol ! solution N_Vector
    type(c_ptr), value :: prec_data  ! preconditioner data

    ! pointers to data in SUNDIALS vectors
    real(c_double), pointer :: rhs(:, :)
    real(c_double), pointer :: sol(:, :)

    !======= Internals ============

    ! get data arrays from SUNDIALS vectors
    rhs(1:mgrid, 1:mgrid) => FN_VGetArrayPointer(sunvec_rhs)
    sol(1:mgrid, 1:mgrid) => FN_VGetArrayPointer(sunvec_sol)

    ! Apply preconditioner to rhs to create sol
    sol = rhs*pp

    ! return success
    ierr = 0
    return

  end function PSolveHeat

end module dae_mod
! ------------------------------------------------------------------

program main

  !======= Inclusions ===========
  use, intrinsic :: iso_c_binding
  use fsundials_core_mod         ! Access SUNDIALS core types, data structures, etc.
  use fida_mod                   ! Fortran interface to IDA
  use fnvector_serial_mod        ! Fortran interface to serial N_Vector
  use fsunlinsol_spgmr_mod       ! Fortran interface to spgmr SUNLinearSolver

  use dae_mod                    ! ODE functions

  !======= Declarations =========
  implicit none

  ! local variables
  real(c_double)  :: rtol, atol, t0, t1, tout, tret(1)
  integer(c_int)  :: retval, iout
  integer(c_long) :: netf(1), ncfn(1), ncfl(1)

  type(N_Vector), pointer :: sunvec_u     ! sundials solution vector
  type(N_Vector), pointer :: sunvec_up    ! sundials derivative vector
  type(N_Vector), pointer :: sunvec_c     ! sundials constraints vector
  type(N_Vector), pointer :: sunvec_r     ! sundials residual vector
  type(SUNMatrix), pointer :: sunmat_A     ! sundials matrix (empty)
  type(SUNLinearSolver), pointer :: sunlinsol_LS ! sundials linear solver
  type(c_ptr)                    :: ida_mem      ! IDA memory
  type(c_ptr)                    :: sunctx       ! sundials simulation context

  ! solution, residual and constraints vectors, mgrid is set in the dae_mod module
  real(c_double), dimension(mgrid, mgrid) :: uu, up, res, constraints

  !======= Internals ============
  retval = FSUNContext_Create(SUN_COMM_NULL, sunctx)

  ! Assign parameters in dae_mod
  dx = 1.d0/(mgrid - 1)
  coeff = 1.d0/(dx*dx)

  ! create N_Vectors
  sunvec_u => FN_VMake_Serial(neq, uu, sunctx)
  if (.not. associated(sunvec_u)) then
    print *, 'ERROR: sunvec = NULL'
    stop 1
  end if

  sunvec_up => FN_VMake_Serial(neq, up, sunctx)
  if (.not. associated(sunvec_up)) then
    print *, 'ERROR: sunvec = NULL'
    stop 1
  end if

  sunvec_r => FN_VMake_Serial(neq, res, sunctx)
  if (.not. associated(sunvec_r)) then
    print *, 'ERROR: sunvec = NULL'
    stop 1
  end if

  sunvec_c => FN_VMake_Serial(neq, constraints, sunctx)
  if (.not. associated(sunvec_c)) then
    print *, 'ERROR: sunvec = NULL'
    stop 1
  end if

  ! Initialize solution vectors
  call SetInitialProfile(sunvec_u, sunvec_up, sunvec_r)

  ! Set constraints to all 1's for nonnegative solution values
  constraints = 1.d0

  ! Assign various parameters
  t0 = 0.d0
  t1 = 0.01d0
  rtol = 0.d0
  atol = 1.d-3

  ! Call FIDACreate and FIDAInit to initialize solution
  ida_mem = FIDACreate(sunctx)
  if (.not. c_associated(ida_mem)) then
    print *, 'ERROR: ida_mem = NULL'
    stop 1
  end if

  retval = FIDASetConstraints(ida_mem, sunvec_c)
  if (retval /= 0) then
    print *, 'Error in FIDASetConstraints, retval = ', retval, '; halting'
    stop 1
  end if

  retval = FIDAInit(ida_mem, c_funloc(resHeat), t0, sunvec_u, sunvec_up)
  if (retval /= 0) then
    print *, 'Error in FIDAInit, retval = ', retval, '; halting'
    stop 1
  end if

  retval = FIDASStolerances(ida_mem, rtol, atol)
  if (retval /= 0) then
    print *, 'Error in FIDASStolerances, retval = ', retval, '; halting'
    stop 1
  end if

  ! Create the linear solver SUNLinSol_SPGMR with left preconditioning
  ! and the default Krylov dimension
  sunlinsol_LS => FSUNLinSol_SPGMR(sunvec_u, SUN_PREC_LEFT, 0, sunctx)
  if (.not. associated(sunlinsol_LS)) then
    print *, 'ERROR: sunlinsol = NULL'
    stop 1
  end if

  ! IDA recommends allowing up to 5 restarts (default is 0)
  retval = FSUNLinSol_SPGMRSetMaxRestarts(sunlinsol_LS, 5)
  if (retval /= 0) then
    print *, 'Error in FSUNLinSol_SPGMRSetMaxRestarts, retval = ', retval, '; halting'
    stop 1
  end if

  ! Attach the linear solver (will NULL SUNMatrix object)
  sunmat_A => null()
  retval = FIDASetLinearSolver(ida_mem, sunlinsol_LS, sunmat_A)
  if (retval /= 0) then
    print *, 'Error in FIDASetLinearSolver, retval = ', retval, '; halting'
    stop 1
  end if

  ! Set the preconditioner solve and setup functions */
  retval = FIDASetPreconditioner(ida_mem, c_funloc(PsetupHeat), c_funloc(PsolveHeat))
  if (retval /= 0) then
    print *, 'Error in FIDASetPreconditioner, retval = ', retval, '; halting'
    stop 1
  end if

  ! Print output heading
  call PrintHeader(rtol, atol)

  !-------------------------------------
  ! CASE I
  !-------------------------------------

  ! Print case number, output table heading, and initial line of table

  print *, " "
  print *, " "
  print *, "Case 1: gsytpe = SUN_MODIFIED_GS"
  print *, " "
  print *, "   Output Summary (umax = max-norm of solution)"
  print *, " "
  print *, "  time     umax       k  nst  nni  nje   nre   nreLS    h      npe nps"
  print *, "----------------------------------------------------------------------"

  ! Loop over output times, call IDASolve, and print results

  tout = t1
  do iout = 1, NOUT
    retval = FIDASolve(ida_mem, tout, tret, sunvec_u, sunvec_up, IDA_NORMAL)
    if (retval < 0) then
      print *, 'Error in FIDASolve, retval = ', retval, '; halting'
      stop 1
    end if
    call PrintOutput(ida_mem, tret(1), uu)
    tout = 2.d0*tout
  end do

  ! Print remaining counters
  retval = FIDAGetNumErrTestFails(ida_mem, netf)
  if (retval /= 0) then
    print *, 'Error in FIDAGetNumErrTestFails, retval = ', retval, '; halting'
    stop 1
  end if

  retval = FIDAGetNumNonlinSolvConvFails(ida_mem, ncfn)
  if (retval /= 0) then
    print *, 'Error in FIDAGetNumNonlinSolvConvFails, retval = ', retval, '; halting'
    stop 1
  end if

  retval = FIDAGetNumLinConvFails(ida_mem, ncfl)
  if (retval /= 0) then
    print *, 'Error in FIDAGetNumLinConvFails, retval = ', retval, '; halting'
    stop 1
  end if

  print *, " "
  print '(a,i1)', "Error test failures            = ", netf
  print '(a,i1)', "Nonlinear convergence failures = ", ncfn
  print '(a,i1)', "Linear convergence failures    = ", ncfl

  !-------------------------------------
  ! CASE II
  !-------------------------------------

  ! Re-initialize uu, up

  call SetInitialProfile(sunvec_u, sunvec_up, sunvec_r)

  ! Re-initialize IDA and SPGMR

  retval = FIDAReInit(ida_mem, t0, sunvec_u, sunvec_up)
  if (retval /= 0) then
    print *, 'Error in FIDAReInit, retval = ', retval, '; halting'
    stop 1
  end if

  retval = FSUNLinSol_SPGMRSetGSType(sunlinsol_LS, SUN_CLASSICAL_GS)
  if (retval /= 0) then
    print *, 'Error in FSUNLinSol_SPGMRSetGSType, retval = ', retval, '; halting'
    stop 1
  end if

  ! Print case number, output table heading, and initial line of table

  print *, " "
  print *, " "
  print *, "Case 2: gsytpe = SUN_CLASSICAL_GS"
  print *, " "
  print *, "   Output Summary (umax = max-norm of solution)"
  print *, " "
  print *, "  time     umax       k  nst  nni  nje   nre   nreLS    h      npe nps"
  print *, "----------------------------------------------------------------------"

  ! Loop over output times, call IDASolve, and print results
  tout = t1
  do iout = 1, NOUT
    retval = FIDASolve(ida_mem, tout, tret, sunvec_u, sunvec_up, IDA_NORMAL)
    if (retval < 0) then
      print *, 'Error in FIDASolve, retval = ', retval, '; halting'
      stop 1
    end if
    call PrintOutput(ida_mem, tret(1), uu)
    tout = 2.d0*tout
  end do

  ! Print remaining counters

  retval = FIDAGetNumErrTestFails(ida_mem, netf)
  if (retval /= 0) then
    print *, 'Error in FIDAGetNumErrTestFails, retval = ', retval, '; halting'
    stop 1
  end if

  retval = FIDAGetNumNonlinSolvConvFails(ida_mem, ncfn)
  if (retval /= 0) then
    print *, 'Error in FIDAGetNumNonlinSolvConvFails, retval = ', retval, '; halting'
    stop 1
  end if

  retval = FIDAGetNumLinConvFails(ida_mem, ncfl)
  if (retval /= 0) then
    print *, 'Error in FIDAGetNumLinConvFails, retval = ', retval, '; halting'
    stop 1
  end if

  print *, " "
  print '(a,i1)', "Error test failures            = ", netf
  print '(a,i1)', "Nonlinear convergence failures = ", ncfn
  print '(a,i1)', "Linear convergence failures    = ", ncfl

  ! free memory
  call FIDAFree(ida_mem)
  retval = FSUNLinSolFree(sunlinsol_LS)
  call FN_VDestroy(sunvec_u)
  call FN_VDestroy(sunvec_up)
  call FN_VDestroy(sunvec_r)
  call FN_VDestroy(sunvec_c)
  retval = FSUNContext_Free(sunctx)

end program main

! ----------------------------------------------------------------
! SetInitialProfile: routine to initialize u and up vectors.
! ----------------------------------------------------------------
subroutine SetInitialProfile(sunvec_u, sunvec_up, sunvec_r)

  !======= Inclusions ===========
  use, intrinsic :: iso_c_binding
  use fnvector_serial_mod
  use dae_mod

  !======= Declarations =========
  implicit none

  ! calling variables
  type(N_Vector) :: sunvec_u  ! solution N_Vector
  type(N_Vector) :: sunvec_up ! derivative N_Vector
  type(N_Vector) :: sunvec_r  ! residual N_Vector

  ! pointers to data in SUNDIALS vectors
  real(c_double), pointer :: uu(:, :)
  real(c_double), pointer :: up(:, :)
  real(c_double), pointer :: r(:, :)

  ! local variables
  integer(c_int64_t) :: i, j
  real(c_double)  :: xfact, yfact
  integer(c_int)  :: retval

  !======= Internals ============

  ! get data arrays from SUNDIALS vectors
  uu(1:mgrid, 1:mgrid) => FN_VGetArrayPointer(sunvec_u)
  up(1:mgrid, 1:mgrid) => FN_VGetArrayPointer(sunvec_up)
  r(1:mgrid, 1:mgrid) => FN_VGetArrayPointer(sunvec_r)

  !======= Internals ============

  ! Initialize uu on all grid points
  do j = 1, mgrid
    yfact = dx*(j - 1)
    do i = 1, mgrid
      xfact = dx*(i - 1)
      uu(i, j) = 16.d0*xfact*(1.d0 - xfact)*yfact*(1.d0 - yfact)
    end do
  end do

  ! Initialize up vector to 0
  up = 0.d0

  ! resHeat sets res to negative of ODE RHS values at interior points
  retval = resHeat(0.d0, sunvec_u, sunvec_up, sunvec_r, c_null_ptr)

  ! Copy -r into up to get correct interior initial up values
  up = -r

  ! Set up at boundary points to zero
  up(1, :) = 0.d0
  up(mgrid, :) = 0.d0
  up(:, 1) = 0.d0
  up(:, mgrid) = 0.d0

  return
end subroutine SetInitialProfile

! ----------------------------------------------------------------
! PrintHeader: prints first lines of output (problem description)
! ----------------------------------------------------------------
subroutine PrintHeader(rtol, atol)

  !======= Inclusions ===========
  use, intrinsic :: iso_c_binding
  use dae_mod

  !======= Declarations =========
  implicit none

  ! calling variable
  real(c_double) :: rtol, atol

  !======= Internals ============

  print *, " "
  print *, "idaHeat2D_kry: Heat equation, serial example problem for IDA"
  print *, "         Discretized heat equation on 2D unit square."
  print *, "         Zero boundary conditions, polynomial initial conditions."
  print '(2(a,i2),a,i3)', "         Mesh dimensions: ", mgrid, " x ", mgrid, &
    "        Total system size: ", neq
  print *, " "
  print '(2(a,f5.3))', "Tolerance parameters:  rtol = ", rtol, "   atol = ", atol
  print *, "Constraints set to force all solution components >= 0."
  print *, "Linear solver: SPGMR, preconditioner using diagonal elements."

  return
end subroutine PrintHeader

! ----------------------------------------------------------------
! PrintOutput
! ----------------------------------------------------------------
subroutine PrintOutput(ida_mem, t, uu)

  !======= Inclusions ===========
  use, intrinsic :: iso_c_binding
  use fida_mod
  use dae_mod

  !======= Declarations =========
  implicit none

  ! calling variable
  type(c_ptr)    :: ida_mem
  real(c_double) :: t, uu(mgrid, mgrid)

  ! internal variables
  integer(c_int)  :: retval, kused(1)
  integer(c_long) :: nst(1), nni(1), nje(1), nre(1), nreLS(1), nli(1), npe(1), nps(1)
  real(c_double)  :: hused(1), umax

  !======= Internals ============

  umax = maxval(abs(uu))

  retval = FIDAGetLastOrder(ida_mem, kused)
  if (retval /= 0) then
    print *, 'Error in FIDAGetLastOrder, retval = ', retval, '; halting'
    stop 1
  end if

  retval = FIDAGetNumSteps(ida_mem, nst)
  if (retval /= 0) then
    print *, 'Error in FIDAGetNumSteps, retval = ', retval, '; halting'
    stop 1
  end if

  retval = FIDAGetNumNonlinSolvIters(ida_mem, nni)
  if (retval /= 0) then
    print *, 'Error in FIDAGetNumNonlinSolvIters, retval = ', retval, '; halting'
    stop 1
  end if

  retval = FIDAGetNumResEvals(ida_mem, nre)
  if (retval /= 0) then
    print *, 'Error in FIDAGetNumResEvals, retval = ', retval, '; halting'
    stop 1
  end if

  retval = FIDAGetLastStep(ida_mem, hused)
  if (retval /= 0) then
    print *, 'Error in FIDAGetLastStep, retval = ', retval, '; halting'
    stop 1
  end if

  retval = FIDAGetNumJtimesEvals(ida_mem, nje)
  if (retval /= 0) then
    print *, 'Error in FIDAGetNumJtimesEvals, retval = ', retval, '; halting'
    stop 1
  end if

  retval = FIDAGetNumLinIters(ida_mem, nli)
  if (retval /= 0) then
    print *, 'Error in FIDAGetNumLinIters, retval = ', retval, '; halting'
    stop 1
  end if

  retval = FIDAGetNumLinResEvals(ida_mem, nreLS)
  if (retval /= 0) then
    print *, 'Error in FIDAGetNumLinResEvals, retval = ', retval, '; halting'
    stop 1
  end if

  retval = FIDAGetNumPrecEvals(ida_mem, npe)
  if (retval /= 0) then
    print *, 'Error in FIDAGetNumPrecEvals, retval = ', retval, '; halting'
    stop 1
  end if

  retval = FIDAGetNumPrecSolves(ida_mem, nps)
  if (retval /= 0) then
    print *, 'Error in FIDAGetNumPrecSolves, retval = ', retval, '; halting'
    stop 1
  end if

  print '(f5.2,1x,es13.5,1x,i1,2x,3(i3,2x),2(i4,2x),es9.2,2x,2(i3,1x))', &
    t, umax, kused, nst, nni, nje, nre, nreLS, hused(1), npe, nps

end subroutine PrintOutput<|MERGE_RESOLUTION|>--- conflicted
+++ resolved
@@ -44,15 +44,9 @@
   !======= Declarations =========
   implicit none
 
-<<<<<<< HEAD
-  integer(c_int),  parameter :: nout  = 11
-  integer(c_int),  parameter :: mgrid = 10
-  integer(c_int64_t), parameter :: neq   = mgrid*mgrid
-=======
   integer(c_int), parameter :: nout = 11
   integer(c_int), parameter :: mgrid = 10
   integer(c_int64_t), parameter :: neq = mgrid*mgrid
->>>>>>> 3f3be176
 
   real(c_double) :: dx
   real(c_double) :: coeff
