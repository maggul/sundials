--- conflicted
+++ resolved
@@ -3,7 +3,7 @@
                Three equation chemical kinetics problem.
 
 Linear solver: SUPERLUMT, with user-supplied Jacobian.
-Tolerance parameters:  rtol = 0.0001   atol = 1e-08 1e-06 1e-06 
+Tolerance parameters:  rtol = 0.0001   atol = 1e-08 1e-06 1e-06
 Initial conditions y0 = (1 0 0)
 Constraints and id not used.
 
@@ -25,13 +25,9 @@
 4.0000e+07   5.2043e-05   2.0818e-10   9.9995e-01 | 303  5   2.3562e+06
 4.0000e+08   5.2113e-06   2.0845e-11   9.9999e-01 | 336  4   3.7885e+07
 4.0000e+09   5.2515e-07   2.1006e-12   1.0000e+00 | 359  3   5.4083e+08
-<<<<<<< HEAD
-4.0000e+10   5.1251e-08   2.0500e-13   1.0000e+00 | 375  3   8.6533e+09
-=======
 4.0000e+10   5.1251e-08   2.0500e-13   1.0000e+00 | 375  3   8.6532e+09
->>>>>>> edf10e9f
 
-Final Run Statistics: 
+Final Run Statistics:
 
 Number of steps                    = 375
 Number of residual evaluations     = 529
