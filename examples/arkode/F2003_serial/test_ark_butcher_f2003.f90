! ------------------------------------------------------------------
! Programmer(s): Cody J. Balos @ LLNL
! ------------------------------------------------------------------
! SUNDIALS Copyright Start
! Copyright (c) 2002-2024, Lawrence Livermore National Security
! and Southern Methodist University.
! All rights reserved.
!
! See the top-level LICENSE and NOTICE files for details.
!
! SPDX-License-Identifier: BSD-3-Clause
! SUNDIALS Copyright End
! ------------------------------------------------------------------
! Tests the ARKButcherTable F2003 interface.
! ------------------------------------------------------------------

module test_arkode_butcher_table

#if defined(SUNDIALS_INT32_T)
  integer, parameter :: myindextype = selected_int_kind(8)
#elif defined(SUNDIALS_INT64_T)
  integer, parameter :: myindextype = selected_int_kind(16)
#endif

<<<<<<< HEAD
  contains
=======
contains
>>>>>>> 49ecc83e

  integer function smoke_tests() result(ret)

    !======== Inclusions ==========
    use, intrinsic :: iso_c_binding
    use farkode_mod

    !======== Declarations ========
    implicit none
    type(c_ptr) :: ERK, DIRK
    integer(C_INT) :: ierr, q(1), p(1)
    integer(kind=myindextype) :: liw(1), lrw(1)
    real(C_DOUBLE) :: b(2), c(2), d(2), A(4)

    !===== Setup ====

    ! ARKODE_HEUN_EULER_2_1_2
    A = 0.d0
    b = 0.d0
    c = 0.d0
    d = 0.d0

    A(3) = 1.0d0
    b(1) = 0.5d0
    b(2) = 0.5d0
    c(2) = 1.0d0
    d(1) = 1.0d0

    !===== Test =====
    ERK = FARkodeButcherTable_LoadERK(ARKODE_HEUN_EULER_2_1_2)
    DIRK = FARkodeButcherTable_LoadDIRK(ARKODE_SDIRK_2_1_2)
    ierr = FARkodeButcherTable_CheckOrder(ERK, q, p, C_NULL_PTR)
    ierr = FARkodeButcherTable_CheckARKOrder(ERK, DIRK, q, p, C_NULL_PTR)
    call FARKodeButcherTable_Space(ERK, liw, lrw)
    call FARKodeButcherTable_Free(ERK)
    call FARKodeButcherTable_Free(DIRK)

    ERK = FARkodeButcherTable_Create(2, 2, 1, c, A, b, d)
    DIRK = FARkodeButcherTable_Alloc(2, 1)
    call FARKodeButcherTable_Free(DIRK)
    DIRK = FARkodeButcherTable_Copy(ERK)

    !==== Cleanup =====
    call FARKodeButcherTable_Free(ERK)
    call FARKodeButcherTable_Free(DIRK)

    ret = 0

  end function smoke_tests

end module

program main
  !======== Inclusions ==========
  use, intrinsic :: iso_c_binding
  use test_arkode_butcher_table

  !======== Declarations ========
  implicit none
  integer :: fails = 0

  !============== Introduction =============
  print *, 'ARKodeButcherTable Fortran 2003 interface test'

  fails = smoke_tests()
  if (fails /= 0) then
    print *, 'FAILURE: smoke tests failed'
    stop 1
  else
    print *, 'SUCCESS: smoke tests passed'
  end if

end program main<|MERGE_RESOLUTION|>--- conflicted
+++ resolved
@@ -22,11 +22,7 @@
   integer, parameter :: myindextype = selected_int_kind(16)
 #endif
 
-<<<<<<< HEAD
-  contains
-=======
 contains
->>>>>>> 49ecc83e
 
   integer function smoke_tests() result(ret)
 
