--- conflicted
+++ resolved
@@ -762,76 +762,44 @@
   sunmat_A => null()
   retval = FARKodeSetLinearSolver(arkode_mem, sun_LS, sunmat_A)
   if (retval /= 0) then
-<<<<<<< HEAD
-     print *, "Error: FARKodeSetLinearSolver returned ",retval
-     call MPI_Abort(comm, 1, ierr)
-=======
     print *, "Error: FARKodeSetLinearSolver returned ", retval
     call MPI_Abort(comm, 1, ierr)
->>>>>>> 49ecc83e
   end if
 
   ! Attach preconditioner
   retval = FARKodeSetPreconditioner(arkode_mem, c_funloc(PSetup), &
-<<<<<<< HEAD
-       c_funloc(PSolve))
-  if (retval /= 0) then
-     print *, "Error: FARKodeSetPreconditioner returned ",retval
-     call MPI_Abort(comm, 1, ierr)
-=======
                                     c_funloc(PSolve))
   if (retval /= 0) then
     print *, "Error: FARKodeSetPreconditioner returned ", retval
     call MPI_Abort(comm, 1, ierr)
->>>>>>> 49ecc83e
   end if
 
   ! Specify tolerances
   retval = FARKodeSStolerances(arkode_mem, rtol, atol)
   if (retval /= 0) then
-<<<<<<< HEAD
-     print *, "Error: FARKodeSStolerances returned ",retval
-     call MPI_Abort(comm, 1, ierr)
-=======
     print *, "Error: FARKodeSStolerances returned ", retval
     call MPI_Abort(comm, 1, ierr)
->>>>>>> 49ecc83e
   end if
 
   ! Specify nonlinear solver convergence coefficient
   retval = FARKodeSetNonlinConvCoef(arkode_mem, nlscoef)
   if (retval /= 0) then
-<<<<<<< HEAD
-     print *, "Error: FARKodeSetNonlinConvCoef returned ",retval
-     call MPI_Abort(comm, 1, ierr)
-=======
     print *, "Error: FARKodeSetNonlinConvCoef returned ", retval
     call MPI_Abort(comm, 1, ierr)
->>>>>>> 49ecc83e
   end if
 
   ! Specify nonlinear solver predictor method
   retval = FARKodeSetPredictorMethod(arkode_mem, int(1, c_int))
   if (retval /= 0) then
-<<<<<<< HEAD
-     print *, "Error: FARKodeSetNonlinConvCoef returned ",retval
-     call MPI_Abort(comm, 1, ierr)
-=======
     print *, "Error: FARKodeSetNonlinConvCoef returned ", retval
     call MPI_Abort(comm, 1, ierr)
->>>>>>> 49ecc83e
   end if
 
   ! Specify that problem is linearly implicit
   retval = FARKodeSetLinear(arkode_mem, int(0, c_int))
   if (retval /= 0) then
-<<<<<<< HEAD
-     print *, "Error: FARKodeSetNonlinConvCoef returned ",retval
-     call MPI_Abort(comm, 1, ierr)
-=======
     print *, "Error: FARKodeSetNonlinConvCoef returned ", retval
     call MPI_Abort(comm, 1, ierr)
->>>>>>> 49ecc83e
   end if
 
   ! fill in the heat source array
@@ -871,35 +839,6 @@
   tout = T0 + dTout
   urms = FN_VWrmsNorm(sunvec_y, sunvec_ones)
   if (outproc) then
-<<<<<<< HEAD
-     write(6,*) "        t      ||u||_rms"
-     write(6,*) "   ----------------------"
-     write(6,'(2(2x,f10.6))') t, urms
-  endif
-  do ioutput=1,Nt
-
-     ! Integrate to output time
-     retval = FARKodeEvolve(arkode_mem, tout, sunvec_y, t, ARK_NORMAL)
-     if (retval /= 0) then
-        print *, "Error: FARKodeEvolve returned ",retval
-        call MPI_Abort(comm, 1, ierr)
-     end if
-
-     ! print solution stats and update internal time
-     urms = FN_VWrmsNorm(sunvec_y, sunvec_ones)
-     if (outproc)  write(6,'(2(2x,f10.6))') t, urms
-     tout = min(tout + dTout, Tf)
-
-     ! output results to disk
-     do j=1,nyl
-        do i=1,nxl
-           write(101,'(es25.16)',advance='no') y(i,j)
-        enddo
-     enddo
-     write(101,*) "  "
-
-  enddo
-=======
     write (6, *) "        t      ||u||_rms"
     write (6, *) "   ----------------------"
     write (6, '(2(2x,f10.6))') t, urms
@@ -927,7 +866,6 @@
     write (101, *) "  "
 
   end do
->>>>>>> 49ecc83e
   if (outproc) then
     write (6, *) "   ----------------------"
   end if
@@ -936,24 +874,14 @@
   ! Get final statistics
   retval = FARKodeGetNumSteps(arkode_mem, nst)
   if (retval /= 0) then
-<<<<<<< HEAD
-     print *, "Error: FARKodeGetNumSteps returned ",retval
-     call MPI_Abort(comm, 1, ierr)
-=======
     print *, "Error: FARKodeGetNumSteps returned ", retval
     call MPI_Abort(comm, 1, ierr)
->>>>>>> 49ecc83e
   end if
 
   retval = FARKodeGetNumStepAttempts(arkode_mem, nst_a)
   if (retval /= 0) then
-<<<<<<< HEAD
-     print *, "Error: FARKodeGetNumStepAttempts returned ",retval
-     call MPI_Abort(comm, 1, ierr)
-=======
     print *, "Error: FARKodeGetNumStepAttempts returned ", retval
     call MPI_Abort(comm, 1, ierr)
->>>>>>> 49ecc83e
   end if
 
   retval = FARKStepGetNumRhsEvals(arkode_mem, nfe, nfi)
@@ -964,68 +892,38 @@
 
   retval = FARKodeGetNumErrTestFails(arkode_mem, netf)
   if (retval /= 0) then
-<<<<<<< HEAD
-     print *, "Error: FARKodeGetNumErrTestFails returned ",retval
-     call MPI_Abort(comm, 1, ierr)
-=======
     print *, "Error: FARKodeGetNumErrTestFails returned ", retval
     call MPI_Abort(comm, 1, ierr)
->>>>>>> 49ecc83e
   end if
 
   retval = FARKodeGetNumNonlinSolvIters(arkode_mem, nni)
   if (retval /= 0) then
-<<<<<<< HEAD
-     print *, "Error: FARKodeGetNumNonlinSolvIters returned ",retval
-     call MPI_Abort(comm, 1, ierr)
-=======
     print *, "Error: FARKodeGetNumNonlinSolvIters returned ", retval
     call MPI_Abort(comm, 1, ierr)
->>>>>>> 49ecc83e
   end if
 
   retval = FARKodeGetNumLinConvFails(arkode_mem, ncfn)
   if (retval /= 0) then
-<<<<<<< HEAD
-     print *, "Error: FARKodeGetNumLinConvFails returned ",retval
-     call MPI_Abort(comm, 1, ierr)
-=======
     print *, "Error: FARKodeGetNumLinConvFails returned ", retval
     call MPI_Abort(comm, 1, ierr)
->>>>>>> 49ecc83e
   end if
 
   retval = FARKodeGetNumLinIters(arkode_mem, nli)
   if (retval /= 0) then
-<<<<<<< HEAD
-     print *, "Error: FARKodeGetNumLinIters returned ",retval
-     call MPI_Abort(comm, 1, ierr)
-=======
     print *, "Error: FARKodeGetNumLinIters returned ", retval
     call MPI_Abort(comm, 1, ierr)
->>>>>>> 49ecc83e
   end if
 
   retval = FARKodeGetNumPrecEvals(arkode_mem, npre)
   if (retval /= 0) then
-<<<<<<< HEAD
-     print *, "Error: FARKodeGetNumPrecEvals returned ",retval
-     call MPI_Abort(comm, 1, ierr)
-=======
     print *, "Error: FARKodeGetNumPrecEvals returned ", retval
     call MPI_Abort(comm, 1, ierr)
->>>>>>> 49ecc83e
   end if
 
   retval = FARKodeGetNumPrecSolves(arkode_mem, npsol)
   if (retval /= 0) then
-<<<<<<< HEAD
-     print *, "Error: FARKodeGetNumPrecSolves returned ",retval
-     call MPI_Abort(comm, 1, ierr)
-=======
     print *, "Error: FARKodeGetNumPrecSolves returned ", retval
     call MPI_Abort(comm, 1, ierr)
->>>>>>> 49ecc83e
   end if
 
   ! Print some final statistics
