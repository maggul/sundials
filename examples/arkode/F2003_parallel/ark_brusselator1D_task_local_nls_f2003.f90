! -----------------------------------------------------------------------------
! Programmer(s): David J. Gardner, Cody J. Balos @ LLNL
! -----------------------------------------------------------------------------
! SUNDIALS Copyright Start
! Copyright (c) 2002-2024, Lawrence Livermore National Security
! and Southern Methodist University.
! All rights reserved.
!
! See the top-level LICENSE and NOTICE files for details.
!
! SPDX-License-Identifier: BSD-3-Clause
! SUNDIALS Copyright End
! -----------------------------------------------------------------------------
! This demonstration problem simulates the advection and reaction of three
! chemical species, u, v, and w, in a one dimensional domain. The reaction
! mechanism is a variation of the Brusselator problem from chemical kinetics.
! This is a PDE system with 3 components, Y = [u,v,w], satisfying the
! equations,
!
!    u_t = -c * u_x + A - (w+1) * u + v * u^2
!    v_t = -c * v_x + w * u - v * u^2
!    w_t = -c * w_x + (B - w) / ep - w * u
!
! for t in [0, 10], x in [0, xmax] with periodic boundary conditions. The
! initial condition is a Gaussian pertubation of the steady state
! solution without advection
!
!    u(0,x) = k1 * A / k4 + p(x)
!    v(0,x) = k2 * k4 * B / (k1 * k3 * A) + p(x)
!    w(0,x) = 3.0 + p(x)
!    p(x)   = alpha * e^( -(x - mu)^2 / (2*sigma^2) ).
!
! where alpha = 0.1, mu = xmax / 2.0, and sigma = xmax / 4.0.
! The reaction rates are set so k_1 = k_2 = k_3 = k_4 = k, and k_5 = k_6 =
! 1/5e-6. The spatial derivatives are discretized with first-order upwind
! finite differences. An IMEX method is used to evolve the system in time with
! the advection terms treated explicitly and the reaction terms implicitly. As
! the reactions are purely local, the code uses a custom nonlinear solver to
! exploit this locality so no parallel communication is needed in the implicit
! solves. NOUT outputs are printed at equal intervals, and run statistics are
! printed at the end.
!
! Command line options:
!  --help           prints help message
!  --printtime      print timing information
!  --monitor        print solution information to screen (slower)
!  --nout <int>     the number of output times
!  --nx <int>       number of spatial mesh intervals
!  --xmax <double>  maximum x value
!  --explicit       use explicit method instead of IMEX
!  --order <int>    method order
!  --global-nls     use a global newton nonlinear solver instead of task-local
!  --tf <double>    final time
!  --A <double>     A parameter value
!  --B <double>     B parameter value
!  --k <double>     reaction rate
!  --c <double>     advection speed
!  --rtol <double>  relative tolerance
!  --atol <double>  absolute tolerance
! --------------------------------------------------------------------------

module ode_mod

  !======= Inclusions ===========
  use, intrinsic :: iso_c_binding
  use fsundials_core_mod

  !======= Declarations =========
  implicit none
  save

  ! Since SUNDIALS can be compiled with 32-bit or 64-bit sunindextype
  ! we set the integer kind used for indices in this example based
  ! on the the index size SUNDIALS was compiled with so that it works
  ! in both configurations. This is not a requirement for user codes.
#if defined(SUNDIALS_INT32_T)
  integer, parameter :: myindextype = selected_int_kind(8)
#elif defined(SUNDIALS_INT64_T)
  integer, parameter :: myindextype = selected_int_kind(16)
#endif

  type(c_ptr) :: sunctx ! SUNDIALS simulation context
  type(c_ptr) :: logger ! SUNDIALS logger

  ! Number of chemical species
  integer(kind=myindextype), parameter :: Nvar = 3

  ! MPI variables
  integer, target :: comm   ! communicator
  integer         :: myid   ! process ID
  integer         :: nprocs ! total number of processes
  integer         :: reqS   ! MPI send request handle
  integer         :: reqR   ! MPI receive request handle

  ! Excahnge buffers
  real(c_double) :: Wsend(Nvar), Wrecv(Nvar)
  real(c_double) :: Esend(Nvar), Erecv(Nvar)

  ! Problem settings
  integer(kind=myindextype) :: Nx   ! number of intervals (global)
  integer(kind=myindextype) :: Npts ! number of spatial nodes (local)
  integer(kind=myindextype) :: Neq  ! number of equations (local)

  real(c_double) :: xmax ! maximum x value
  real(c_double) :: dx   ! mesh spacing

  ! Problem parameters
  real(c_double) :: c  ! advection speed
  real(c_double) :: A  ! constant concentrations
  real(c_double) :: B
  real(c_double) :: k1 ! reaction rates
  real(c_double) :: k2
  real(c_double) :: k3
  real(c_double) :: k4
  real(c_double) :: k5
  real(c_double) :: k6

  ! integrator options
  real(c_double) :: t0, tf     ! initial and final time
  real(c_double) :: rtol, atol ! relative and absolute tolerance
  integer(c_int) :: order      ! method order

  logical :: explicit  ! use explicit or IMEX method
  logical :: global    ! use global or task-local nonlinear solver
  logical :: fused     ! use fused vector operations
  logical :: monitor   ! enable diagnostic output
  logical :: printtime ! print timing

  ! output settings and variables
  integer                 :: nout    ! number of outputs
  type(N_Vector), pointer :: umask_s ! mask vectors for RMS computation
  type(N_Vector), pointer :: umask
  type(N_Vector), pointer :: vmask
  type(N_Vector), pointer :: wmask

contains

  ! --------------------------------------------------------------
  ! Right Hand Side (RHS) Functions
  ! --------------------------------------------------------------

  ! Compute the advection term
  integer(c_int) function Advection(t, sunvec_y, sunvec_f, user_data) &
    result(ierr) bind(C)

    !======= Inclusions ===========
    use, intrinsic :: iso_c_binding

    !======= Declarations =========
    implicit none

    ! calling variables
    real(c_double), value :: t          ! current time
    type(N_Vector)        :: sunvec_y   ! solution N_Vector
    type(N_Vector)        :: sunvec_f   ! rhs N_Vector
    type(c_ptr), value :: user_data  ! user-defined data

    ! pointers to data in SUNDIALS vectors
    real(c_double), pointer :: ydata(:)
    real(c_double), pointer :: fdata(:)

    ! local variables
    integer(myindextype) :: i, j, idx1, idx2 ! loop counters and array indices
    real(c_double) :: tmp              ! temporary value

    !======= Internals ============

    ! Get data arrays from SUNDIALS vectors
    ydata => FN_VGetArrayPointer(sunvec_y)
    fdata => FN_VGetArrayPointer(sunvec_f)

    ! Set output to zero
    fdata = 0.0d0

    ! Begin exchanging boundary information
    call ExchangeAllStart(sunvec_y)

    ! Iterate over domain interior, computing advection
    tmp = -c/dx

    if (c > 0.0d0) then

      ! right moving flow
      do j = 2, Npts
        do i = 1, Nvar
          idx1 = i + (j - 1)*Nvar
          idx2 = i + (j - 2)*Nvar
          fdata(idx1) = tmp*(ydata(idx1) - ydata(idx2))
        end do
      end do

    else if (c < 0.0d0) then

      ! left moving flow
      do j = 1, Npts - 1
        do i = 1, Nvar
          idx1 = i + (j - 1)*Nvar
          idx2 = i + j*Nvar
          fdata(idx1) = tmp*(ydata(idx2) - ydata(idx1))
        end do
      end do

    end if

    ! finish exchanging boundary information
    call ExchangeAllEnd()

    ! compute advection at local boundaries
    if (c > 0.0d0) then

      ! right moving flow (left boundary)
      fdata(1:Nvar) = tmp*(ydata(1:Nvar) - Wrecv)

    else if (c < 0.0) then

      ! left moving flow (right boundary)
      fdata(Nvar*Npts - 2:Nvar*Npts) = &
        tmp*(Erecv - ydata(Nvar*Npts - 2:Nvar*Npts))

    end if

    ! return success
    ierr = 0

  end function Advection

  ! Compute the reaction term
  integer(c_int) function Reaction(t, sunvec_y, sunvec_f, user_data) &
    result(ierr) bind(C)

    !======= Inclusions ===========
    use, intrinsic :: iso_c_binding

    !======= Declarations =========
    implicit none

    ! calling variables
    real(c_double), value :: t          ! current time
    type(N_Vector)        :: sunvec_y   ! solution N_Vector
    type(N_Vector)        :: sunvec_f   ! rhs N_Vector
    type(c_ptr), value :: user_data  ! user-defined data

    ! pointers to data in SUNDIALS vectors
    real(c_double), pointer :: ydata(:)
    real(c_double), pointer :: fdata(:)

    ! local variables
    real(c_double) :: u, v, w ! chemcial species
    integer(kind=myindextype) :: j, idx  ! loop counter and array index

    !======= Internals ============

    ! Get data arrays from SUNDIALS vectors
    ydata => FN_VGetArrayPointer(sunvec_y)
    fdata => FN_VGetArrayPointer(sunvec_f)

    ! iterate over domain, computing reactions
    if (explicit) then

      ! when integrating explicitly, we add to ydot as we expect it
      ! to hold the advection term already
      do j = 1, Npts

        idx = (j - 1)*Nvar

        u = ydata(idx + 1)
        v = ydata(idx + 2)
        w = ydata(idx + 3)

        fdata(idx + 1) = fdata(idx + 1) + k1*A - k2*w*u + k3*u*u*v - k4*u
        fdata(idx + 2) = fdata(idx + 2) + k2*w*u - k3*u*u*v
        fdata(idx + 3) = fdata(idx + 3) - k2*w*u + k5*B - k6*w

      end do

    else

      ! set output to zero
      fdata = 0.0d0

      do j = 1, Npts

        idx = (j - 1)*Nvar

        u = ydata(idx + 1)
        v = ydata(idx + 2)
        w = ydata(idx + 3)

        fdata(idx + 1) = k1*A - k2*w*u + k3*u*u*v - k4*u
        fdata(idx + 2) = k2*w*u - k3*u*u*v
        fdata(idx + 3) = -k2*w*u + k5*B - k6*w

      end do

    end if

    ! return success
    ierr = 0

  end function Reaction

  ! Compute the RHS as Advection + Reaction
  integer(c_int) function AdvectionReaction(t, sunvec_y, sunvec_f, user_data) &
    result(ierr) bind(C)

    !======= Inclusions ===========
    use, intrinsic :: iso_c_binding

    !======= Declarations =========
    implicit none

    ! calling variables
    real(c_double), value :: t          ! current time
    type(N_Vector)        :: sunvec_y   ! solution N_Vector
    type(N_Vector)        :: sunvec_f   ! rhs N_Vector
    type(c_ptr), value :: user_data  ! user-defined data

    !======= Internals ============

    ! NOTE: The order in which Advection and Reaction are called is critical
    ! here. Advection must be computed first.

    ierr = Advection(t, sunvec_y, sunvec_f, user_data)
    if (ierr /= 0) return

    ierr = Reaction(t, sunvec_y, sunvec_f, user_data)
    if (ierr /= 0) return

    ! return success
    ierr = 0

  end function AdvectionReaction

end module ode_mod

module prec_mod

  !======= Inclusions ===========
  use, intrinsic :: iso_c_binding
  use fsundials_core_mod

  !======= Declarations =========
  implicit none
  save

  ! preconditioner data
  type(SUNLinearSolver), pointer :: sunls_P  ! linear solver
  type(SUNMatrix), pointer :: sunmat_P ! matrix

contains

  ! --------------------------------------------------------------
  ! Preconditioner functions
  ! --------------------------------------------------------------

  ! Sets P = I - gamma * J
  integer(c_int) function PSetup(t, sunvec_y, sunvec_f, jok, jcurPtr, gamma, &
                                 user_data) result(ierr) bind(C)

    !======= Inclusions ===========
    use, intrinsic :: iso_c_binding
    use fsunmatrix_dense_mod
    use fsunlinsol_dense_mod
<<<<<<< HEAD
    use ode_mod, only : Nvar, Npts, Neq, k2, k3, k4, k6, myindextype
=======
    use ode_mod, only: Nvar, Npts, Neq, k2, k3, k4, k6, myindextype
>>>>>>> 3f3be176

    !======= Declarations =========
    implicit none

    ! calling variables
    real(c_double), value :: t          ! current time
    type(N_Vector)        :: sunvec_y   ! solution N_Vector
    type(N_Vector)        :: sunvec_f   ! rhs N_Vector
    integer(c_int), value :: jok        ! flag to signal for Jacobian update
    integer(c_int)        :: jcurPtr    ! flag to singal Jacobian is current
    real(c_double), value :: gamma      ! current gamma value
    type(c_ptr), value :: user_data  ! user-defined data

    ! local variables
    real(c_double), pointer :: ydata(:) ! vector data
    real(c_double), pointer :: pdata(:) ! matrix data

    real(c_double) :: u, v, w        ! chemical species
    integer(kind=myindextype) :: i, idx, offset ! loop counter, array index, col offset

    !======= Internals ============

    ! access solution data
    ydata => FN_VGetArrayPointer(sunvec_y)
    pdata => FSUNDenseMatrix_Data(sunmat_P)

    ! update Jacobian
    if (jok == 0) then

      ! zero the matrix
      ierr = FSUNMatZero(sunmat_P)
      if (ierr /= 0) then
        print *, "Error: FSUNMatZero returned ", ierr
        return
      end if

      ! setup the block diagonal preconditioner matrix
      do i = 1, Npts

        ! set nodal value shortcuts
        idx = (i - 1)*Nvar

        u = ydata(idx + 1)
        v = ydata(idx + 2)
        w = ydata(idx + 3)

        ! fill in Jacobian entries for this mesh node

        ! first column (derivative with respect to u)
        offset = (i - 1)*Nvar*Neq + (i - 1)*Nvar

        pdata(offset + 1) = -k2*w + 2.0d0*k3*u*v - k4
        pdata(offset + 2) = k2*w - 2.0d0*k3*u*v
        pdata(offset + 3) = -k2*w

        ! second column (derivative with respect to v)
        offset = offset + Nvar*Npts

        pdata(offset + 1) = k3*u*u
        pdata(offset + 2) = -k3*u*u
        pdata(offset + 3) = 0.0d0

        ! thrid column (derivative with respect to v)
        offset = offset + Neq

        pdata(offset + 1) = -k2*u
        pdata(offset + 2) = k2*u
        pdata(offset + 3) = -k2*u - k6

      end do

      ierr = FSUNMatScaleAddI(-gamma, sunmat_P)
      if (ierr /= 0) then
        print *, "Error: FSUNMatScaleAddI returned ", ierr
        return
      end if

      ! setup the linear system Pz = r
      ierr = FSUNLinSolSetup(sunls_P, sunmat_P)
      if (ierr /= 0) then
        print *, "Error: FSUNLinSolSetup returned ", ierr
        return
      end if

      ! indicate that J is now current
      jcurPtr = 1

    else

      jcurPtr = 0

    end if

    ! return success
    ierr = 0

  end function PSetup

  ! Solves Pz = r
  integer(c_int) function PSolve(t, sunvec_y, sunvec_f, sunvec_r, sunvec_z, &
                                 gamma, delta, lr, user_data) result(ierr) bind(C)

    !======= Inclusions ===========
    use, intrinsic :: iso_c_binding
    use fnvector_mpiplusx_mod

    !======= Declarations =========
    implicit none

    ! calling variables
    real(c_double), value :: t          ! current time
    type(N_Vector)        :: sunvec_y   ! solution N_Vector
    type(N_Vector)        :: sunvec_f   ! rhs N_Vector
    type(N_Vector)        :: sunvec_r   ! rhs N_Vector
    type(N_Vector)        :: sunvec_z   ! rhs N_Vector
    real(c_double), value :: gamma      ! current gamma value
    real(c_double), value :: delta      ! current gamma value
    integer(c_int), value :: lr         ! left or right preconditioning
    type(c_ptr), value :: user_data  ! user-defined data

    ! shortcuts
    type(N_Vector), pointer :: z_local ! z vector data
    type(N_Vector), pointer :: r_local ! r vector data

    !======= Internals ============

    z_local => FN_VGetLocalVector_MPIPlusX(sunvec_z)
    r_local => FN_VGetLocalVector_MPIPlusX(sunvec_r)

    ! solve the task-local linear system Pz = r
    ierr = FSUNLinSolSolve(sunls_P, sunmat_P, z_local, r_local, delta)
    if (ierr /= 0) then
      print *, "Error: FSUNLinSolSolver returned ", ierr
      return
    end if

    ! return success
    ierr = 0

  end function PSolve

end module prec_mod

module nls_mod

  !======= Inclusions ===========
  use, intrinsic :: iso_c_binding
  use fsundials_core_mod

  !======= Declarations =========
  implicit none
  save

  ! ARKODE memory
  type(c_ptr), pointer :: arkmem

  ! task local nonlinear solver
  type(SUNNonlinearSolver), pointer :: sunnls_LOC

  ! nonlinear residual vectors
  type(c_ptr) :: zpred_ptr ! stage prediction vector
  type(c_ptr) :: z_ptr     ! current stage vector
  type(c_ptr) :: Fi_ptr    ! RHS vector
  type(c_ptr) :: sdata_ptr ! residual data

  ! node local linear solver and data
  type(N_Vector), pointer :: sunvec_bnode ! node lobal rhs/solution vec
  type(SUNMatrix), pointer :: sunmat_Jnode ! node local Jacobian
  type(SUNLinearSolver), pointer :: sunls_Jnode  ! node local linear solver

  ! nonlinear solver counters
  integer :: nnlfi    ! nonlinear function evals
  integer :: ncnf_loc ! nonlinear convergence fails

contains

  ! --------------------------------------------------------------
  ! (Non)linear system functions
  ! --------------------------------------------------------------

  integer(c_int) function TaskLocalNlsResidual(sunvec_zcor, sunvec_F, arkode_mem) &
    result(ierr) bind(C)

    !======= Inclusions ===========
    use, intrinsic :: iso_c_binding
    use farkode_mod
    use farkode_arkstep_mod
<<<<<<< HEAD
    use ode_mod, only : Neq, Reaction, myindextype
=======
    use ode_mod, only: Neq, Reaction, myindextype
>>>>>>> 3f3be176

    !======= Declarations =========
    implicit none

    ! calling variables
    type(N_Vector)     :: sunvec_zcor ! current correction to predicted state
    type(N_Vector)     :: sunvec_F    ! nonlinear residual
    type(c_ptr), value :: arkode_mem  ! ARKODE memory structure

    ! pointers to data in SUNDIALS vectors
    real(c_double), pointer :: ycor_data(:)
    real(c_double), pointer :: F_data(:)

    ! residual data
    type(c_ptr) :: user_data

    real(c_double) :: tcur(1) ! current time
    real(c_double) :: gam(1)  ! current gamma

    ! SUNDIALS resiudal vectors
    type(N_Vector), pointer :: sunvec_zpred ! predicted stage vector
    type(N_Vector), pointer :: sunvec_z     ! current stage vector
    type(N_Vector), pointer :: sunvec_Fi    ! RHS vector
    type(N_Vector), pointer :: sunvec_sdata ! residual data vector

    ! pointers to data in SUNDIALS vectors
    real(c_double), pointer :: zpred_data(:)
    real(c_double), pointer :: z_data(:)
    real(c_double), pointer :: Fi_data(:)
    real(c_double), pointer :: sdata_data(:)

    integer(kind=myindextype) :: i ! loop counter

    !======= Internals ============

    ! get nonlinear residual data
    ierr = FARKodeGetNonlinearSystemData(arkmem, tcur, zpred_ptr, z_ptr, &
<<<<<<< HEAD
         Fi_ptr, gam, sdata_ptr, user_data)
    if (ierr /= 0) then
       print *, "Error: FARKodeGetNonlinearSystemData returned ",ierr
       return
=======
                                         Fi_ptr, gam, sdata_ptr, user_data)
    if (ierr /= 0) then
      print *, "Error: FARKodeGetNonlinearSystemData returned ", ierr
      return
>>>>>>> 3f3be176
    end if

    ! get vectors from pointers
    sunvec_zpred => FN_VGetVecAtIndexVectorArray(zpred_ptr, 0)
    sunvec_z => FN_VGetVecAtIndexVectorArray(z_ptr, 0)
    sunvec_Fi => FN_VGetVecAtIndexVectorArray(Fi_ptr, 0)
    sunvec_sdata => FN_VGetVecAtIndexVectorArray(sdata_ptr, 0)

    ! get vector data arrays
    ycor_data => FN_VGetArrayPointer(sunvec_zcor)
    F_data => FN_VGetArrayPointer(sunvec_F)
    zpred_data => FN_VGetArrayPointer(sunvec_zpred)
    z_data => FN_VGetArrayPointer(sunvec_z)
    Fi_data => FN_VGetArrayPointer(sunvec_Fi)
    sdata_data => FN_VGetArrayPointer(sunvec_sdata)

    ! update "z" value as stored predictor + current corrector
    do i = 1, Neq
      z_data(i) = zpred_data(i) + ycor_data(i)
    end do

    ! compute implicit RHS and save for later
    ierr = Reaction(tcur(1), sunvec_z, sunvec_Fi, c_null_ptr)

    ! count calls to Fi as part of the nonlinear residual
    nnlfi = nnlfi + 1

    ! check RHS return value
    if (ierr /= 0) then
      print *, "Error: Reaction returned ", ierr
      return
    end if

    ! compute the nonlinear resiudal
    do i = 1, Neq
      F_data(i) = ycor_data(i) - sdata_data(i) - gam(1)*Fi_data(i)
    end do

    ! return success
    ierr = 0

  end function TaskLocalNlsResidual

  integer(c_int) function TaskLocalLSolve(sunvec_delta, arkode_mem) &
    result(ierr) bind(C)

    !======= Inclusions ===========
    use, intrinsic :: iso_c_binding
    use farkode_mod
    use farkode_arkstep_mod
    use fsunmatrix_dense_mod
<<<<<<< HEAD
    use ode_mod, only : Nvar, Npts, k2, k3, k4, k6, myindextype
=======
    use ode_mod, only: Nvar, Npts, k2, k3, k4, k6, myindextype
>>>>>>> 3f3be176

    !======= Declarations =========
    implicit none

    ! calling variables
    type(N_Vector)     :: sunvec_delta ! input linear system rhs, ouput solution
    type(c_ptr), value :: arkode_mem   ! ARKODE memory structure

    ! residual data
    type(c_ptr) :: user_data

    real(c_double) :: tcur(1) ! current time
    real(c_double) :: gam(1)  ! current gamma

    type(N_Vector), pointer :: sunvec_z ! vector for evaluating J

    ! SUNDIALS vector data arrays
    real(c_double), pointer :: b_data(:)
    real(c_double), pointer :: z_data(:)
    real(c_double), pointer :: J_data(:)
    real(c_double), pointer :: bnode_data(:)

    real(c_double) :: u, v, w ! chemical species
    integer(kind=myindextype) :: i, idx  ! loop counter and array index

    !======= Internals ============

    ! get nonlinear residual data
    ierr = FARKodeGetNonlinearSystemData(arkmem, tcur, zpred_ptr, z_ptr, &
<<<<<<< HEAD
         Fi_ptr, gam, sdata_ptr, user_data)
    if (ierr /= 0) then
       print *, "Error: FARKodeGetNonlinearSystemData returned ",ierr
       return
=======
                                         Fi_ptr, gam, sdata_ptr, user_data)
    if (ierr /= 0) then
      print *, "Error: FARKodeGetNonlinearSystemData returned ", ierr
      return
>>>>>>> 3f3be176
    end if

    ! get vectors from pointers
    sunvec_z => FN_VGetVecAtIndexVectorArray(z_ptr, 0)

    ! get data arrays
    b_data => FN_VGetArrayPointer(sunvec_delta)
    z_data => FN_VGetArrayPointer(sunvec_z)
    J_data => FSUNDenseMatrix_Data(sunmat_Jnode)

    bnode_data => FN_VGetArrayPointer(sunvec_bnode)

    ! solve the linear system at each mesh node
    do i = 1, Npts

      ! set nodal value shortcuts
      idx = (i - 1)*Nvar

      u = z_data(idx + 1)
      v = z_data(idx + 2)
      w = z_data(idx + 3)

      ! fill in Jacobian entries for this mesh node

      ! first column (derivative with respect to u)
      J_data(1) = -k2*w + 2.0d0*k3*u*v - k4
      J_data(2) = k2*w - 2.0d0*k3*u*v
      J_data(3) = -k2*w

      ! second column (derivative with respect to v)
      J_data(4) = k3*u*u
      J_data(5) = -k3*u*u
      J_data(6) = 0.0d0

      ! thrid column (derivative with respect to v)
      J_data(7) = -k2*u
      J_data(8) = k2*u
      J_data(9) = -k2*u - k6

      ! I - gamma*J
      ierr = FSUNMatScaleAddI(-gam(1), sunmat_Jnode)
      if (ierr /= 0) then
        print *, "Error: FSUNMatScaleAddI returned ", ierr
        return
      end if

      ! grab just the portion of the vector "b" for this mesh node
      bnode_data = b_data(idx + 1:idx + 3)

      ! setup the linear system
      ierr = FSUNLinSolSetup(sunls_Jnode, sunmat_Jnode)
      if (ierr /= 0) then
        print *, "Error: FSUNLinSolSolSetup returned ", ierr
        return
      end if

      ! solve the linear system
      ierr = FSUNLinSolSolve(sunls_Jnode, sunmat_Jnode, sunvec_bnode, &
                             sunvec_bnode, 0.0d0)
      if (ierr /= 0) then
        print *, "Error: FSUNLinSolSolve returned ", ierr
        return
      end if

      ! set just the portion of the vector "b" for this mesh node
      b_data(idx + 1:idx + 3) = bnode_data

    end do

    ! return success
    ierr = 0

  end function TaskLocalLSolve

  integer(SUNNonlinearSolver_Type) function TaskLocalNewton_GetType(sunnls) &
    result(id) bind(C)

    !======= Inclusions ===========
    use, intrinsic :: iso_c_binding

    !======= Declarations =========
    implicit none

    ! calling variables
    type(SUNNonlinearSolver) :: sunnls ! nonlinear solver

    !======= Internals ============

    id = SUNNONLINEARSOLVER_ROOTFIND

  end function TaskLocalNewton_GetType

  integer(c_int) function TaskLocalNewton_Initialize(sunnls) &
    result(ierr) bind(C)

    !======= Inclusions ===========
    use, intrinsic :: iso_c_binding

    !======= Declarations =========
    implicit none

    ! calling variables
    type(SUNNonlinearSolver) :: sunnls ! nonlinear solver

    !======= Internals ============

    ! override default system and lsolve functions with local versions
    ierr = FSUNNonlinSolSetSysFn(sunnls_LOC, c_funloc(TaskLocalNlsResidual))
    if (ierr /= 0) then
      print *, "Error: FSUNNonlinSolSetSysFn returned ", ierr
      return
    end if

    ierr = FSUNNonlinSolSetLSolveFn(sunnls_LOC, c_funloc(TaskLocalLSolve))
    if (ierr /= 0) then
      print *, "Error: FSUNNonlinSolSetLSolveFn returned ", ierr
      return
    end if

    ierr = FSUNNonlinSolInitialize(sunnls_LOC)
    if (ierr /= 0) then
      print *, "Error: FSUNNonlinSolSetLSolveFn returned ", ierr
      return
    end if

    ! return success
    ierr = 0

  end function TaskLocalNewton_Initialize

  integer(c_int) function TaskLocalNewton_Solve(sunnls, sunvec_y0, sunvec_ycor, &
                                                sunvec_w, tol, callLSetup, arkode_mem) result(ierr) bind(C)

    !======= Inclusions ===========
    use, intrinsic :: iso_c_binding
    use fnvector_mpiplusx_mod
<<<<<<< HEAD
    use ode_mod, only : comm
=======
    use ode_mod, only: comm
>>>>>>> 3f3be176

    !======= Declarations =========
    implicit none

    ! With MPI-3 use mpi_f08 is preferred
    include "mpif.h"

    ! calling variables
    type(SUNNonlinearSolver) :: sunnls      ! nonlinear solver
    type(N_Vector)           :: sunvec_y0   ! initial guess
    type(N_Vector)           :: sunvec_ycor ! correction
    type(N_Vector)           :: sunvec_w    ! norm weights
    real(c_double), value    :: tol         ! solve tolerance
    integer(c_int), value    :: callLSetup  ! linear solver setup flag
    type(c_ptr)              :: arkode_mem  ! integrator memory

    ! local variables
    type(N_Vector), pointer :: sunvec_y0loc   ! node-local initial guess vector
    type(N_Vector), pointer :: sunvec_ycorloc ! node-local correction vector
    type(N_Vector), pointer :: sunvec_wloc    ! node-local weight vector

    integer :: solve_status, recover, nonrecover ! solve status, return value
    integer :: mpi_ierr                          ! MPI error status

    !======= Internals ============

    ! get MPI task local vectors
    sunvec_y0loc => FN_VGetLocalVector_MPIPlusX(sunvec_y0)
    sunvec_ycorloc => FN_VGetLocalVector_MPIPlusX(sunvec_ycor)
    sunvec_wloc => FN_VGetLocalVector_MPIPlusX(sunvec_w)

    ! each tasks solves the local nonlinear system
    ierr = FSUNNonlinSolSolve(sunnls_LOC, sunvec_y0loc, sunvec_ycorloc, &
                              sunvec_wloc, tol, callLSetup, arkode_mem)
    solve_status = ierr

    ! if any process had a nonrecoverable failure, return it
    call MPI_Allreduce(solve_status, nonrecover, 1, MPI_INTEGER, MPI_MIN, comm, &
                       mpi_ierr)
    ierr = nonrecover
    if (ierr < 0) return

    ! check if any process has a recoverable convergence failure and return
    ! success (recover == 0) or a recoverable error code (recover > 0)
    call MPI_Allreduce(solve_status, recover, 1, MPI_INTEGER, MPI_MAX, comm, &
                       mpi_ierr)
    ierr = recover
    if (ierr /= 0) ncnf_loc = ncnf_loc + 1

  end function TaskLocalNewton_Solve

  integer(c_int) function TaskLocalNewton_Free(sunnls) &
    result(ierr) bind(C)

    !======= Inclusions ===========
    use, intrinsic :: iso_c_binding

    !======= Declarations =========
    implicit none

    ! calling variables
    type(SUNNonlinearSolver) :: sunnls ! nonlinear solver

    !======= Internals ============

    ! free task-local solve structures
    call FN_VDestroy(sunvec_bnode)
    call FSUNMatDestroy(sunmat_Jnode)
    ierr = FSUNLinSolFree(sunls_Jnode)

    ! free items from contents, then the generic structure
    ierr = FSUNNonlinSolFree(sunnls_LOC)

    call FSUNNonlinSolFreeEmpty(sunnls)

  end function TaskLocalNewton_Free

  integer(c_int) function TaskLocalNewton_SetSysFn(sunnls, SysFn) &
    result(ierr) bind(C)

    !======= Inclusions ===========
    use, intrinsic :: iso_c_binding

    !======= Declarations =========
    implicit none

    ! calling variables
    type(SUNNonlinearSolver) :: sunnls ! nonlinear solver
    type(c_funptr)           :: SysFn  ! residual function

    !======= Internals ============

    ierr = FSUNNonlinSolSetSysFn(sunnls_LOC, SysFn)

  end function TaskLocalNewton_SetSysFn

  integer(c_int) function TaskLocalNewton_SetConvTestFn(sunnls, CTestFn, &
                                                        ctest_data) result(ierr) bind(C)

    !======= Inclusions ===========
    use, intrinsic :: iso_c_binding

    !======= Declarations =========
    implicit none

    ! calling variables
    type(SUNNonlinearSolver) :: sunnls     ! nonlinear solver
    type(c_funptr), value    :: CTestFn    ! convergence test function
    type(c_ptr), value       :: ctest_data ! convergence test data

    !======= Internals ============

    ierr = FSUNNonlinSolSetConvTestFn(sunnls_LOC, CTestFn, ctest_data)

  end function TaskLocalNewton_SetConvTestFn

  integer(c_int) function TaskLocalNewton_GetNumConvFails(sunnls, nconvfails) &
    result(ierr) bind(C)

    !======= Inclusions ===========
    use, intrinsic :: iso_c_binding

    !======= Declarations =========
    implicit none

    ! calling variables
    type(SUNNonlinearSolver) :: sunnls     ! nonlinear solver
    integer(c_long)          :: nconvfails ! convergence fails

    !======= Internals ============

    nconvfails = ncnf_loc

    ! return success
    ierr = 0

  end function TaskLocalNewton_GetNumConvFails

  function TaskLocalNewton(arkode_mem, sunvec_y) result(sunnls)

    !======= Inclusions ===========
    use, intrinsic :: iso_c_binding
    use fnvector_serial_mod
    use fsunnonlinsol_newton_mod
    use fsunlinsol_dense_mod
    use fsunmatrix_dense_mod

    use ode_mod

    !======= Declarations =========
    implicit none

    ! calling variables
    type(c_ptr), target, intent(in) :: arkode_mem ! ARKODE memory
    type(N_Vector)                  :: sunvec_y   ! solution N_Vector

    type(SUNNonlinearSolver), pointer :: sunnls ! SUNDIALS nonlinear solver
    type(SUNNonlinearSolver_Ops), pointer :: nlsops ! solver operations

    integer :: ierr   ! MPI error status

    !======= Internals ============

    ! Set pointer to ARKODE memory structure
    arkmem => arkode_mem

    ! Create an empty nonlinear linear solver object
    sunnls => FSUNNonlinSolNewEmpty(sunctx)
    if (.not. associated(sunnls)) then
      print *, "Error: FSUNNonlinSolNewEmpty returned NULL"
      call MPI_Abort(comm, 1, ierr)
    end if

    ! Access the SUNNonlinearSolver ops structure
    call c_f_pointer(sunnls%ops, nlsops)

    ! Attach operations
    nlsops%gettype = c_funloc(TaskLocalNewton_GetType)
    nlsops%initialize = c_funloc(TaskLocalNewton_Initialize)
    nlsops%solve = c_funloc(TaskLocalNewton_Solve)
    nlsops%free = c_funloc(TaskLocalNewton_Free)
    nlsops%setsysfn = c_funloc(TaskLocalNewton_SetSysFn)
    nlsops%setctestfn = c_funloc(TaskLocalNewton_SetConvTestFn)
    nlsops%getnumconvfails = c_funloc(TaskLocalNewton_GetNumConvFails)

    ! Create the task local Newton solver
    sunnls_LOC => FSUNNonlinSol_Newton(sunvec_y, sunctx)

    ! Create vector pointers to receive residual data
    zpred_ptr = FN_VNewVectorArray(1, sunctx)
    z_ptr = FN_VNewVectorArray(1, sunctx)
    Fi_ptr = FN_VNewVectorArray(1, sunctx)
    sdata_ptr = FN_VNewVectorArray(1, sunctx)

    sunvec_bnode => FN_VNew_Serial(Nvar, sunctx)
    sunmat_Jnode => FSUNDenseMatrix(Nvar, Nvar, sunctx)
<<<<<<< HEAD
    sunls_Jnode  => FSUNLinSol_Dense(sunvec_bnode, sunmat_Jnode, sunctx)
=======
    sunls_Jnode => FSUNLinSol_Dense(sunvec_bnode, sunmat_Jnode, sunctx)
>>>>>>> 3f3be176

    ! initialize number of nonlinear solver function evals and fails
    nnlfi = 0
    ncnf_loc = 0

  end function TaskLocalNewton

end module nls_mod

program main

  !======= Inclusions ===========
  use, intrinsic :: iso_c_binding
  use fsundials_core_mod         ! Access SUNDIALS core types, data structures, etc.
  use fnvector_mpiplusx_mod      ! Access MPI+X N_Vector
  use fnvector_mpimanyvector_mod ! Access MPIManyVector N_Vector
  use fnvector_serial_mod        ! Access serial N_Vector

<<<<<<< HEAD
  use ode_mod, only : sunctx, logger, comm, myid, Nx, Neq, dx, fused, &
                      explicit, printtime, nout, myindextype
=======
  use ode_mod, only: sunctx, logger, comm, myid, Nx, Neq, dx, fused, &
                     explicit, printtime, nout, myindextype
>>>>>>> 3f3be176

  !======= Declarations =========
  implicit none

  ! With MPI-3 use mpi_f08 is preferred
  include "mpif.h"

  integer(kind=myindextype) :: i
  integer          :: ierr               ! MPI error status
  integer(c_int)   :: retval             ! SUNDIALS error status
  real(c_double)   :: starttime, endtime ! timing variables

  type(N_Vector), pointer :: sunvec_ys   ! sundials serial vector
  type(N_Vector), pointer :: sunvec_y    ! sundials MPI+X vector

  !======= Internals ============

  ! Initialize MPI
  call MPI_Init(ierr)
  if (ierr /= 0) then
    print *, "Error: MPI_Init returned ", ierr
    stop 1
  end if

  ! Start timing
  starttime = MPI_Wtime()

  ! Create SUNDIALS simulation context
  comm = MPI_COMM_WORLD
  retval = FSUNContext_Create(comm, sunctx)
  if (retval /= 0) then
    print *, "Error: FSUNContext_Create returned ", retval
    call MPI_Abort(comm, 1, ierr)
  end if

  ! Configure SUNDIALS logging via the runtime API.
  ! This requires that SUNDIALS was configured with the CMake options
  !   SUNDIALS_LOGGING_LEVEL=n
  ! where n is one of:
  !    1 --> log only errors,
  !    2 --> log errors + warnings,
  !    3 --> log errors + warnings + info output
  !    4 --> all of the above plus debug output
  !    5 --> all of the above and even more
  ! SUNDIALS will only log up to the max level n, but a lesser level can
  ! be configured at runtime by only providing output files for the
  ! desired levels. We will enable informational logging here:
  retval = FSUNLogger_Create(comm, 0, logger)
  if (retval /= 0) then
    print *, "Error: FSUNLogger_Create returned ", retval
    call MPI_Abort(comm, 1, ierr)
  end if

  retval = FSUNLogger_SetInfoFilename(logger, "sundials.log")
  if (retval /= 0) then
    print *, "Error: FSUNLogger_SetInfoFilename returned ", retval
    call MPI_Abort(comm, 1, ierr)
  end if

  retval = FSUNContext_SetLogger(sunctx, logger)
  if (retval /= 0) then
    print *, "Error: FSUNContext_SetLogger returned ", retval
    call MPI_Abort(comm, 1, ierr)
  end if

  ! Process input args and setup the problem
  call SetupProblem()

  ! Create solution vector
  sunvec_ys => FN_VNew_Serial(Neq, sunctx)
<<<<<<< HEAD
  sunvec_y  => FN_VMake_MPIPlusX(comm, sunvec_ys, sunctx)
=======
  sunvec_y => FN_VMake_MPIPlusX(comm, sunvec_ys, sunctx)
>>>>>>> 3f3be176

  ! Enable fused vector ops in local and MPI+X vectors
  if (fused) then
    retval = FN_VEnableFusedOps_Serial(sunvec_ys, SUNTRUE)
    if (retval /= 0) then
      print *, "Error: FN_VEnableFusedOps_Serial returned ", retval
      call MPI_Abort(comm, 1, ierr)
    end if

    retval = FN_VEnableFusedOps_MPIManyVector(sunvec_y, SUNTRUE)
    if (retval /= 0) then
      print *, "Error: FN_VEnableFusedOps_MPIManyVector returned ", retval
      call MPI_Abort(comm, 1, ierr)
    end if
  end if

  ! Set the initial condition
  call SetIC(sunvec_y)

  ! Output spatial mesh to disk (add extra point for periodic BC
  if (myid == 0 .and. nout > 0) then
    open (99, file="mesh.txt")
    do i = 0, Nx
      write (99, "(es23.16)") dx*i
    end do
  end if

  ! Integrate in time
  if (explicit) then
    call EvolveProblemExplicit(sunvec_y)
  else
    call EvolveProblemIMEX(sunvec_y)
  end if

  ! End timing
  endtime = MPI_Wtime()

  if (myid == 0 .and. printtime) then
    print "(A,es12.5,A)", "Total wall clock time: ", endtime - starttime, " sec"
  end if

  ! Finalize MPI
  call FN_VDestroy(sunvec_ys)
  call FN_VDestroy(sunvec_y)
  call FreeProblem()
  call MPI_Finalize(ierr)

end program main

! Setup ARKODE and evolve problem in time with IMEX method
subroutine EvolveProblemIMEX(sunvec_y)

  !======= Inclusions ===========
  use, intrinsic :: iso_c_binding
  use fsundials_core_mod
  use farkode_mod                   ! Access ARKode
  use farkode_arkstep_mod           ! Access ARKStep
  use fsunmatrix_dense_mod          ! Access dense SUNMatrix
  use fsunlinsol_dense_mod          ! Access dense SUNLinearSolver
  use fsunlinsol_spgmr_mod          ! Access GMRES SUNLinearSolver
  use fsunnonlinsol_newton_mod      ! Access Newton SUNNonlinearSolver

  use ode_mod, only: sunctx, comm, myid, Neq, t0, tf, atol, rtol, order, &
                     monitor, global, nout, umask_s, Advection, Reaction

  use prec_mod, only: sunls_P, sunmat_P, PSetup, PSolve

  use nls_mod, only: nnlfi, TaskLocalNewton

  !======= Declarations =========
  implicit none

  ! With MPI-3 use mpi_f08 is preferred
  include "mpif.h"

  ! calling variables
  type(N_Vector) :: sunvec_y ! solution N_Vector

  ! local variables
  type(c_ptr)     :: arkode_mem ! ARKODE memory
  real(c_double)  :: t(1)       ! ARKODE current time
  integer(c_int)  :: retval     ! ARKODE return value
  integer(c_long) :: nst(1)     ! number of time steps
  integer(c_long) :: nst_a(1)   ! number of step attempts
  integer(c_long) :: nfe(1)     ! number of explicit RHS evals
  integer(c_long) :: nfi(1)     ! number of implicit RHS evals
  integer(c_long) :: netf(1)    ! number of error test fails
  integer(c_long) :: nni(1)     ! number of nonlinear iters
  integer(c_long) :: ncfn(1)    ! number of convergence fails
  integer(c_long) :: nli(1)     ! number of linear iters
  integer(c_long) :: npre(1)    ! number of preconditioner setups
  integer(c_long) :: npsol(1)   ! number of preconditioner solves

  type(SUNNonlinearSolver), pointer :: sun_NLS  ! nonlinear solver
  type(SUNLinearSolver), pointer :: sun_LS   ! linear solver
  type(SUNMatrix), pointer :: sunmat_A ! sundials matrix

  integer        :: ierr        ! MPI error status
  integer        :: iout        ! output counter
  real(c_double) :: tout, dtout ! output time and update

  !======= Internals ============

  sun_NLS => null()
  sun_LS => null()
  sunmat_A => null()

  ! Create the ARK timestepper module
  arkode_mem = FARKStepCreate(c_funloc(Advection), c_funloc(Reaction), &
                              t0, sunvec_y, sunctx)
  if (.not. c_associated(arkode_mem)) then
    print *, "Error: FARKStepCreate returned NULL"
    call MPI_Abort(comm, 1, ierr)
  end if

  ! Select the method order
  retval = FARKodeSetOrder(arkode_mem, order)
  if (retval /= 0) then
<<<<<<< HEAD
     print *, "Error: FARKodeSetOrder returned ",retval
     call MPI_Abort(comm, 1, ierr)
=======
    print *, "Error: FARKodeSetOrder returned ", retval
    call MPI_Abort(comm, 1, ierr)
>>>>>>> 3f3be176
  end if

  ! Specify tolerances
  retval = FARKodeSStolerances(arkode_mem, rtol, atol)
  if (retval /= 0) then
<<<<<<< HEAD
     print *, "Error: FARKodeSStolerances returned ",retval
     call MPI_Abort(comm, 1, ierr)
=======
    print *, "Error: FARKodeSStolerances returned ", retval
    call MPI_Abort(comm, 1, ierr)
>>>>>>> 3f3be176
  end if

  ! Increase the max number of steps allowed between outputs
  retval = FARKodeSetMaxNumSteps(arkode_mem, int(100000, c_long))
  if (retval /= 0) then
<<<<<<< HEAD
     print *, "Error: FARKodeMaxNumSteps returned ",retval
     call MPI_Abort(comm, 1, ierr)
=======
    print *, "Error: FARKodeMaxNumSteps returned ", retval
    call MPI_Abort(comm, 1, ierr)
>>>>>>> 3f3be176
  end if

  ! Create the (non)linear solver
  sun_NLS => null()
  sun_LS => null()

  if (global) then

<<<<<<< HEAD
     ! Create nonlinear solver
     sun_NLS => FSUNNonlinSol_Newton(sunvec_y, sunctx)
     if (.not. associated(sun_NLS)) then
        print *, "Error: SUNNonlinSol_Newton returned NULL"
        call MPI_Abort(comm, 1, ierr)
     end if

     ! Attach nonlinear solver
     retval = FARKodeSetNonlinearSolver(arkode_mem, sun_NLS)
     if (retval /= 0) then
        print *, "Error: FARKodeSetNonlinearSolver returned ",retval
        call MPI_Abort(comm, 1, ierr)
     end if

     ! Create linear solver
     sun_LS => FSUNLinSol_SPGMR(sunvec_y, SUN_PREC_LEFT, 0, sunctx)
     if (.not. associated(sun_LS)) then
        print *, "Error: FSUNLinSol_SPGMR returned NULL"
        call MPI_Abort(comm, 1, ierr)
     end if

     ! Attach linear solver
     sunmat_A => null()
     retval = FARKodeSetLinearSolver(arkode_mem, sun_LS, sunmat_A)
     if (retval /= 0) then
        print *, "Error: FARKodeSetLinearSolver returned ",retval
        call MPI_Abort(comm, 1, ierr)
     end if

     ! Attach preconditioner
     retval = FARKodeSetPreconditioner(arkode_mem, c_funloc(PSetup), &
          c_funloc(PSolve))
     if (retval /= 0) then
        print *, "Error: FARKodeSetPreconditioner returned ",retval
        call MPI_Abort(comm, 1, ierr)
     end if

     ! Create MPI task-local data structures for preconditioning
     sunmat_P => FSUNDenseMatrix(Neq, Neq, sunctx)
     sunls_P  => FSUNLinSol_Dense(umask_s, sunmat_P, sunctx)

  else

     ! The custom task-local nonlinear solver handles the linear solve
     ! as well, so we do not need a SUNLinearSolver
     sun_NLS => TaskLocalNewton(arkode_mem, umask_s)
     if (.not. associated(sun_NLS)) then
        print *, "Error: TaskLocalNewton returned NULL"
        call MPI_Abort(comm, 1, ierr)
     end if

     ! Attach nonlinear solver
     retval = FARKodeSetNonlinearSolver(arkode_mem, sun_NLS)
     if (retval /= 0) then
        print *, "Error: FARKodeSetNonlinearSolver returned ",retval
        call MPI_Abort(comm, 1, ierr)
     end if
=======
    ! Create nonlinear solver
    sun_NLS => FSUNNonlinSol_Newton(sunvec_y, sunctx)
    if (.not. associated(sun_NLS)) then
      print *, "Error: SUNNonlinSol_Newton returned NULL"
      call MPI_Abort(comm, 1, ierr)
    end if

    ! Attach nonlinear solver
    retval = FARKodeSetNonlinearSolver(arkode_mem, sun_NLS)
    if (retval /= 0) then
      print *, "Error: FARKodeSetNonlinearSolver returned ", retval
      call MPI_Abort(comm, 1, ierr)
    end if

    ! Create linear solver
    sun_LS => FSUNLinSol_SPGMR(sunvec_y, SUN_PREC_LEFT, 0, sunctx)
    if (.not. associated(sun_LS)) then
      print *, "Error: FSUNLinSol_SPGMR returned NULL"
      call MPI_Abort(comm, 1, ierr)
    end if

    ! Attach linear solver
    sunmat_A => null()
    retval = FARKodeSetLinearSolver(arkode_mem, sun_LS, sunmat_A)
    if (retval /= 0) then
      print *, "Error: FARKodeSetLinearSolver returned ", retval
      call MPI_Abort(comm, 1, ierr)
    end if

    ! Attach preconditioner
    retval = FARKodeSetPreconditioner(arkode_mem, c_funloc(PSetup), &
                                      c_funloc(PSolve))
    if (retval /= 0) then
      print *, "Error: FARKodeSetPreconditioner returned ", retval
      call MPI_Abort(comm, 1, ierr)
    end if

    ! Create MPI task-local data structures for preconditioning
    sunmat_P => FSUNDenseMatrix(Neq, Neq, sunctx)
    sunls_P => FSUNLinSol_Dense(umask_s, sunmat_P, sunctx)

  else

    ! The custom task-local nonlinear solver handles the linear solve
    ! as well, so we do not need a SUNLinearSolver
    sun_NLS => TaskLocalNewton(arkode_mem, umask_s)
    if (.not. associated(sun_NLS)) then
      print *, "Error: TaskLocalNewton returned NULL"
      call MPI_Abort(comm, 1, ierr)
    end if

    ! Attach nonlinear solver
    retval = FARKodeSetNonlinearSolver(arkode_mem, sun_NLS)
    if (retval /= 0) then
      print *, "Error: FARKodeSetNonlinearSolver returned ", retval
      call MPI_Abort(comm, 1, ierr)
    end if
>>>>>>> 3f3be176

  end if

  ! Set initial time, determine output time, and initialize output count
  t(1) = t0
  dtout = (tf - t0)
  if (nout /= 0) then
    dtout = dtout/nout
  end if
  tout = t(1) + dtout
  iout = 0

  ! Output initial condition
  if (myid == 0 .and. monitor) then
    print *, ""
    print *, "     t           ||u||_rms       ||v||_rms       ||w||_rms"
    print *, "-----------------------------------------------------------"
  end if
  call WriteOutput(t, sunvec_y)

  ! Integrate to final time
  do while (iout < max(nout, 1))

<<<<<<< HEAD
     ! Integrate to output time
     retval = FARKodeEvolve(arkode_mem, tout, sunvec_y, t, ARK_NORMAL)
     if (retval /= 0) then
        print *, "Error: FARKodeEvolve returned ",retval
        call MPI_Abort(comm, 1, ierr)
     end if
=======
    ! Integrate to output time
    retval = FARKodeEvolve(arkode_mem, tout, sunvec_y, t, ARK_NORMAL)
    if (retval /= 0) then
      print *, "Error: FARKodeEvolve returned ", retval
      call MPI_Abort(comm, 1, ierr)
    end if
>>>>>>> 3f3be176

    ! Output state
    call WriteOutput(t, sunvec_y)

    ! Update output time
    tout = tout + dtout
    if (tout > tf) then
      tout = tf
    end if

    ! Update output count
    iout = iout + 1

  end do

  if (myid == 0 .and. monitor) then
    print *, "-----------------------------------------------------------"
    print *, ""
  end if

  ! Get final statistics
  retval = FARKodeGetNumSteps(arkode_mem, nst)
  if (retval /= 0) then
<<<<<<< HEAD
     print *, "Error: FARKodeGetNumSteps returned ",retval
     call MPI_Abort(comm, 1, ierr)
=======
    print *, "Error: FARKodeGetNumSteps returned ", retval
    call MPI_Abort(comm, 1, ierr)
>>>>>>> 3f3be176
  end if

  retval = FARKodeGetNumStepAttempts(arkode_mem, nst_a)
  if (retval /= 0) then
<<<<<<< HEAD
     print *, "Error: FARKodeGetNumStepAttempts returned ",retval
     call MPI_Abort(comm, 1, ierr)
=======
    print *, "Error: FARKodeGetNumStepAttempts returned ", retval
    call MPI_Abort(comm, 1, ierr)
>>>>>>> 3f3be176
  end if

  retval = FARKStepGetNumRhsEvals(arkode_mem, nfe, nfi)
  if (retval /= 0) then
    print *, "Error: FARKStepGetNumRhsEvals returned ", retval
    call MPI_Abort(comm, 1, ierr)
  end if

  retval = FARKodeGetNumErrTestFails(arkode_mem, netf)
  if (retval /= 0) then
<<<<<<< HEAD
     print *, "Error: FARKodeGetNumErrTestFails returned ",retval
     call MPI_Abort(comm, 1, ierr)
=======
    print *, "Error: FARKodeGetNumErrTestFails returned ", retval
    call MPI_Abort(comm, 1, ierr)
>>>>>>> 3f3be176
  end if

  retval = FARKodeGetNumNonlinSolvIters(arkode_mem, nni)
  if (retval /= 0) then
<<<<<<< HEAD
     print *, "Error: FARKodeGetNumNonlinSolvIters returned ",retval
     call MPI_Abort(comm, 1, ierr)
=======
    print *, "Error: FARKodeGetNumNonlinSolvIters returned ", retval
    call MPI_Abort(comm, 1, ierr)
>>>>>>> 3f3be176
  end if

  retval = FARKodeGetNumNonlinSolvConvFails(arkode_mem, ncfn)
  if (retval /= 0) then
<<<<<<< HEAD
     print *, "Error: FARKodeGetNumNonlinSolvConvFails returned ",retval
     call MPI_Abort(comm, 1, ierr)
=======
    print *, "Error: FARKodeGetNumNonlinSolvConvFails returned ", retval
    call MPI_Abort(comm, 1, ierr)
>>>>>>> 3f3be176
  end if

  if (global) then

<<<<<<< HEAD
     retval = FARKodeGetNumLinIters(arkode_mem, nli)
     if (retval /= 0) then
        print *, "Error: FARKodeGetNumLinIters returned ",retval
        call MPI_Abort(comm, 1, ierr)
     end if

     retval = FARKodeGetNumPrecEvals(arkode_mem, npre)
     if (retval /= 0) then
        print *, "Error: FARKodeGetNumPrecEvals returned ",retval
        call MPI_Abort(comm, 1, ierr)
     end if

     retval = FARKodeGetNumPrecSolves(arkode_mem, npsol)
     if (retval /= 0) then
        print *, "Error: FARKodeGetNumPrecSolves returned ",retval
        call MPI_Abort(comm, 1, ierr)
     end if
=======
    retval = FARKodeGetNumLinIters(arkode_mem, nli)
    if (retval /= 0) then
      print *, "Error: FARKodeGetNumLinIters returned ", retval
      call MPI_Abort(comm, 1, ierr)
    end if

    retval = FARKodeGetNumPrecEvals(arkode_mem, npre)
    if (retval /= 0) then
      print *, "Error: FARKodeGetNumPrecEvals returned ", retval
      call MPI_Abort(comm, 1, ierr)
    end if

    retval = FARKodeGetNumPrecSolves(arkode_mem, npsol)
    if (retval /= 0) then
      print *, "Error: FARKodeGetNumPrecSolves returned ", retval
      call MPI_Abort(comm, 1, ierr)
    end if
>>>>>>> 3f3be176

  end if

  ! Print final statistics
  if (myid == 0) then

    print "(A)", "Final Solver Statistics (for processor 0):"
    print "(2x,A,i0)", "Steps            = ", nst
    print "(2x,A,i0)", "Step attempts    = ", nst_a
    print "(2x,A,i0)", "Error test fails = ", netf
    print "(2x,A,i0)", "NLS fails        = ", ncfn

    if (global) then

      print "(2x,A,i0)", "RHS evals Fe     = ", nfe
      print "(2x,A,i0)", "RHS evals Fi     = ", nfi
      print "(2x,A,i0)", "NLS iters        = ", nni
      print "(2x,A,i0)", "LS iters         = ", nli
      print "(2x,A,i0)", "P setups         = ", npre
      print "(2x,A,i0)", "P solves         = ", npsol

    else

      print "(2x,A,i0)", "RHS evals Fe     = ", nfe
      print "(2x,A,i0)", "RHS evals Fi     = ", nfi + nnlfi

    end if

  end if

  ! Clean up
  call FARKodeFree(arkode_mem)

  ! Free nonlinear solver
  retval = FSUNNonlinSolFree(sun_NLS)
  if (retval /= 0) then
    print *, "Error: FSUNNonlinSolFree returned ", retval
    call MPI_Abort(comm, 1, ierr)
  end if

  if (global) then
    ! free task-local preconditioner solve structures
    call FSUNMatDestroy(sunmat_P)
    retval = FSUNLinSolFree(sunls_P)
    if (retval /= 0) then
      print *, "Error: FSUNLinSolFree returned ", retval
      call MPI_Abort(comm, 1, ierr)
    end if

    ! free global linear solver
    retval = FSUNLinSolFree(sun_LS)
    if (retval /= 0) then
      print *, "Error: FSUNLinSolFree returned ", retval
      call MPI_Abort(comm, 1, ierr)
    end if
  end if

end subroutine EvolveProblemIMEX

subroutine EvolveProblemExplicit(sunvec_y)

  !======= Inclusions ===========
  use, intrinsic :: iso_c_binding
  use fsundials_core_mod
  use farkode_mod           ! Access ARKode
  use farkode_erkstep_mod   ! Access ERKStep

  use ode_mod, only: sunctx, comm, myid, t0, tf, atol, rtol, order, monitor, &
                     nout, AdvectionReaction

  !======= Declarations =========
  implicit none

  ! With MPI-3 use mpi_f08 is preferred
  include "mpif.h"

  ! calling variables
  type(N_Vector) :: sunvec_y ! solution N_Vector

  ! local variables
  type(c_ptr)     :: arkode_mem ! ARKODE memory
  real(c_double)  :: t(1)       ! ARKODE current time
  integer(c_int)  :: retval     ! ARKODE return value
  integer(c_long) :: nst(1)     ! number of time step
  integer(c_long) :: nst_a(1)   ! number of step attempts
  integer(c_long) :: nfe(1)     ! number of RHS evals
  integer(c_long) :: netf(1)    ! number of error test fails

  integer        :: ierr        ! output counter
  integer        :: iout        ! output counter
  real(c_double) :: tout, dtout ! output time and update

  !======= Internals ============

  ! Create the ERK integrator
  arkode_mem = FERKStepCreate(c_funloc(AdvectionReaction), t0, sunvec_y, sunctx)
  if (.not. c_associated(arkode_mem)) then
    print *, "Error: FERKStepCreate returned NULL"
    call MPI_Abort(comm, 1, ierr)
  end if

  ! Select the method order
  retval = FARKodeSetOrder(arkode_mem, order)
  if (retval /= 0) then
<<<<<<< HEAD
     print *, "Error: FARKodeSetOrder returned ",retval
     call MPI_Abort(comm, 1, ierr)
=======
    print *, "Error: FARKodeSetOrder returned ", retval
    call MPI_Abort(comm, 1, ierr)
>>>>>>> 3f3be176
  end if

  ! Specify tolerances
  retval = FARKodeSStolerances(arkode_mem, rtol, atol)
  if (retval /= 0) then
<<<<<<< HEAD
     print *, "Error: FARKodeSStolerances returned ",retval
     call MPI_Abort(comm, 1, ierr)
=======
    print *, "Error: FARKodeSStolerances returned ", retval
    call MPI_Abort(comm, 1, ierr)
>>>>>>> 3f3be176
  end if

  ! Increase the max number of steps allowed between outputs
  retval = FARKodeSetMaxNumSteps(arkode_mem, int(100000, c_long))
  if (retval /= 0) then
<<<<<<< HEAD
     print *, "Error: FARKodeMaxNumSteps returned ",retval
     call MPI_Abort(comm, 1, ierr)
=======
    print *, "Error: FARKodeMaxNumSteps returned ", retval
    call MPI_Abort(comm, 1, ierr)
>>>>>>> 3f3be176
  end if

  ! Set initial time, determine output time, and initialize output count
  t(1) = t0
  dtout = (tf - t0)
  if (nout /= 0) then
    dtout = dtout/nout
  end if
  tout = t(1) + dtout
  iout = 0

  ! Ouput initial condition
  if (myid == 0 .and. monitor) then
    print *, ""
    print *, "     t           ||u||_rms       ||v||_rms       ||w||_rms"
    print *, "-----------------------------------------------------------"
  end if
  call WriteOutput(t, sunvec_y)

  ! Integrate to final time
  do while (iout < nout)

<<<<<<< HEAD
     ! Integrate to output time
     retval = FARKodeEvolve(arkode_mem, tout, sunvec_y, t, ARK_NORMAL)
     if (retval /= 0) then
        print *, "Error: FARKodeEvolve returned ",retval
        call MPI_Abort(comm, 1, ierr)
     end if
=======
    ! Integrate to output time
    retval = FARKodeEvolve(arkode_mem, tout, sunvec_y, t, ARK_NORMAL)
    if (retval /= 0) then
      print *, "Error: FARKodeEvolve returned ", retval
      call MPI_Abort(comm, 1, ierr)
    end if
>>>>>>> 3f3be176

    ! Output state
    call WriteOutput(t, sunvec_y)

    ! Update output time
    tout = tout + dtout
    if (tout > tf) then
      tout = tf
    end if

    ! Update output count
    iout = iout + 1

  end do

  if (myid == 0 .and. monitor) then
    print *, "-----------------------------------------------------------"
    print *, ""
  end if

  ! Get final statistics
  retval = FARKodeGetNumSteps(arkode_mem, nst)
  if (retval /= 0) then
<<<<<<< HEAD
     print *, "Error: FARKodeGetNumSteps returned ",retval
     call MPI_Abort(comm, 1, ierr)
=======
    print *, "Error: FARKodeGetNumSteps returned ", retval
    call MPI_Abort(comm, 1, ierr)
>>>>>>> 3f3be176
  end if

  retval = FARKodeGetNumStepAttempts(arkode_mem, nst_a)
  if (retval /= 0) then
<<<<<<< HEAD
     print *, "Error: FARKodeGetNumStepAttempts returned ",retval
     call MPI_Abort(comm, 1, ierr)
=======
    print *, "Error: FARKodeGetNumStepAttempts returned ", retval
    call MPI_Abort(comm, 1, ierr)
>>>>>>> 3f3be176
  end if

  retval = FERKStepGetNumRhsEvals(arkode_mem, nfe)
  if (retval /= 0) then
    print *, "Error: FERKStepGetNumRhsEvals returned ", retval
    call MPI_Abort(comm, 1, ierr)
  end if

  retval = FARKodeGetNumErrTestFails(arkode_mem, netf)
  if (retval /= 0) then
<<<<<<< HEAD
     print *, "Error: FARKodeGetNumErrTestFails returned ",retval
     call MPI_Abort(comm, 1, ierr)
=======
    print *, "Error: FARKodeGetNumErrTestFails returned ", retval
    call MPI_Abort(comm, 1, ierr)
>>>>>>> 3f3be176
  end if

  ! Print final statistcs
  if (myid == 0) then
    print "(A)", "Final Solver Statistics (for processor 0):"
    print "(2x,A,i0)", "Steps            = ", nst
    print "(2x,A,i0)", "Step attempts    = ", nst_a
    print "(2x,A,i0)", "Error test fails = ", netf
    print "(2x,A,i0)", "RHS evals        = ", nfe
  end if

  ! Clean up
  call FARKodeFree(arkode_mem)

end subroutine EvolveProblemExplicit

! Write time and solution to disk
subroutine WriteOutput(t, sunvec_y)

  !======= Inclusions ===========
  use, intrinsic :: iso_c_binding
  use fsundials_core_mod
  use farkode_mod           ! Access ARKode

<<<<<<< HEAD
  use ode_mod, only : Nvar, nprocs, myid, Erecv, Nx, Npts, monitor,  nout, &
       umask, vmask, wmask, myindextype
=======
  use ode_mod, only: Nvar, nprocs, myid, Erecv, Nx, Npts, monitor, nout, &
                     umask, vmask, wmask, myindextype
>>>>>>> 3f3be176

  !======= Declarations =========
  implicit none

  ! calling variables
  real(c_double) :: t(1)     ! current time
  type(N_Vector) :: sunvec_y ! solution N_Vector

  real(c_double), pointer :: ydata(:) ! vector data

  integer(kind=myindextype) i, idx ! loop counter and array index

  real(c_double) :: u, v, w ! RMS norm of chemical species

  !======= Internals ============

  ! output current solution norm to screen
  if (monitor) then

    u = FN_VWL2Norm(sunvec_y, umask)
    u = sqrt(u*u/Nx)

    v = FN_VWL2Norm(sunvec_y, vmask)
    v = sqrt(v*v/Nx)

    w = FN_VWL2Norm(sunvec_y, wmask)
    w = sqrt(w*w/Nx)

    if (myid == 0) then
      print "(4(es12.5,4x))", t, u, v, w
    end if

  end if

  if (nout > 0) then

    ! get left end point for output
    call ExchangeBCOnly(sunvec_y)

    ! get vector data array
    ydata => FN_VGetArrayPointer(sunvec_y)

    ! output the times to disk
    if (myid == 0) then
      write (100, "(es23.16)") t
    end if

    ! output results to disk
    do i = 1, Npts
      idx = (i - 1)*Nvar
      write (101, "(es23.16)", advance="no") ydata(idx + 1)
      write (102, "(es23.16)", advance="no") ydata(idx + 2)
      write (103, "(es23.16)", advance="no") ydata(idx + 3)
    end do

    ! we have one extra output because of the periodic BCs
    if (myid == nprocs - 1) then
      write (101, "(es23.16)") Erecv(1)
      write (102, "(es23.16)") Erecv(2)
      write (103, "(es23.16)") Erecv(3)
    else
      write (101, "(es23.16)")
      write (102, "(es23.16)")
      write (103, "(es23.16)")
    end if

  end if

end subroutine WriteOutput

! Initial Condition Function
subroutine SetIC(sunvec_y)

  !======= Inclusions ===========
  use, intrinsic :: iso_c_binding
  use fsundials_core_mod

  use ode_mod

  !======= Declarations =========
  implicit none

  ! calling variables
  type(N_Vector) :: sunvec_y ! solution N_Vector

  ! local variables
  real(c_double), pointer :: ydata(:)   ! vector data

  real(c_double) :: x, us, vs, ws       ! position and state
  real(c_double) :: p, mu, sigma, alpha ! perturbation vars

  integer(kind=myindextype) :: j, idx ! loop counter and array index

  !======= Internals ============

  ! Access data array from SUNDIALS vector
  ydata => FN_VGetArrayPointer(sunvec_y)

  ! Steady state solution
  us = k1*A/k4
  vs = k2*k4*B/(k1*k3*A)
  ws = 3.0d0

  ! Perturbation parameters
  mu = xmax/2.0d0
  sigma = xmax/4.0d0
  alpha = 0.1d0

  ! Gaussian perturbation
  do j = 1, Npts

    x = (myid*Npts + (j - 1))*dx
    p = alpha*exp(-((x - mu)*(x - mu))/(2.0d0*sigma*sigma))

    idx = (j - 1)*Nvar

    ydata(idx + 1) = us + p
    ydata(idx + 2) = vs + p
    ydata(idx + 3) = ws + p

  end do

end subroutine SetIC

! --------------------------------------------------------------
! Utility functions
! --------------------------------------------------------------

! Exchanges the periodic BCs only by sending the first mesh node to the last
! processor.
subroutine ExchangeBCOnly(sunvec_y)

  !======= Inclusions ===========
  use, intrinsic :: iso_c_binding
  use fsundials_core_mod

  use ode_mod, only: Nvar, comm, myid, nprocs, Erecv, Wsend

  !======= Declarations =========
  implicit none

  ! With MPI-3 use mpi_f08 is preferred
  include "mpif.h"

  ! calling variables
  type(N_Vector) :: sunvec_y ! solution N_Vector

  ! local variables
  real(c_double), pointer :: ydata(:) ! array data

  integer :: stat(MPI_STATUS_SIZE) ! MPI status
  integer :: ierr, reqS, reqR      ! MPI error status and request handles
  integer :: first, last           ! MPI process IDs

  !======= Internals ============

  ! first and last MPI task ID
  first = 0
  last = nprocs - 1

  ! Access data array from SUNDIALS vector
  ydata => FN_VGetArrayPointer(sunvec_y)

  ! open the East Irecv buffer
  if (myid == last) then
    call MPI_Irecv(Erecv, nvar, MPI_DOUBLE_PRECISION, first, MPI_ANY_TAG, &
                   comm, reqR, ierr)
    if (ierr /= MPI_SUCCESS) then
      print *, "Error: MPI_Irecv returned ", ierr
      call MPI_Abort(comm, 1, ierr)
    end if
  end if

  ! send first mesh node to the last processor
  if (myid == first) then
    Wsend(1:Nvar) = ydata(1:Nvar)
    call MPI_Isend(Wsend, nvar, MPI_DOUBLE, last, 0, &
                   comm, reqS, ierr)
    if (ierr /= MPI_SUCCESS) then
      print *, "Error: MPI_Isend returned ", ierr
      call MPI_Abort(comm, 1, ierr)
    end if
  end if

  ! wait for exchange to finish
  if (myid == last) then
    call MPI_Wait(reqR, stat, ierr)
    if (ierr /= MPI_SUCCESS) then
      print *, "Error: MPI_Wait returned ", ierr
      call MPI_Abort(comm, 1, ierr)
    end if
  end if

  if (myid == first) then
    call MPI_Wait(reqS, stat, ierr)
    if (ierr /= MPI_SUCCESS) then
      print *, "Error: MPI_Wait returned ", ierr
      call MPI_Abort(comm, 1, ierr)
    end if
  end if

end subroutine ExchangeBCOnly

! Starts the exchange of the neighbor information
subroutine ExchangeAllStart(sunvec_y)

  !======= Inclusions ===========
  use, intrinsic :: iso_c_binding
  use fsundials_core_mod

  use ode_mod, only: Nvar, comm, myid, nprocs, reqS, reqR, Wrecv, Wsend, &
                     Erecv, Esend, Npts, c

  !======= Declarations =========
  implicit none

  ! With MPI-3 use mpi_f08 is preferred
  include "mpif.h"

  ! calling variables
  type(N_Vector) :: sunvec_y ! solution N_Vector

  ! local variables
  real(c_double), pointer :: ydata(:) ! array data

  integer :: ierr        ! MPI error status
  integer :: first, last ! MPI process IDs
  integer :: ipW, ipE    ! MPI process IDs

  !======= Internals ============

  ! first and last MPI task ID
  first = 0
  last = nprocs - 1

  ! get the ID for the process to the West and East of this process
  if (myid == first) then
    ipW = last
  else
    ipW = myid - 1
  end if

  if (myid == last) then
    ipE = first
  else
    ipE = myid + 1
  end if

  ! Access data array from SUNDIALS vector
  ydata => FN_VGetArrayPointer(sunvec_y)

  if (c > 0.0d0) then

    ! Right moving flow uses backward difference.
    ! Send from west to east (last processor sends to first)

    call MPI_Irecv(Wrecv, nvar, MPI_DOUBLE_PRECISION, ipW, &
                   MPI_ANY_TAG, comm, reqR, ierr)
    if (ierr /= MPI_SUCCESS) then
      print *, "Error: MPI_Irecv returned ", ierr
      call MPI_Abort(comm, 1, ierr)
    end if

    Esend(1:Nvar) = ydata(Nvar*Npts - 2:Nvar*Npts)

    call MPI_Isend(Esend, nvar, MPI_DOUBLE_PRECISION, ipE, &
                   0, comm, reqS, ierr)
    if (ierr /= MPI_SUCCESS) then
      print *, "Error: MPI_Isend returned ", ierr
      call MPI_Abort(comm, 1, ierr)
    end if

  else if (c < 0.0d0) then

    ! Left moving flow uses forward difference.
    ! Send from east to west (first processor sends to last)

    call MPI_Irecv(Erecv, nvar, MPI_DOUBLE_PRECISION, ipE, &
                   MPI_ANY_TAG, comm, reqR, ierr)
    if (ierr /= MPI_SUCCESS) then
      print *, "Error: MPI_Irecv returned ", ierr
      call MPI_Abort(comm, 1, ierr)
    end if

    Wsend(1:Nvar) = ydata(1:Nvar)

    call MPI_Isend(Wsend, nvar, MPI_DOUBLE_PRECISION, ipW, &
                   0, comm, reqS, ierr)
    if (ierr /= MPI_SUCCESS) then
      print *, "Error: MPI_Isend returned ", ierr
      call MPI_Abort(comm, 1, ierr)
    end if

  end if

end subroutine ExchangeAllStart

! Completes the exchange of the neighbor information
subroutine ExchangeAllEnd()

  !======= Inclusions ===========
  use, intrinsic :: iso_c_binding

<<<<<<< HEAD
  use ode_mod, only : comm, reqS, reqR, c
=======
  use ode_mod, only: comm, reqS, reqR, c
>>>>>>> 3f3be176

  !======= Declarations =========
  implicit none

  ! With MPI-3 use mpi_f08 is preferred
  include "mpif.h"

  integer :: stat(MPI_STATUS_SIZE) ! MPI status
  integer :: ierr                  ! MPI error status

  !======= Internals ============

  ! wait for exchange to finish
  if (c < 0.0d0 .or. c > 0.0d0) then
    call MPI_Wait(reqR, stat, ierr)
    if (ierr /= MPI_SUCCESS) then
      print *, "Error: MPI_Wait returned ", ierr
      call MPI_Abort(comm, 1, ierr)
    end if

    call MPI_Wait(reqS, stat, ierr)
    if (ierr /= MPI_SUCCESS) then
      print *, "Error: MPI_Wait returned ", ierr
      call MPI_Abort(comm, 1, ierr)
    end if
  end if

end subroutine ExchangeAllEnd

subroutine SetupProblem()

  !======= Inclusions ===========
  use, intrinsic :: iso_c_binding
  use fnvector_serial_mod
  use fnvector_mpiplusx_mod
  use fnvector_mpimanyvector_mod

  use ode_mod

  !======= Declarations =========
  implicit none

  ! With MPI-3 use mpi_f08 is preferred
  include "mpif.h"

  ! local variables
  integer                   :: ierr                  ! MPI error status
  integer(c_int)            :: retval                ! SUNDIALS error status
  integer                   :: argj
  integer                   :: nargs, length, status ! input parsing vars
  character(len=32)         :: arg                   ! input arg
  character(len=100)        :: outname               ! output file name
  real(c_double), pointer   :: data(:)               ! array data
  integer(kind=myindextype) :: j

  !======= Internals ============

  ! MPI variables
  call MPI_Comm_rank(comm, myid, ierr)
  if (ierr /= MPI_SUCCESS) then
    print *, "Error:MPI_Comm_rank = ", ierr
    call MPI_Abort(comm, 1, ierr)
  end if

  call MPI_Comm_size(comm, nprocs, ierr)
  if (ierr /= MPI_SUCCESS) then
    print *, "Error:MPI_Comm_rank = ", ierr
    call MPI_Abort(comm, 1, ierr)
  end if

  ! default problem setting
  Nx = 100
  Npts = Nx/nprocs
  Neq = Nvar*Npts

  xmax = 1.0d0
  dx = xmax/Nx

  ! Problem parameters
  c = 0.01d0
  A = 1.0d0
  B = 3.5d0
  k1 = 1.0d0
  k2 = 1.0d0
  k3 = 1.0d0
  k4 = 1.0d0
  k5 = 1.0d0/5.0d-6
  k6 = 1.0d0/5.0d-6

  ! Set default integrator options
  order = 3
  rtol = 1.0d-6
  atol = 1.0d-9
  t0 = 0.0d0
  tf = 10.0d0
  explicit = .false.
  global = .false.
  fused = .false.
  monitor = .false.
  printtime = .false.
  nout = 40

  ! check for input args
  nargs = command_argument_count()

<<<<<<< HEAD
  argj= 1
  do while (argj <= nargs)

     ! get input arg
     call get_command_argument(argj, arg, length, status)

     ! check if reading the input was successful
     if (status == -1) then
        print *, "ERROR: Command line input too long (max length = 32)"
        call MPI_Abort(comm, 1, ierr)
     end if

     ! check if there are no more inputs to read
     if (len_trim(arg) == 0) exit

     ! check for valid input options
     if (trim(arg) == "--monitor") then
        monitor = .true.
     else if (trim(arg) == "--printtime") then
        printtime = .true.
     else if (trim(arg) == "--nout") then
        argj = argj + 1
        call get_command_argument(argj, arg)
        read(arg,*) nout
     else if (trim(arg) == "--nx") then
        argj = argj + 1
        call get_command_argument(argj, arg)
        read(arg,*) Nx
     else if (trim(arg) == "--xmax") then
        argj = argj + 1
        call get_command_argument(argj, arg)
        read(arg,*) xmax
     else if (trim(arg) == "--A") then
        argj = argj + 1
        call get_command_argument(argj, arg)
        read(arg,*) A
     else if (trim(arg) == "--B") then
        argj = argj + 1
        call get_command_argument(argj, arg)
        read(arg,*) B
     else if (trim(arg) == "--k") then
        argj = argj + 1
        call get_command_argument(argj, arg)
        read(arg,*) k1
        read(arg,*) k2
        read(arg,*) k3
        read(arg,*) k4
     else if (trim(arg) == "--c") then
        argj = argj + 1
        call get_command_argument(argj, arg)
        read(arg,*) c
     else if (trim(arg) == "--order") then
        argj = argj + 1
        call get_command_argument(argj, arg)
        read(arg,*) order
     else if (trim(arg) == "--explicit") then
        explicit = .true.
     else if (trim(arg) == "--global-nls") then
        global = .true.
     else if (trim(arg) == "--fused") then
        fused = .true.
     else if (trim(arg) == "--tf") then
        argj = argj + 1
        call get_command_argument(argj, arg)
        read(arg,*) tf
     else if (trim(arg) == "--rtol") then
        argj = argj + 1
        call get_command_argument(argj, arg)
        read(arg,*) rtol
     else if (trim(arg) == "--atol") then
        argj = argj + 1
        call get_command_argument(argj, arg)
        read(arg,*) atol
     else if (trim(arg) == "--help") then
        if (myid == 0) call InputHelp()
        call MPI_Abort(comm, 1, ierr)
     else
        if (myid == 0) then
           print *, "Error: Unknown command line input ",trim(arg)
           call InputHelp()
        end if
        call MPI_Abort(comm, 1, ierr)
     end if

     ! move to the next input
     argj = argj+1
  end do

  ! Setup the parallel decomposition
  if (MOD(Nx,int(nprocs, myindextype)) > 0) then
     print *, "ERROR: The mesh size (nx = ", Nx,") must be divisible by the number of processors (",nprocs,")"
     call MPI_Abort(comm, 1, ierr)
=======
  argj = 1
  do while (argj <= nargs)

    ! get input arg
    call get_command_argument(argj, arg, length, status)

    ! check if reading the input was successful
    if (status == -1) then
      print *, "ERROR: Command line input too long (max length = 32)"
      call MPI_Abort(comm, 1, ierr)
    end if

    ! check if there are no more inputs to read
    if (len_trim(arg) == 0) exit

    ! check for valid input options
    if (trim(arg) == "--monitor") then
      monitor = .true.
    else if (trim(arg) == "--printtime") then
      printtime = .true.
    else if (trim(arg) == "--nout") then
      argj = argj + 1
      call get_command_argument(argj, arg)
      read (arg, *) nout
    else if (trim(arg) == "--nx") then
      argj = argj + 1
      call get_command_argument(argj, arg)
      read (arg, *) Nx
    else if (trim(arg) == "--xmax") then
      argj = argj + 1
      call get_command_argument(argj, arg)
      read (arg, *) xmax
    else if (trim(arg) == "--A") then
      argj = argj + 1
      call get_command_argument(argj, arg)
      read (arg, *) A
    else if (trim(arg) == "--B") then
      argj = argj + 1
      call get_command_argument(argj, arg)
      read (arg, *) B
    else if (trim(arg) == "--k") then
      argj = argj + 1
      call get_command_argument(argj, arg)
      read (arg, *) k1
      read (arg, *) k2
      read (arg, *) k3
      read (arg, *) k4
    else if (trim(arg) == "--c") then
      argj = argj + 1
      call get_command_argument(argj, arg)
      read (arg, *) c
    else if (trim(arg) == "--order") then
      argj = argj + 1
      call get_command_argument(argj, arg)
      read (arg, *) order
    else if (trim(arg) == "--explicit") then
      explicit = .true.
    else if (trim(arg) == "--global-nls") then
      global = .true.
    else if (trim(arg) == "--fused") then
      fused = .true.
    else if (trim(arg) == "--tf") then
      argj = argj + 1
      call get_command_argument(argj, arg)
      read (arg, *) tf
    else if (trim(arg) == "--rtol") then
      argj = argj + 1
      call get_command_argument(argj, arg)
      read (arg, *) rtol
    else if (trim(arg) == "--atol") then
      argj = argj + 1
      call get_command_argument(argj, arg)
      read (arg, *) atol
    else if (trim(arg) == "--help") then
      if (myid == 0) call InputHelp()
      call MPI_Abort(comm, 1, ierr)
    else
      if (myid == 0) then
        print *, "Error: Unknown command line input ", trim(arg)
        call InputHelp()
      end if
      call MPI_Abort(comm, 1, ierr)
    end if

    ! move to the next input
    argj = argj + 1
  end do

  ! Setup the parallel decomposition
  if (MOD(Nx, int(nprocs, myindextype)) > 0) then
    print *, "ERROR: The mesh size (nx = ", Nx, ") must be divisible by the number of processors (", nprocs, ")"
    call MPI_Abort(comm, 1, ierr)
>>>>>>> 3f3be176
  end if

  Npts = Nx/nprocs
  Neq = nvar*Npts
  dx = xmax/Nx   ! Nx is number of intervals

  ! Create the solution masks
  umask_s => FN_VNew_Serial(Neq, sunctx)
<<<<<<< HEAD
  umask   => FN_VMake_MPIPlusX(comm, umask_s, sunctx)
=======
  umask => FN_VMake_MPIPlusX(comm, umask_s, sunctx)
>>>>>>> 3f3be176

  if (fused) then
    retval = FN_VEnableFusedOps_Serial(umask_s, SUNTRUE)
    if (retval /= 0) then
      print *, "Error: FN_VEnableFusedOps_Serial returned ", retval
      call MPI_Abort(comm, 1, ierr)
    end if

    retval = FN_VEnableFusedOps_MPIManyVector(umask, SUNTRUE)
    if (retval /= 0) then
      print *, "Error: FN_VEnableFusedOps_MPIManyVector returned ", retval
      call MPI_Abort(comm, 1, ierr)
    end if
  end if

  call FN_VConst(0.0d0, umask)
  data => FN_VGetArrayPointer(umask)
  do j = 1, Npts
    data(1 + (j - 1)*nvar) = 1.0d0
  end do

  vmask => FN_VClone(umask)

  call FN_VConst(0.0d0, vmask)
  data => FN_VGetArrayPointer(vmask)
  do j = 1, Npts
    data(2 + (j - 1)*nvar) = 1.0d0
  end do

  wmask => FN_VClone(umask)

  call FN_VConst(0.0d0, wmask)
  data => FN_VGetArrayPointer(wmask)
  do j = 1, Npts
    data(3 + (j - 1)*nvar) = 1.0d0
  end do

  ! Open output files for results
  if (nout > 0) then

    if (myid == 0) then
      write (outname, "(A,I0.6,A)") "t.", myid, ".txt"
      open (100, file=trim(outname))
    end if

    write (outname, "(A,I0.6,A)") "u.", myid, ".txt"
    open (101, file=trim(outname))

    write (outname, "(A,I0.6,A)") "v.", myid, ".txt"
    open (102, file=trim(outname))

    write (outname, "(A,I0.6,A)") "w.", myid, ".txt"
    open (103, file=trim(outname))

  end if

  ! Print problem setup
  if (myid == 0) then

    print "(A)", "1D Advection-Reaction Test Problem"
    print "(A,i0)", "Number of Processors = ", nprocs
    print "(A)", "Mesh Info:"
    print "(A,i0)", "  Nx   = ", nx
    print "(A,i0)", "  Npts = ", Npts
    print "(A,es12.5)", "  xmax = ", xmax
    print "(A,es12.5)", "  dx   = ", dx
    print "(A)", "Problem Parameters:"
    print "(A,es12.5)", "  A = ", A
    print "(A,es12.5)", "  B = ", B
    print "(A,es12.5)", "  k = ", k1
    print "(A,es12.5)", "  c = ", c
    print "(A)", "Integrator Options:"
    print "(A,es12.5)", "  t0         = ", t0
    print "(A,es12.5)", "  tf         = ", tf
    print "(A,es12.5)", "  reltol     = ", rtol
    print "(A,es12.5)", "  abstol     = ", atol
    print "(A,i0)", "  order      = ", order
    print "(A,L1)", "  explicit   = ", explicit
    print "(A,L1)", "  fused ops  = ", fused
    if (.not. explicit) then
      print "(A,L1)", "  global NLS = ", global
    end if
    print "(A,i0)", "  nout       = ", nout

  end if

end subroutine SetupProblem

subroutine FreeProblem()

  !======= Inclusions ===========
  use, intrinsic :: iso_c_binding
  use fsundials_core_mod

<<<<<<< HEAD
  use ode_mod, only : sunctx, logger, myid, nout, umask_s, umask, vmask, wmask
=======
  use ode_mod, only: sunctx, logger, myid, nout, umask_s, umask, vmask, wmask
>>>>>>> 3f3be176

  !======= Declarations =========
  implicit none
  integer(c_int) :: ierr

  !======= Internals ============

  ! free solution masks
  call FN_VDestroy(umask_s)
  call FN_VDestroy(umask)
  call FN_VDestroy(vmask)
  call FN_VDestroy(wmask)

  ! close output streams
  if (nout > 0) then
    if (myid == 0) close (100)
    close (101)
    close (102)
    close (103)
  end if

  ierr = FSUNLogger_Destroy(logger)
  ierr = FSUNContext_Free(sunctx)

end subroutine FreeProblem

subroutine InputHelp()

  print *, "Command line options:"
  print *, "  --help           prints this message"
  print *, "  --monitor        print solution information to screen (slower)"
  print *, "  --nout <int>     number of output times"
  print *, "  --explicit       use an explicit method instead of IMEX"
  print *, "  --global-nls     use a global newton nonlinear solver instead of task-local (for IMEX only)"
  print *, "  --order <int>    the method order to use"
  print *, "  --nx <int>       number of mesh points"
  print *, "  --xmax <double>  maximum value of x (size of domain)"
  print *, "  --tf <double>    final time"
  print *, "  --A <double>     A parameter value"
  print *, "  --B <double>     B parameter value"
  print *, "  --k <double>     reaction rate"
  print *, "  --c <double>     advection speed"
  print *, "  --rtol <double>  relative tolerance"
  print *, "  --atol <double>  absolute tolerance"

end subroutine InputHelp<|MERGE_RESOLUTION|>--- conflicted
+++ resolved
@@ -361,11 +361,7 @@
     use, intrinsic :: iso_c_binding
     use fsunmatrix_dense_mod
     use fsunlinsol_dense_mod
-<<<<<<< HEAD
-    use ode_mod, only : Nvar, Npts, Neq, k2, k3, k4, k6, myindextype
-=======
     use ode_mod, only: Nvar, Npts, Neq, k2, k3, k4, k6, myindextype
->>>>>>> 3f3be176
 
     !======= Declarations =========
     implicit none
@@ -553,11 +549,7 @@
     use, intrinsic :: iso_c_binding
     use farkode_mod
     use farkode_arkstep_mod
-<<<<<<< HEAD
-    use ode_mod, only : Neq, Reaction, myindextype
-=======
     use ode_mod, only: Neq, Reaction, myindextype
->>>>>>> 3f3be176
 
     !======= Declarations =========
     implicit none
@@ -595,17 +587,10 @@
 
     ! get nonlinear residual data
     ierr = FARKodeGetNonlinearSystemData(arkmem, tcur, zpred_ptr, z_ptr, &
-<<<<<<< HEAD
-         Fi_ptr, gam, sdata_ptr, user_data)
-    if (ierr /= 0) then
-       print *, "Error: FARKodeGetNonlinearSystemData returned ",ierr
-       return
-=======
                                          Fi_ptr, gam, sdata_ptr, user_data)
     if (ierr /= 0) then
       print *, "Error: FARKodeGetNonlinearSystemData returned ", ierr
       return
->>>>>>> 3f3be176
     end if
 
     ! get vectors from pointers
@@ -657,11 +642,7 @@
     use farkode_mod
     use farkode_arkstep_mod
     use fsunmatrix_dense_mod
-<<<<<<< HEAD
-    use ode_mod, only : Nvar, Npts, k2, k3, k4, k6, myindextype
-=======
     use ode_mod, only: Nvar, Npts, k2, k3, k4, k6, myindextype
->>>>>>> 3f3be176
 
     !======= Declarations =========
     implicit none
@@ -691,17 +672,10 @@
 
     ! get nonlinear residual data
     ierr = FARKodeGetNonlinearSystemData(arkmem, tcur, zpred_ptr, z_ptr, &
-<<<<<<< HEAD
-         Fi_ptr, gam, sdata_ptr, user_data)
-    if (ierr /= 0) then
-       print *, "Error: FARKodeGetNonlinearSystemData returned ",ierr
-       return
-=======
                                          Fi_ptr, gam, sdata_ptr, user_data)
     if (ierr /= 0) then
       print *, "Error: FARKodeGetNonlinearSystemData returned ", ierr
       return
->>>>>>> 3f3be176
     end if
 
     ! get vectors from pointers
@@ -838,11 +812,7 @@
     !======= Inclusions ===========
     use, intrinsic :: iso_c_binding
     use fnvector_mpiplusx_mod
-<<<<<<< HEAD
-    use ode_mod, only : comm
-=======
     use ode_mod, only: comm
->>>>>>> 3f3be176
 
     !======= Declarations =========
     implicit none
@@ -1039,11 +1009,7 @@
 
     sunvec_bnode => FN_VNew_Serial(Nvar, sunctx)
     sunmat_Jnode => FSUNDenseMatrix(Nvar, Nvar, sunctx)
-<<<<<<< HEAD
-    sunls_Jnode  => FSUNLinSol_Dense(sunvec_bnode, sunmat_Jnode, sunctx)
-=======
     sunls_Jnode => FSUNLinSol_Dense(sunvec_bnode, sunmat_Jnode, sunctx)
->>>>>>> 3f3be176
 
     ! initialize number of nonlinear solver function evals and fails
     nnlfi = 0
@@ -1062,13 +1028,8 @@
   use fnvector_mpimanyvector_mod ! Access MPIManyVector N_Vector
   use fnvector_serial_mod        ! Access serial N_Vector
 
-<<<<<<< HEAD
-  use ode_mod, only : sunctx, logger, comm, myid, Nx, Neq, dx, fused, &
-                      explicit, printtime, nout, myindextype
-=======
   use ode_mod, only: sunctx, logger, comm, myid, Nx, Neq, dx, fused, &
                      explicit, printtime, nout, myindextype
->>>>>>> 3f3be176
 
   !======= Declarations =========
   implicit none
@@ -1139,11 +1100,7 @@
 
   ! Create solution vector
   sunvec_ys => FN_VNew_Serial(Neq, sunctx)
-<<<<<<< HEAD
-  sunvec_y  => FN_VMake_MPIPlusX(comm, sunvec_ys, sunctx)
-=======
   sunvec_y => FN_VMake_MPIPlusX(comm, sunvec_ys, sunctx)
->>>>>>> 3f3be176
 
   ! Enable fused vector ops in local and MPI+X vectors
   if (fused) then
@@ -1262,37 +1219,22 @@
   ! Select the method order
   retval = FARKodeSetOrder(arkode_mem, order)
   if (retval /= 0) then
-<<<<<<< HEAD
-     print *, "Error: FARKodeSetOrder returned ",retval
-     call MPI_Abort(comm, 1, ierr)
-=======
     print *, "Error: FARKodeSetOrder returned ", retval
     call MPI_Abort(comm, 1, ierr)
->>>>>>> 3f3be176
   end if
 
   ! Specify tolerances
   retval = FARKodeSStolerances(arkode_mem, rtol, atol)
   if (retval /= 0) then
-<<<<<<< HEAD
-     print *, "Error: FARKodeSStolerances returned ",retval
-     call MPI_Abort(comm, 1, ierr)
-=======
     print *, "Error: FARKodeSStolerances returned ", retval
     call MPI_Abort(comm, 1, ierr)
->>>>>>> 3f3be176
   end if
 
   ! Increase the max number of steps allowed between outputs
   retval = FARKodeSetMaxNumSteps(arkode_mem, int(100000, c_long))
   if (retval /= 0) then
-<<<<<<< HEAD
-     print *, "Error: FARKodeMaxNumSteps returned ",retval
-     call MPI_Abort(comm, 1, ierr)
-=======
     print *, "Error: FARKodeMaxNumSteps returned ", retval
     call MPI_Abort(comm, 1, ierr)
->>>>>>> 3f3be176
   end if
 
   ! Create the (non)linear solver
@@ -1301,65 +1243,6 @@
 
   if (global) then
 
-<<<<<<< HEAD
-     ! Create nonlinear solver
-     sun_NLS => FSUNNonlinSol_Newton(sunvec_y, sunctx)
-     if (.not. associated(sun_NLS)) then
-        print *, "Error: SUNNonlinSol_Newton returned NULL"
-        call MPI_Abort(comm, 1, ierr)
-     end if
-
-     ! Attach nonlinear solver
-     retval = FARKodeSetNonlinearSolver(arkode_mem, sun_NLS)
-     if (retval /= 0) then
-        print *, "Error: FARKodeSetNonlinearSolver returned ",retval
-        call MPI_Abort(comm, 1, ierr)
-     end if
-
-     ! Create linear solver
-     sun_LS => FSUNLinSol_SPGMR(sunvec_y, SUN_PREC_LEFT, 0, sunctx)
-     if (.not. associated(sun_LS)) then
-        print *, "Error: FSUNLinSol_SPGMR returned NULL"
-        call MPI_Abort(comm, 1, ierr)
-     end if
-
-     ! Attach linear solver
-     sunmat_A => null()
-     retval = FARKodeSetLinearSolver(arkode_mem, sun_LS, sunmat_A)
-     if (retval /= 0) then
-        print *, "Error: FARKodeSetLinearSolver returned ",retval
-        call MPI_Abort(comm, 1, ierr)
-     end if
-
-     ! Attach preconditioner
-     retval = FARKodeSetPreconditioner(arkode_mem, c_funloc(PSetup), &
-          c_funloc(PSolve))
-     if (retval /= 0) then
-        print *, "Error: FARKodeSetPreconditioner returned ",retval
-        call MPI_Abort(comm, 1, ierr)
-     end if
-
-     ! Create MPI task-local data structures for preconditioning
-     sunmat_P => FSUNDenseMatrix(Neq, Neq, sunctx)
-     sunls_P  => FSUNLinSol_Dense(umask_s, sunmat_P, sunctx)
-
-  else
-
-     ! The custom task-local nonlinear solver handles the linear solve
-     ! as well, so we do not need a SUNLinearSolver
-     sun_NLS => TaskLocalNewton(arkode_mem, umask_s)
-     if (.not. associated(sun_NLS)) then
-        print *, "Error: TaskLocalNewton returned NULL"
-        call MPI_Abort(comm, 1, ierr)
-     end if
-
-     ! Attach nonlinear solver
-     retval = FARKodeSetNonlinearSolver(arkode_mem, sun_NLS)
-     if (retval /= 0) then
-        print *, "Error: FARKodeSetNonlinearSolver returned ",retval
-        call MPI_Abort(comm, 1, ierr)
-     end if
-=======
     ! Create nonlinear solver
     sun_NLS => FSUNNonlinSol_Newton(sunvec_y, sunctx)
     if (.not. associated(sun_NLS)) then
@@ -1417,7 +1300,6 @@
       print *, "Error: FARKodeSetNonlinearSolver returned ", retval
       call MPI_Abort(comm, 1, ierr)
     end if
->>>>>>> 3f3be176
 
   end if
 
@@ -1441,21 +1323,12 @@
   ! Integrate to final time
   do while (iout < max(nout, 1))
 
-<<<<<<< HEAD
-     ! Integrate to output time
-     retval = FARKodeEvolve(arkode_mem, tout, sunvec_y, t, ARK_NORMAL)
-     if (retval /= 0) then
-        print *, "Error: FARKodeEvolve returned ",retval
-        call MPI_Abort(comm, 1, ierr)
-     end if
-=======
     ! Integrate to output time
     retval = FARKodeEvolve(arkode_mem, tout, sunvec_y, t, ARK_NORMAL)
     if (retval /= 0) then
       print *, "Error: FARKodeEvolve returned ", retval
       call MPI_Abort(comm, 1, ierr)
     end if
->>>>>>> 3f3be176
 
     ! Output state
     call WriteOutput(t, sunvec_y)
@@ -1479,24 +1352,14 @@
   ! Get final statistics
   retval = FARKodeGetNumSteps(arkode_mem, nst)
   if (retval /= 0) then
-<<<<<<< HEAD
-     print *, "Error: FARKodeGetNumSteps returned ",retval
-     call MPI_Abort(comm, 1, ierr)
-=======
     print *, "Error: FARKodeGetNumSteps returned ", retval
     call MPI_Abort(comm, 1, ierr)
->>>>>>> 3f3be176
   end if
 
   retval = FARKodeGetNumStepAttempts(arkode_mem, nst_a)
   if (retval /= 0) then
-<<<<<<< HEAD
-     print *, "Error: FARKodeGetNumStepAttempts returned ",retval
-     call MPI_Abort(comm, 1, ierr)
-=======
     print *, "Error: FARKodeGetNumStepAttempts returned ", retval
     call MPI_Abort(comm, 1, ierr)
->>>>>>> 3f3be176
   end if
 
   retval = FARKStepGetNumRhsEvals(arkode_mem, nfe, nfi)
@@ -1507,58 +1370,24 @@
 
   retval = FARKodeGetNumErrTestFails(arkode_mem, netf)
   if (retval /= 0) then
-<<<<<<< HEAD
-     print *, "Error: FARKodeGetNumErrTestFails returned ",retval
-     call MPI_Abort(comm, 1, ierr)
-=======
     print *, "Error: FARKodeGetNumErrTestFails returned ", retval
     call MPI_Abort(comm, 1, ierr)
->>>>>>> 3f3be176
   end if
 
   retval = FARKodeGetNumNonlinSolvIters(arkode_mem, nni)
   if (retval /= 0) then
-<<<<<<< HEAD
-     print *, "Error: FARKodeGetNumNonlinSolvIters returned ",retval
-     call MPI_Abort(comm, 1, ierr)
-=======
     print *, "Error: FARKodeGetNumNonlinSolvIters returned ", retval
     call MPI_Abort(comm, 1, ierr)
->>>>>>> 3f3be176
   end if
 
   retval = FARKodeGetNumNonlinSolvConvFails(arkode_mem, ncfn)
   if (retval /= 0) then
-<<<<<<< HEAD
-     print *, "Error: FARKodeGetNumNonlinSolvConvFails returned ",retval
-     call MPI_Abort(comm, 1, ierr)
-=======
     print *, "Error: FARKodeGetNumNonlinSolvConvFails returned ", retval
     call MPI_Abort(comm, 1, ierr)
->>>>>>> 3f3be176
   end if
 
   if (global) then
 
-<<<<<<< HEAD
-     retval = FARKodeGetNumLinIters(arkode_mem, nli)
-     if (retval /= 0) then
-        print *, "Error: FARKodeGetNumLinIters returned ",retval
-        call MPI_Abort(comm, 1, ierr)
-     end if
-
-     retval = FARKodeGetNumPrecEvals(arkode_mem, npre)
-     if (retval /= 0) then
-        print *, "Error: FARKodeGetNumPrecEvals returned ",retval
-        call MPI_Abort(comm, 1, ierr)
-     end if
-
-     retval = FARKodeGetNumPrecSolves(arkode_mem, npsol)
-     if (retval /= 0) then
-        print *, "Error: FARKodeGetNumPrecSolves returned ",retval
-        call MPI_Abort(comm, 1, ierr)
-     end if
-=======
     retval = FARKodeGetNumLinIters(arkode_mem, nli)
     if (retval /= 0) then
       print *, "Error: FARKodeGetNumLinIters returned ", retval
@@ -1576,7 +1405,6 @@
       print *, "Error: FARKodeGetNumPrecSolves returned ", retval
       call MPI_Abort(comm, 1, ierr)
     end if
->>>>>>> 3f3be176
 
   end if
 
@@ -1681,37 +1509,22 @@
   ! Select the method order
   retval = FARKodeSetOrder(arkode_mem, order)
   if (retval /= 0) then
-<<<<<<< HEAD
-     print *, "Error: FARKodeSetOrder returned ",retval
-     call MPI_Abort(comm, 1, ierr)
-=======
     print *, "Error: FARKodeSetOrder returned ", retval
     call MPI_Abort(comm, 1, ierr)
->>>>>>> 3f3be176
   end if
 
   ! Specify tolerances
   retval = FARKodeSStolerances(arkode_mem, rtol, atol)
   if (retval /= 0) then
-<<<<<<< HEAD
-     print *, "Error: FARKodeSStolerances returned ",retval
-     call MPI_Abort(comm, 1, ierr)
-=======
     print *, "Error: FARKodeSStolerances returned ", retval
     call MPI_Abort(comm, 1, ierr)
->>>>>>> 3f3be176
   end if
 
   ! Increase the max number of steps allowed between outputs
   retval = FARKodeSetMaxNumSteps(arkode_mem, int(100000, c_long))
   if (retval /= 0) then
-<<<<<<< HEAD
-     print *, "Error: FARKodeMaxNumSteps returned ",retval
-     call MPI_Abort(comm, 1, ierr)
-=======
     print *, "Error: FARKodeMaxNumSteps returned ", retval
     call MPI_Abort(comm, 1, ierr)
->>>>>>> 3f3be176
   end if
 
   ! Set initial time, determine output time, and initialize output count
@@ -1734,21 +1547,12 @@
   ! Integrate to final time
   do while (iout < nout)
 
-<<<<<<< HEAD
-     ! Integrate to output time
-     retval = FARKodeEvolve(arkode_mem, tout, sunvec_y, t, ARK_NORMAL)
-     if (retval /= 0) then
-        print *, "Error: FARKodeEvolve returned ",retval
-        call MPI_Abort(comm, 1, ierr)
-     end if
-=======
     ! Integrate to output time
     retval = FARKodeEvolve(arkode_mem, tout, sunvec_y, t, ARK_NORMAL)
     if (retval /= 0) then
       print *, "Error: FARKodeEvolve returned ", retval
       call MPI_Abort(comm, 1, ierr)
     end if
->>>>>>> 3f3be176
 
     ! Output state
     call WriteOutput(t, sunvec_y)
@@ -1772,24 +1576,14 @@
   ! Get final statistics
   retval = FARKodeGetNumSteps(arkode_mem, nst)
   if (retval /= 0) then
-<<<<<<< HEAD
-     print *, "Error: FARKodeGetNumSteps returned ",retval
-     call MPI_Abort(comm, 1, ierr)
-=======
     print *, "Error: FARKodeGetNumSteps returned ", retval
     call MPI_Abort(comm, 1, ierr)
->>>>>>> 3f3be176
   end if
 
   retval = FARKodeGetNumStepAttempts(arkode_mem, nst_a)
   if (retval /= 0) then
-<<<<<<< HEAD
-     print *, "Error: FARKodeGetNumStepAttempts returned ",retval
-     call MPI_Abort(comm, 1, ierr)
-=======
     print *, "Error: FARKodeGetNumStepAttempts returned ", retval
     call MPI_Abort(comm, 1, ierr)
->>>>>>> 3f3be176
   end if
 
   retval = FERKStepGetNumRhsEvals(arkode_mem, nfe)
@@ -1800,13 +1594,8 @@
 
   retval = FARKodeGetNumErrTestFails(arkode_mem, netf)
   if (retval /= 0) then
-<<<<<<< HEAD
-     print *, "Error: FARKodeGetNumErrTestFails returned ",retval
-     call MPI_Abort(comm, 1, ierr)
-=======
     print *, "Error: FARKodeGetNumErrTestFails returned ", retval
     call MPI_Abort(comm, 1, ierr)
->>>>>>> 3f3be176
   end if
 
   ! Print final statistcs
@@ -1831,13 +1620,8 @@
   use fsundials_core_mod
   use farkode_mod           ! Access ARKode
 
-<<<<<<< HEAD
-  use ode_mod, only : Nvar, nprocs, myid, Erecv, Nx, Npts, monitor,  nout, &
-       umask, vmask, wmask, myindextype
-=======
   use ode_mod, only: Nvar, nprocs, myid, Erecv, Nx, Npts, monitor, nout, &
                      umask, vmask, wmask, myindextype
->>>>>>> 3f3be176
 
   !======= Declarations =========
   implicit none
@@ -2141,11 +1925,7 @@
   !======= Inclusions ===========
   use, intrinsic :: iso_c_binding
 
-<<<<<<< HEAD
-  use ode_mod, only : comm, reqS, reqR, c
-=======
   use ode_mod, only: comm, reqS, reqR, c
->>>>>>> 3f3be176
 
   !======= Declarations =========
   implicit none
@@ -2251,100 +2031,6 @@
   ! check for input args
   nargs = command_argument_count()
 
-<<<<<<< HEAD
-  argj= 1
-  do while (argj <= nargs)
-
-     ! get input arg
-     call get_command_argument(argj, arg, length, status)
-
-     ! check if reading the input was successful
-     if (status == -1) then
-        print *, "ERROR: Command line input too long (max length = 32)"
-        call MPI_Abort(comm, 1, ierr)
-     end if
-
-     ! check if there are no more inputs to read
-     if (len_trim(arg) == 0) exit
-
-     ! check for valid input options
-     if (trim(arg) == "--monitor") then
-        monitor = .true.
-     else if (trim(arg) == "--printtime") then
-        printtime = .true.
-     else if (trim(arg) == "--nout") then
-        argj = argj + 1
-        call get_command_argument(argj, arg)
-        read(arg,*) nout
-     else if (trim(arg) == "--nx") then
-        argj = argj + 1
-        call get_command_argument(argj, arg)
-        read(arg,*) Nx
-     else if (trim(arg) == "--xmax") then
-        argj = argj + 1
-        call get_command_argument(argj, arg)
-        read(arg,*) xmax
-     else if (trim(arg) == "--A") then
-        argj = argj + 1
-        call get_command_argument(argj, arg)
-        read(arg,*) A
-     else if (trim(arg) == "--B") then
-        argj = argj + 1
-        call get_command_argument(argj, arg)
-        read(arg,*) B
-     else if (trim(arg) == "--k") then
-        argj = argj + 1
-        call get_command_argument(argj, arg)
-        read(arg,*) k1
-        read(arg,*) k2
-        read(arg,*) k3
-        read(arg,*) k4
-     else if (trim(arg) == "--c") then
-        argj = argj + 1
-        call get_command_argument(argj, arg)
-        read(arg,*) c
-     else if (trim(arg) == "--order") then
-        argj = argj + 1
-        call get_command_argument(argj, arg)
-        read(arg,*) order
-     else if (trim(arg) == "--explicit") then
-        explicit = .true.
-     else if (trim(arg) == "--global-nls") then
-        global = .true.
-     else if (trim(arg) == "--fused") then
-        fused = .true.
-     else if (trim(arg) == "--tf") then
-        argj = argj + 1
-        call get_command_argument(argj, arg)
-        read(arg,*) tf
-     else if (trim(arg) == "--rtol") then
-        argj = argj + 1
-        call get_command_argument(argj, arg)
-        read(arg,*) rtol
-     else if (trim(arg) == "--atol") then
-        argj = argj + 1
-        call get_command_argument(argj, arg)
-        read(arg,*) atol
-     else if (trim(arg) == "--help") then
-        if (myid == 0) call InputHelp()
-        call MPI_Abort(comm, 1, ierr)
-     else
-        if (myid == 0) then
-           print *, "Error: Unknown command line input ",trim(arg)
-           call InputHelp()
-        end if
-        call MPI_Abort(comm, 1, ierr)
-     end if
-
-     ! move to the next input
-     argj = argj+1
-  end do
-
-  ! Setup the parallel decomposition
-  if (MOD(Nx,int(nprocs, myindextype)) > 0) then
-     print *, "ERROR: The mesh size (nx = ", Nx,") must be divisible by the number of processors (",nprocs,")"
-     call MPI_Abort(comm, 1, ierr)
-=======
   argj = 1
   do while (argj <= nargs)
 
@@ -2437,7 +2123,6 @@
   if (MOD(Nx, int(nprocs, myindextype)) > 0) then
     print *, "ERROR: The mesh size (nx = ", Nx, ") must be divisible by the number of processors (", nprocs, ")"
     call MPI_Abort(comm, 1, ierr)
->>>>>>> 3f3be176
   end if
 
   Npts = Nx/nprocs
@@ -2446,11 +2131,7 @@
 
   ! Create the solution masks
   umask_s => FN_VNew_Serial(Neq, sunctx)
-<<<<<<< HEAD
-  umask   => FN_VMake_MPIPlusX(comm, umask_s, sunctx)
-=======
   umask => FN_VMake_MPIPlusX(comm, umask_s, sunctx)
->>>>>>> 3f3be176
 
   if (fused) then
     retval = FN_VEnableFusedOps_Serial(umask_s, SUNTRUE)
@@ -2545,11 +2226,7 @@
   use, intrinsic :: iso_c_binding
   use fsundials_core_mod
 
-<<<<<<< HEAD
-  use ode_mod, only : sunctx, logger, myid, nout, umask_s, umask, vmask, wmask
-=======
   use ode_mod, only: sunctx, logger, myid, nout, umask_s, umask, vmask, wmask
->>>>>>> 3f3be176
 
   !======= Declarations =========
   implicit none
