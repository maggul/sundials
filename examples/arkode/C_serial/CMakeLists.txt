--- conflicted
+++ resolved
@@ -20,48 +20,6 @@
 
 # Examples using SUNDIALS linear solvers
 set(ARKODE_examples
-<<<<<<< HEAD
-  "ark_analytic.c\; \"\" \; \"\" "
-  "ark_analytic_mels.c\; \"\" \;develop"
-  "ark_analytic_nonlin.c\; \"\" \;develop"
-  "ark_brusselator.c\; \"\" \;develop"
-  "ark_brusselator_fp.c\; \"\" \;exclude-single"
-  "ark_brusselator1D.c\; \"\" \;exclude-single"
-  "ark_heat1D.c\; \"\" \;develop"
-  "ark_heat1D_adapt.c\; \"\" \;develop"
-  "ark_KrylovDemo_prec.c\; \"\" \;exclude-single"
-  "ark_KrylovDemo_prec.c\; \"1\" \;exclude-single"
-  "ark_KrylovDemo_prec.c\; \"2\" \;exclude-single"
-  "ark_robertson.c\; \"\" \;exclude-single"
-  "ark_robertson_constraints.c\; \"\" \;exclude-single"
-  "ark_robertson_root.c\; \"\" \;exclude-single"
-  "ark_brusselator_mri.c\; \"\" \;develop"
-  "ark_onewaycouple_mri.c\; \"\" \;develop"
-  "ark_twowaycouple_mri.c\; \"\" \;develop"
-  "ark_reaction_diffusion_mri.c\; \"\" \;develop"
-  "ark_brusselator_1D_mri.c\; \"\" \;develop"
-  "ark_kpr_mri.c\; \"\" \;develop"
-  "ark_kpr_mri.c\; \"0 0.002\" \;develop"
-  "ark_kpr_mri.c\; \"1 0.002\" \;develop"
-  "ark_kpr_mri.c\; \"2 0.005\" \;develop"
-  "ark_kpr_mri.c\; \"3 0.01\" \;develop"
-  "ark_kpr_mri.c\; \"4 0.002\" \;develop"
-  "ark_kpr_mri.c\; \"5 0.002\" \;develop"
-  "ark_kpr_mri.c\; \"6 0.005\" \;develop"
-  "ark_kpr_mri.c\; \"7 0.001\" \;exclude-single"
-  "ark_kpr_mri.c\; \"7 0.001 -100 100 0.5 1\" \;exclude-single"
-  "ark_kpr_mri.c\; \"8 0.001\" \;exclude-single"
-  "ark_kpr_mri.c\; \"8 0.001 -100 100 0.5 1\" \;exclude-single"
-  "ark_kpr_mri.c\; \"9 0.001\" \;exclude-single"
-  "ark_kpr_mri.c\; \"9 0.001 -100 100 0.5 1\" \;exclude-single"
-  "ark_brusselator1D_imexmri.c\; \"0 0.001\" \;exclude-single"
-  "ark_brusselator1D_imexmri.c\; \"2 0.001\" \;exclude-single"
-  "ark_brusselator1D_imexmri.c\; \"3 0.001\" \;exclude-single"
-  "ark_brusselator1D_imexmri.c\; \"4 0.001\" \;exclude-single"
-  "ark_brusselator1D_imexmri.c\; \"5 0.001\" \;exclude-single"
-  "ark_brusselator1D_imexmri.c\; \"6 0.001\" \;exclude-single"
-  "ark_brusselator1D_imexmri.c\; \"7 0.001\" \;exclude-single"
-=======
   # tests that are always run
   "ark_analytic\;\;"
   # develop tests
@@ -124,7 +82,6 @@
   "ark_robertson_root\;\;exclude-single"
   "ark_robertson\;\;exclude-single"
   "ark_twowaycouple_mri\;\;develop"
->>>>>>> 1ea097bb
   )
 
 if(SUNDIALS_BUILD_WITH_MONITORING)
@@ -159,16 +116,6 @@
   plot_sol.py
   )
 
-<<<<<<< HEAD
-# Specify libraries to link against
-set(ARKODE_LIB sundials_arkode)
-set(NVECS_LIB sundials_nvecserial)
-
-# Set-up linker flags and link libraries
-set(SUNDIALS_LIBS ${ARKODE_LIB} ${NVECS_LIB} ${EXE_EXTRA_LINK_LIBS})
-
-=======
->>>>>>> 1ea097bb
 # Add the build and install targets for each ARKODE example
 foreach(example_tuple ${ARKODE_examples})
 
