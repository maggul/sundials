--- conflicted
+++ resolved
@@ -88,13 +88,8 @@
 static void setIC(N_Vector yy, N_Vector yp, UserData data);
 static void force(N_Vector yy, realtype *Q, UserData data);
 
-<<<<<<< HEAD
 static void PrintFinalStats(void *mem);
 static int check_retval(void *returnvalue, const char *funcname, int opt);
-=======
-static int PrintFinalStats(void *mem);
-static int check_flag(void *flagvalue, const char *funcname, int opt);
->>>>>>> d657e4dc
 /*
  *--------------------------------------------------------------------
  * Main Program
@@ -202,8 +197,8 @@
 
   printf("done!\n");
 
-  flag = PrintFinalStats(mem);
-  if (check_flag(&flag, "PrintFinalStats", 1)) return(1);
+  retval = PrintFinalStats(mem);
+  if (check_flag(&retval, "PrintFinalStats", 1)) return(1);
 
   IDAGetQuad(mem, &tret, q);
   printf("--------------------------------------------\n");
@@ -577,7 +572,7 @@
   printf("Number of error test failures      = %ld\n", netf);
   printf("Number of nonlinear conv. failures = %ld\n", ncfn);
 
-  return(flag);
+  return(retval);
 }
 
 
