--- conflicted
+++ resolved
@@ -76,13 +76,8 @@
 
 all: ${OBJECTS}
 	@for i in ${EXAMPLES} ; do \
-<<<<<<< HEAD
-	  echo "${MPIF90} -o $${i} $${i}.o ${MPI_FLAGS} ${F90_LDFLAGS} ${F90_LIBS} ${INCLUDES} -L${libdir} ${LIBRARIES} -L${MPI_LIB_DIR} ${MPI_LIBS} ${LIBRARIES_BL} ${LIBRARIES_SLUMT} ${LIBRARIES_KLU} ${LINKFLAGS}" ; \
-	  ${MPIF90} -o $${i} $${i}.o ${MPI_FLAGS} ${F90_LDFLAGS} ${F90_LIBS} ${INCLUDES} -L${libdir} ${LIBRARIES} -L${MPI_LIB_DIR} ${MPI_LIBS} ${LIBRARIES_BL} ${LIBRARIES_SLUMT} ${LIBRARIES_KLU} ${LINKFLAGS} ; \
-=======
-	  echo "${MPIF90} -o $${i} $${i}.o ${MPI_FLAGS} ${F90_LDFLAGS} ${F90_LIBS} -L${libdir} ${LIBRARIES} -L${MPI_LIB_DIR} ${MPI_LIBS} ${LIBRARIES_LAPACK} ${LIBRARIES_BLAS} ${LIBRARIES_SLUMT} ${LIBRARIES_KLU} ${LINKFLAGS}" ; \
-	  ${MPIF90} -o $${i} $${i}.o ${MPI_FLAGS} ${F90_LDFLAGS} ${F90_LIBS} -L${libdir} ${LIBRARIES} -L${MPI_LIB_DIR} ${MPI_LIBS} ${LIBRARIES_LAPACK} ${LIBRARIES_BLAS} ${LIBRARIES_SLUMT} ${LIBRARIES_KLU} ${LINKFLAGS} ; \
->>>>>>> e976b53f
+	  echo "${MPIF90} -o $${i} $${i}.o ${MPI_FLAGS} ${F90_LDFLAGS} ${F90_LIBS} ${INCLUDES} -L${libdir} ${LIBRARIES} -L${MPI_LIB_DIR} ${MPI_LIBS} ${LIBRARIES_LAPACK} ${LIBRARIES_BLAS} ${LIBRARIES_SLUMT} ${LIBRARIES_KLU} ${LINKFLAGS}" ; \
+	  ${MPIF90} -o $${i} $${i}.o ${MPI_FLAGS} ${F90_LDFLAGS} ${F90_LIBS} ${INCLUDES} -L${libdir} ${LIBRARIES} -L${MPI_LIB_DIR} ${MPI_LIBS} ${LIBRARIES_LAPACK} ${LIBRARIES_BLAS} ${LIBRARIES_SLUMT} ${LIBRARIES_KLU} ${LINKFLAGS} ; \
 	done
 
 clean:
