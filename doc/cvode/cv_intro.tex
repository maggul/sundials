%===================================================================================
\chapter{Introduction}\label{s:intro}
%===================================================================================

{\cvode} is part of a software family called {\sundials}:
SUite of Nonlinear and DIfferential/ALgebraic equation Solvers~\cite{HBGLSSW:05}.
This suite consists of {\cvode}, {\arkode}, {\kinsol}, and {\ida}, and variants
of these with sensitivity analysis capabilities.
%
%---------------------------------
\section{Historical Background}\label{ss:history}
%---------------------------------

\index{CVODE@{\cvode}!relationship to {\vode}, {\vodpk}|(}
{\F} solvers for ODE initial value problems are widespread and heavily used.
Two solvers that have been written at LLNL in the past are {\vode}~\cite{BBH:89}
and {\vodpk}~\cite{Byr:92}.
{\vode}\index{VODE@{\vode}} is a general purpose solver that includes methods for
both stiff and nonstiff systems, and in the stiff case uses direct methods (full or
banded) for the solution of the linear systems that arise at each implicit
step. Externally, {\vode} is very similar to the well known solver
{\lsode}\index{LSODE@{\lsode}}~\cite{RaHi:94}. {\vodpk}\index{VODPK@{\vodpk}}
is a variant of {\vode} that uses a preconditioned Krylov (iterative)
method, namely GMRES, for the solution of the linear systems. {\vodpk}
is a powerful tool for large stiff systems because it combines
established methods for stiff integration, nonlinear iteration, and
Krylov (linear) iteration with a problem-specific treatment of the
dominant source of stiffness, in the form of the user-supplied
preconditioner matrix~\cite{BrHi:89}.  The capabilities of both
{\vode} and {\vodpk} have been combined in the {\CC}-language package
{\cvode}\index{CVODE@{\cvode}}~\cite{CoHi:96}.

At present, {\cvode} may utilize a variety of Krylov methods provided
in {\sundials} that can be used in conjuction with Newton iteration:
these include the GMRES (Generalized Minimal RESidual)~\cite{SaSc:86},
FGMRES (Flexible Generalized Minimum RESidual)~\cite{Saa:93},
Bi-CGStab (Bi-Conjugate Gradient Stabilized)~\cite{Van:92}, TFQMR
(Transpose-Free Quasi-Minimal Residual)~\cite{Fre:93}, and PCG
(Preconditioned Conjugate Gradient)~\cite{HeSt:52} linear iterative
methods.  As Krylov methods, these require almost no
matrix storage for solving the Newton equations as compared to direct
methods. However, the algorithms allow for a user-supplied preconditioner
matrix, and for most problems preconditioning is essential for an
efficient solution.
For very large stiff ODE systems, the Krylov methods are preferable over
direct linear solver methods, and are often the only feasible choice.
Among the Krylov methods in {\sundials}, we recommend GMRES as the
best overall choice.  However, users are encouraged to compare all
options, especially if encountering convergence failures with GMRES.
Bi-CGStab and TFQMR have an advantage in storage requirements, in
that the number of workspace vectors they require is fixed, while that
number for GMRES depends on the desired Krylov subspace size.  FGMRES
has an advantage in that it is designed to support preconditioners
that vary between iterations (e.g.~iterative methods).  PCG exhibits
rapid convergence and minimal workspace vectors, but only works for
symmetric linear systems.

In the process of translating the {\vode} and {\vodpk} algorithms into
{\CC}, the overall {\cvode} organization has been changed considerably.
One key feature of the {\cvode} organization is that the linear system
solvers comprise a layer of code modules that is separated from the
integration algorithm, allowing for easy modification and expansion of
the linear solver array.  A second key feature is a separate module
devoted to vector operations; this facilitated the extension to
multiprosessor environments with minimal impacts on the rest of the
solver, resulting in {\pvode}\index{PVODE@{\pvode}}~\cite{ByHi:99},
the parallel variant of {\cvode}.  \index{CVODE@{\cvode}!relationship
to {\vode}, {\vodpk}|)}

\index{CVODE@{\cvode}!relationship to {\cvode}, {\pvode}|(} Around 2002,
the functionality of {\cvode} and {\pvode} were combined into one
single code, simply called {\cvode}. Development of this version of
{\cvode} was concurrent with a redesign of the vector operations
module across the {\sundials} suite. The key feature of the
{\nvector} module is that it is written in terms of abstract vector
operations with the actual vector kernels attached by a particular
implementation (such as serial or parallel) of {\nvector}. This allows
writing the {\sundials} solvers in a manner independent of the actual
{\nvector} implementation (which can be user-supplied), as well as
allowing more than one {\nvector} module linked into an executable file.
{\sundials} (and thus {\cvode}) is supplied with six different {\nvector}
implementations:
serial, MPI-parallel, and both OpenMP and Pthreads thread-parallel
{\nvector} implementations, a Hypre parallel implementation,
and a PETSc implementation.
\index{CVODE@{\cvode}!relationship to {\cvode}, {\pvode}|)}

\index{CVODE@{\cvode}!motivation for writing in C|(}
There are several motivations for choosing the {\CC} language for {\cvode}.
First, a general movement away from {\F} and toward {\CC} in scientific
computing was apparent.  Second, the pointer, structure, and dynamic
memory allocation features in C are extremely useful in software of
this complexity, with the great variety of method options offered.
Finally, we prefer {\CC} over {\CPP} for {\cvode} because of the wider
availability of {\CC} compilers, the potentially greater efficiency of {\CC},
and the greater ease of interfacing the solver to applications written
in extended {\F}.
\index{CVODE@{\cvode}!motivation for writing in C|)}

\section{Changes from previous versions}

<<<<<<< HEAD
\subsection*{Changes in v4.0.0-dev.2}

{\cvode}'s previous direct and iterative linear solver interfaces,
{\cvdls} and {\cvspils}, have been merged into a single unified linear
solver interface, {\cvls}, to support any valid {\sunlinsol} module.
The user interface for the new {\cvls} module is very similar to the
previous {\cvdls} and {\cvspils} interfaces; however to minimize
challenges in user migration to the new names, the previous {\CC} and
{\F} routine names may still be used; these will be deprecated in
future releases, so we recommend that users migrate to the new names
soon.  We do note that {\F} users, however, may need to enlarge their
\id{iout} array of optional integer outputs, and update the indices
that they query for certain linear-solver-related statistics.

The names of all constructor routines for {\sundials}-provided
{\sunlinsol} implementations have been updated to
\id{SUNLinSol\_Band},
\id{SUNLinSol\_Dense},
\id{SUNLinSol\_KLU},
\id{SUNLinSol\_LapackBand},\\ \noindent
\id{SUNLinSol\_LapackDense},
\id{SUNLinSol\_PCG},
\id{SUNLinSol\_SPBCGS},
\id{SUNLinSol\_SPFGMR},
\id{SUNLinSol\_SPGMR},
\id{SUNLinSol\_SPTFQMR}, and
\id{SUNLinSol\_SuperLUMT}.  Solver-specific ``set'' routine names have
been similarly standardized.  To minimize challenges in user migration
to the new names, the previous routine names may still be used; these
will be deprecated in future releases, so we recommend that users
migrate to the new names soon.

\subsection*{Changes in v4.0.0-dev.1}

An API for encapsulating the nonlinear solvers used in {\sundials} implicit
integrators has been introduced. The goal of this API is to ease the
introduction of new nonlinear solver options in {\sundials} integrators and
allow for external or user-supplied nonlinear solvers. The {\sunnonlinsol} API
and provided {\sunnonlinsol} modules are described in
Chapter~\ref{c:sunnonlinsol} and follow the same object oriented design and
implementation used by the {\nvector}, {\sunmatrix}, and {\sunlinsol} modules.

{\sunnonlinsol} modules are intended to solve nonlinear systems formulated as
either a rootfinding problem $F(y)=0$ or a fixed-point problem $G(y)=y$.
Currently two {\sunnonlinsol} implementations are provided,
{\sunnonlinsolnewton} and {\sunnonlinsolfixedpoint}. These replicate the
previous integrator specific implementations of a Newton iteration and a
fixed-point iteration (previously referred to as a functional iteration),
respectively. Additionally, the fixed-point iteration can use Anderson's method
to accelerate convergence. Example programs using each of these nonlinear solver
modules in a standalone manner have been added and all {\cvode} example programs
have been updated to use generic {\sunnonlinsol} modules.

With the introduction of {\sunnonlinsol} modules, the input parameter \id{iter}
to \id{CVodeCreate} has been removed as well as the constants \id{CV\_NEWTON}
and \id{CV\_FUNCTIONAL}. Similarly, the \id{ITMETH} parameter has been removed
from the Fortran interface function \id{FCVMALLOC}. Instead of specifying the
nonlinear iteration type when creating the {\cvode} memory structure, {\cvode}
uses the {\sunnonlinsolnewton} module implementation of a Newton iteration by
default. To use the fixed-point nonlinear solver with {\cvode} a user must do
the following:
\begin{enumerate}
\item include the header \id{sunnonlinsol/sunnonlinsol\_fixedpoint.h} to access
  the\\
  \noindent{\sunnonlinsolfixedpoint} module,
\item create a nonlinear solver object by calling the fixed-point
  constructor
\vspace{-1ex}
\begin{verbatim}  
  NLS = SUNNonlinSol_FixedPoint(y, m);
\end{verbatim}
\vspace{-1ex}
  where \id{NLS} is the nonlinear solver object of type \id{SUNNonlinearSolver},
  \id{y} is an \id{NVector} the size of the ODE system, and \id{m} is the number
  of acceleration vectors (see \S\ref{s:sunnonlinsol_fixedpoint} for more
  detail), and 
\item after initializing {\cvode} with \id{CVodeInit}, call
\vspace{-1ex}
\begin{verbatim}  
  retval = CVodeSetNonlinearSolver(cvode_mem, NLS);
\end{verbatim}
\vspace{-1ex}
  to attach the nonlinear solver object to the {\cvode} memory structure.
\end{enumerate}
User-supplied nonlinear solver modules adhering to the {\sunnonlinsol} API for
solving $F(y)=0$ or $G(y)=y$ can be used with {\cvode} by following the same
include, create, and attach process just described for the
{\sunnonlinsolfixedpoint} module.

As a result of this new nonlinear solver object creation and attachment approach,
the function \id{CVodeSetIterType} has been removed. {\cvode} functions for
setting the nonlinear solver options (e.g., \id{CVodeSetMaxNonlinIters}) or
getting nonlinear solver statistics (e.g., \id{CVodeGetNumNonlinSolvIters})
remain unchanged and internally call generic {\sunnonlinsol} functions.

\subsection*{Changes in v4.0.0-dev}

Three fused vector operations and seven vector array operations have
been added to the {\nvector} API. These \textit{optional} operations
are intended to increase data reuse in vector operations, reduce
parallel communication on distributed memory systems, and lower the
number of kernel launches on systems with accelerators. The new
operations are
\id{N\_VLinearCombination},
\id{N\_VScaleAddMulti},
\id{N\_VDotProdMulti},
\id{N\_VLinearCombinationVectorArray},
\id{N\_VScaleVectorArray},
\id{N\_VConstVectorArray},\\
\id{N\_VWrmsNormVectorArray},
\id{N\_VWrmsNormMaskVectorArray},
\id{N\_VScaleAddMultiVectorArray}, and\\
\id{N\_VLinearCombinationVectorArray}.
If any of these operations are defined as \id{NULL} in an {\nvector}
implementation the {\nvector} interface will automatically call
standard {\nvector} operations as necessary. Details on the new
operations can be found in Chapter \ref{s:nvector}.
=======
\subsection*{Changes in v3.2.1}

The changes in this minor release include the following:
\begin{itemize}
\item Fixed a bug in the {\cuda} {\nvector} where the \id{N\_VInvTest} operation
  could write beyond the allocated vector data.
\item Fixed library installation path for multiarch systems. This fix changes the default
  library installation path to \id{CMAKE\_INSTALL\_PREFIX/CMAKE\_INSTALL\_LIBDIR}
  from \id{CMAKE\_INSTALL\_PREFIX/lib}.\\
  \id{CMAKE\_INSTALL\_LIBDIR} is automatically
  set, but is available as a CMake option that can modified.
\end{itemize}
>>>>>>> 81123425

\subsection*{Changes in v3.2.0}

Support for optional inequality constraints on individual components of the
solution vector has been added to {\cvode} and {\cvodes}. See Chapter
\ref{s:math} and the description of \id{CVodeSetConstraints} in
\S\ref{sss:optin_main} for more details. Use of \id{CVodeSetConstraints}
requires the {\nvector} operations \id{N\_MinQuotient}, \id{N\_VConstrMask}, and
\id{N\_VCompare} that were not previously required by {\cvode} and {\cvodes}.
\\
\\
\noindent Fixed a problem with setting \id{sunindextype} which would occur
with some compilers (e.g. armclang) that did not define \id{\_\_STDC\_VERSION\_\_}.
\\
\\
\noindent Added hybrid MPI/CUDA and MPI/RAJA vectors to allow use of more 
than one MPI rank when using a GPU system.  The vectors assume one GPU 
device per MPI rank.
\\
\\
\noindent Changed the name of the {\raja} {\nvector} library to
\id{libsundials\_nveccudaraja.lib} from \newline
\id{libsundials\_nvecraja.lib} to better reflect that we only support {\cuda}
as a backend for {\raja} currently.
\\
\\
\noindent Several changes were made to the build system:
\begin{itemize}
\item CMake 3.1.3 is now the minimum required CMake version.
\item Deprecate the behavior of the \id{SUNDIALS\_INDEX\_TYPE} CMake option and
  added the \newline 
  \id{SUNDIALS\_INDEX\_SIZE} CMake option to select the \id{sunindextype}
  integer size.
\item The native CMake FindMPI module is now used to locate an MPI installation.
\item If MPI is enabled and MPI compiler wrappers are not set, the build system 
  will check if \id{CMAKE\_<language>\_COMPILER} can compile MPI programs before
  trying to locate and use an MPI installation.
\item The previous options for setting MPI compiler wrappers and the executable
  for running MPI programs have been have been depreated. The new options that
  align with those used in native CMake FindMPI module are
  \id{MPI\_C\_COMPILER}, \id{MPI\_CXX\_COMPILER}, \id{MPI\_Fortran\_COMPILER},
  and \id{MPIEXEC\_EXECUTABLE}.
\item When a Fortran name-mangling scheme is needed (e.g., \id{LAPACK\_ENABLE}
  is \id{ON}) the build system will infer the scheme from the Fortran
  compiler. If a Fortran compiler is not available or the inferred or default
  scheme needs to be overridden, the advanced options
  \id{SUNDIALS\_F77\_FUNC\_CASE} and \id{SUNDIALS\_F77\_FUNC\_UNDERSCORES} can
  be used to manually set the name-mangling scheme and bypass trying to infer
  the scheme. 
\item Parts of the main CMakeLists.txt file were moved to new files in the
  \id{src} and \id{example} directories to make the CMake configuration file
  structure more modular.
\end{itemize}

\subsection*{Changes in v3.1.2}

The changes in this minor release include the following:
\begin{itemize}
\item Updated the minimum required version of CMake to 2.8.12 and enabled
  using rpath by default to locate shared libraries on OSX.
\item Fixed Windows specific problem where \id{sunindextype} was not correctly 
  defined when using 64-bit integers for the {\sundials} index type. On Windows
  \id{sunindextype} is now defined as the MSVC basic type \id{\_\_int64}.
\item Added sparse SUNMatrix ``Reallocate'' routine to allow specification of
  the nonzero storage.
\item Updated the KLU SUNLinearSolver module to set constants for the two
  reinitialization types, and fixed a bug in the full reinitialization
  approach where the sparse SUNMatrix pointer would go out of scope on
  some architectures.
\item Updated the ``ScaleAdd'' and ``ScaleAddI'' implementations in the
  sparse SUNMatrix module to more optimally handle the case where the
  target matrix contained sufficient storage for the sum, but had the
  wrong sparsity pattern.  The sum now occurs in-place, by performing
  the sum backwards in the existing storage.  However, it is still more
  efficient if the user-supplied Jacobian routine allocates storage for
  the sum $I+\gamma J$ manually (with zero entries if needed).
\item Added the following examples from the usage notes page of the SUNDIALS website,
  and updated them to work with SUNDIALS 3.x:
  \begin{itemize}
  \item \id{cvDisc\_dns.c}, which demonstrates using CVODE with 
    discontinuous solutions or RHS.
  \item \id{cvRoberts\_dns\_negsol.c}, which illustrates the 
    use of the RHS function return value to control unphysical negative
    concentrations.
  \end{itemize}
\item Changed the LICENSE install path to \id{instdir/include/sundials}.
\end{itemize}

\subsection*{Changes in v3.1.1}

The changes in this minor release include the following:
\begin{itemize}
\item Fixed a minor bug in the cvSLdet routine, where a return was missing
  in the error check for three inconsistent roots.

\item Fixed a potential memory leak in the {\spgmr} and {\spfgmr} linear
  solvers: if ``Initialize'' was called multiple times then the solver
  memory was reallocated (without being freed).

\item Updated KLU SUNLINEARSOLVER module to use a \id{typedef} for the
  precision-specific solve function to be used (to avoid compiler
  warnings).

\item Added missing typecasts for some \id{(void*)} pointers (again, to
  avoid compiler warnings).

\item Bugfix in \id{sunmatrix\_sparse.c} where we had used \id{int}
  instead of \id{sunindextype} in one location.

\item Added missing \id{\#include <stdio.h>} in {\nvector} and {\sunmatrix}
  header files.

\item Fixed an indexing bug in the {\cuda} {\nvector} implementation of
  \id{N\_VWrmsNormMask} and revised the {\raja} {\nvector} implementation of
  \id{N\_VWrmsNormMask} to work with mask arrays using values other than zero or
  one. Replaced \id{double} with \id{realtype} in the {\raja} vector test functions.

\item Fixed compilation issue with GCC 7.3.0 and Fortran programs that do
  not require a {\sunmatrix} or {\sunlinsol} module (e.g., iterative
  linear solvers or fixed-point iteration).
\end{itemize}
In addition to the changes above, minor corrections were also made to the
example programs, build system, and user documentation.

\subsection*{Changes in v3.1.0}

Added {\nvector} print functions that write vector data to a specified
file (e.g., \id{N\_VPrintFile\_Serial}).

Added \id{make test} and \id{make test\_install} options to the build
system for testing {\sundials} after building with \id{make} and
installing with \id{make install} respectively.

\subsection*{Changes in v3.0.0}

All interfaces to matrix structures and linear solvers
have been reworked, and all example programs have been updated.
The goal of the redesign of these interfaces was to provide more encapsulation
and ease in interfacing custom linear solvers and interoperability
with linear solver libraries.
Specific changes include:
\begin{itemize}
\item Added generic SUNMATRIX module with three provided implementations:
        dense, banded and sparse.  These replicate previous SUNDIALS Dls and
        Sls matrix structures in a single object-oriented API.
\item Added example problems demonstrating use of generic SUNMATRIX modules.
\item Added generic SUNLINEARSOLVER module with eleven provided
        implementations: dense, banded, LAPACK dense, LAPACK band, KLU,
        SuperLU\_MT, SPGMR, SPBCGS, SPTFQMR, SPFGMR, PCG.  These replicate
        previous SUNDIALS generic linear solvers in a single object-oriented
        API.
\item Added example problems demonstrating use of generic SUNLINEARSOLVER
        modules.
\item Expanded package-provided direct linear solver (Dls) interfaces and
        scaled, preconditioned, iterative linear solver (Spils) interfaces
        to utilize generic SUNMATRIX and SUNLINEARSOLVER objects.
\item Removed package-specific, linear solver-specific, solver modules
        (e.g. CVDENSE, KINBAND, IDAKLU, ARKSPGMR) since their functionality
        is entirely replicated by the generic Dls/Spils interfaces and
        SUNLINEARSOLVER/SUNMATRIX modules.  The exception is CVDIAG, a
        diagonal approximate Jacobian solver available to CVODE and CVODES.
\item Converted all SUNDIALS example problems to utilize new generic
        SUNMATRIX and SUNLINEARSOLVER objects, along with updated Dls and
        Spils linear solver interfaces.
\item Added Spils interface routines to ARKode, CVODE, CVODES, IDA and
        IDAS to allow specification of a user-provided "JTSetup" routine.
        This change supports users who wish to set up data structures for
        the user-provided Jacobian-times-vector ("JTimes") routine, and
        where the cost of one JTSetup setup per Newton iteration can be
        amortized between multiple JTimes calls.
\end{itemize}

Two additional {\nvector} implementations were added -- one for
<<<<<<< HEAD
CUDA and one for RAJA vectors.
=======
{\cuda} and one for {\raja} vectors.  
>>>>>>> 81123425
These vectors are supplied to provide very basic support for running
on GPU architectures.  Users are advised that these vectors both move all data
to the GPU device upon construction, and speedup will only be realized if the
user also conducts the right-hand-side function evaluation on the device.
In addition, these vectors assume the problem fits on one GPU.
<<<<<<< HEAD
Further information about RAJA, users are referred to th web site,
=======
Further information about {\raja}, users are referred to th web site, 
>>>>>>> 81123425
https://software.llnl.gov/RAJA/.
These additions are accompanied by additions to various interface functions
and to user documentation.

All indices for data structures were updated to a new \id{sunindextype} that
can be configured to be a 32- or 64-bit integer data index type.
\id{sunindextype} is defined to be \id{int32\_t} or \id{int64\_t} when portable types are
supported, otherwise it is defined as \id{int} or \id{long int}.
The Fortran interfaces continue to use \id{long int} for indices, except for
their sparse matrix interface that now uses the new \id{sunindextype}.
This new flexible capability for index types includes interfaces to
PETSc, hypre, SuperLU\_MT, and KLU with
either 32-bit or 64-bit capabilities depending how the user configures
{\sundials}.

To avoid potential namespace conflicts, the macros defining \id{booleantype}
values \id{TRUE} and \id{FALSE} have been changed to \id{SUNTRUE} and
\id{SUNFALSE} respectively.

Temporary vectors were removed from preconditioner setup and solve
routines for all packages.  It is assumed that all necessary data
for user-provided preconditioner operations will be allocated and
stored in user-provided data structures.

The file \id{include/sundials\_fconfig.h} was added. This file contains
{\sundials} type information for use in Fortran programs.

Added functions \id{SUNDIALSGetVersion} and \id{SUNDIALSGetVersionNumber} to
get {\sundials} release version information at runtime.

The build system was expanded to support many of the xSDK-compliant keys.
The xSDK is a movement in scientific software to provide a foundation for the
rapid and efficient production of high-quality,
sustainable extreme-scale scientific applications.  More information can
be found at, https://xsdk.info.

In addition, numerous changes were made to the build system.
These include the addition of separate \id{BLAS\_ENABLE} and \id{BLAS\_LIBRARIES}
CMake variables, additional error checking during CMake configuration,
minor bug fixes, and renaming CMake options to enable/disable examples
for greater clarity and an added option to enable/disable Fortran 77 examples.
These changes included changing \id{EXAMPLES\_ENABLE} to \id{EXAMPLES\_ENABLE\_C},
changing \id{CXX\_ENABLE} to \id{EXAMPLES\_ENABLE\_CXX}, changing \id{F90\_ENABLE} to
\id{EXAMPLES\_ENABLE\_F90}, and adding an \id{EXAMPLES\_ENABLE\_F77} option.

A bug fix was made in \id{CVodeFree} to call \id{lfree} unconditionally
(if non-NULL).

Corrections and additions were made to the examples,
to installation-related files,
and to the user documentation.


\subsection*{Changes in v2.9.0}

Two additional {\nvector} implementations were added -- one for
Hypre (parallel) ParVector vectors, and one for {\petsc} vectors.  These
additions are accompanied by additions to various interface functions
and to user documentation.

Each {\nvector} module now includes a function, \id{N\_VGetVectorID},
that returns the {\nvector} module name.

For each linear solver, the various solver performance counters are
now initialized to 0 in both the solver specification function and in
solver \id{linit} function.  This ensures that these solver counters
are initialized upon linear solver instantiation as well as at the
beginning of the problem solution.

In {\fcvode}, corrections were made to three Fortran interface
functions.  Missing Fortran interface routines were added so that
users can supply the sparse Jacobian routine when using sparse direct
solvers.

A memory leak was fixed in the banded preconditioner interface.
In addition, updates were done to return integers from linear solver
and preconditioner 'free' functions.

The Krylov linear solver Bi-CGstab was enhanced by removing a redundant
dot product.  Various additions and corrections were made to the
interfaces to the sparse solvers KLU and SuperLU\_MT, including support
for CSR format when using KLU.

New examples were added for use of the OpenMP vector and for use of
sparse direct solvers from Fortran.

Minor corrections and additions were made to the {\cvode} solver, to the
Fortran interfaces, to the examples, to installation-related files,
and to the user documentation.

\subsection*{Changes in v2.8.0}

Two major additions were made to the linear system solvers that are
available for use with the {\cvode} solver.  First, in the serial case,
an interface to the sparse direct solver KLU was added.
Second, an interface to SuperLU\_MT, the multi-threaded version of
SuperLU, was added as a thread-parallel sparse direct solver option,
to be used with the serial version of the NVECTOR module.
As part of these additions, a sparse matrix (CSC format) structure
was added to {\cvode}.

Otherwise, only relatively minor modifications were made to the
{\cvode} solver:

In \id{cvRootfind}, a minor bug was corrected, where the input
array \id{rootdir} was ignored, and a line was added to break out of
root-search loop if the initial interval size is below the tolerance
\id{ttol}.

In \id{CVLapackBand}, the line \id{smu = MIN(N-1,mu+ml)} was changed to
\id{smu = mu + ml} to correct an illegal input error for \id{DGBTRF/DGBTRS}.

In order to eliminate or minimize the differences between the sources
for private functions in {\cvode} and {\cvodes}, the names of 48
private functions were changed from \id{CV**} to \id{cv**}, and a few
other names were also changed.

Two minor bugs were fixed regarding the testing of input on the first
call to \id{CVode} -- one involving \id{tstop} and one involving the
initialization of \id{*tret}.

In order to avoid possible name conflicts, the mathematical macro
and function names \id{MIN}, \id{MAX}, \id{SQR}, \id{RAbs}, \id{RSqrt},
\id{RExp}, \id{RPowerI}, and \id{RPowerR} were changed to
\id{SUNMIN}, \id{SUNMAX}, \id{SUNSQR}, \id{SUNRabs}, \id{SUNRsqrt},
\id{SUNRexp}, \id{SRpowerI}, and \id{SUNRpowerR}, respectively.
These names occur in both the solver and in various example programs.

The example program \id{cvAdvDiff\_diag\_p} was added to illustrate
the use of \id{CVDiag} in parallel.

In the FCVODE optional input routines \id{FCVSETIIN} and \id{FCVSETRIN},
the optional fourth argument \id{key\_length} was removed, with
hardcoded key string lengths passed to all \id{strncmp} tests.

In all FCVODE examples, integer declarations were revised so that
those which must match a C type \id{long int} are declared \id{INTEGER*8},
and a comment was added about the type match.  All other integer
declarations are just \id{INTEGER}.  Corresponding minor corrections were
made to the user guide.

Two new {\nvector} modules have been added for thread-parallel computing
environments --- one for OpenMP, denoted \id{NVECTOR\_OPENMP},
and one for Pthreads, denoted \id{NVECTOR\_PTHREADS}.

With this version of {\sundials}, support and documentation of the
Autotools mode of installation is being dropped, in favor of the
CMake mode, which is considered more widely portable.

\subsection*{Changes in v2.7.0}

One significant design change was made with this release: The problem
size and its relatives, bandwidth parameters, related internal indices,
pivot arrays, and the optional output \id{lsflag} have all been
changed from type \id{int} to type \id{long int}, except for the
problem size and bandwidths in user calls to routines specifying
BLAS/LAPACK routines for the dense/band linear solvers.  The function
\id{NewIntArray} is replaced by a pair \id{NewIntArray}/\id{NewLintArray},
for \id{int} and \id{long int} arrays, respectively.

A large number of minor errors have been fixed.  Among these are the following:
In \id{CVSetTqBDF}, the logic was changed to avoid a divide by zero.
After the solver memory is created, it is set to zero before being filled.
In each linear solver interface function, the linear solver memory is
freed on an error return, and the \id{**Free} function now includes a
line setting to NULL the main memory pointer to the linear solver memory.
In the rootfinding functions \id{CVRcheck1}/\id{CVRcheck2}, when an exact
zero is found, the array \id{glo} of $g$ values at the left endpoint is
adjusted, instead of shifting the $t$ location \id{tlo} slightly.
In the installation files, we modified the treatment of the macro
SUNDIALS\_USE\_GENERIC\_MATH, so that the parameter GENERIC\_MATH\_LIB is
either defined (with no value) or not defined.

\subsection*{Changes in v2.6.0}

Two new features were added in this release: (a) a new linear solver module,
based on BLAS and LAPACK for both dense and banded matrices, and (b) an option
to specify which direction of zero-crossing is to be monitored while performing
rootfinding.

The user interface has been further refined. Some of the API changes involve:
(a) a reorganization of all linear solver modules into two families (besides
the existing family of scaled preconditioned iterative linear solvers,
the direct solvers, including the new LAPACK-based ones, were also organized
into a {\em direct} family); (b) maintaining a single pointer to user data,
optionally specified through a \id{Set}-type function; and (c) a general
streamlining of the preconditioner modules distributed with the solver.

\subsection*{Changes in v2.5.0}

The main changes in this release involve a rearrangement of the entire
{\sundials} source tree (see \S\ref{ss:sun_org}). At the user interface
level, the main impact is in the mechanism of including {\sundials} header
files which must now include the relative path (e.g. \id{\#include <cvode/cvode.h>}).
Additional changes were made to the build system: all exported header files are
now installed in separate subdirectories of the instaltion {\em include} directory.

The functions in the generic dense linear solver (\id{sundials\_dense} and
\id{sundials\_smalldense}) were modified to work for rectangular $m \times n$
matrices ($m \le n$), while the factorization and solution functions were
renamed to \id{DenseGETRF}/\id{denGETRF} and \id{DenseGETRS}/\id{denGETRS},
respectively.
The factorization and solution functions in the generic band linear solver were
renamed \id{BandGBTRF} and \id{BandGBTRS}, respectively.

\subsection*{Changes in v2.4.0}

{\cvspbcg} and {\cvsptfqmr} modules have been added to interface with the
Scaled Preconditioned Bi-CGstab ({\spbcg}) and Scaled Preconditioned
Transpose-Free Quasi-Minimal Residual ({\sptfqmr}) linear solver modules,
respectively (for details see Chapter \ref{s:simulation}). Corresponding
additions were made to the {\F} interface module {\fcvode}.
At the same time, function type names for Scaled Preconditioned Iterative
Linear Solvers were added for the user-supplied Jacobian-times-vector and
preconditioner setup and solve functions.

The deallocation functions now take as arguments the address of the respective
memory block pointer.

To reduce the possibility of conflicts, the names of all header files have
been changed by adding unique prefixes (\id{cvode\_} and \id{sundials\_}).
When using the default installation procedure, the header files are exported
under various subdirectories of the target \id{include} directory. For more
details see Appendix \ref{c:install}.

\subsection*{Changes in v2.3.0}

The user interface has been further refined. Several functions used
for setting optional inputs were combined into a single one.  An optional
user-supplied routine for setting the error weight vector was added.
Additionally, to resolve potential variable scope issues, all
SUNDIALS solvers release user data right after its use. The build
systems has been further improved to make it more robust.

\subsection*{Changes in v2.2.1}

The changes in this minor {\sundials} release affect only the build system.

\subsection*{Changes in v2.2.0}

The major changes from the previous version involve a redesign of the
user interface across the entire {\sundials} suite. We have eliminated the
mechanism of providing optional inputs and extracting optional statistics
from the solver through the \id{iopt} and \id{ropt} arrays. Instead,
{\cvode} now provides a set of routines (with prefix \id{CVodeSet})
to change the default values for various quantities controlling the
solver and a set of extraction routines (with prefix \id{CVodeGet})
to extract statistics after return from the main solver routine.
Similarly, each linear solver module provides its own set of {\id{Set}-}
and {\id{Get}-type} routines. For more details see \S\ref{ss:optional_input}
and \S\ref{ss:optional_output}.

Additionally, the interfaces to several user-supplied routines
(such as those providing Jacobians and preconditioner information)
were simplified by reducing the number
of arguments. The same information that was previously accessible
through such arguments can now be obtained through {\id{Get}-type}
functions.

The rootfinding feature was added, whereby the roots of a set of given
functions may be computed during the integration of the ODE system.

Installation of {\cvode} (and all of {\sundials}) has been completely
redesigned and is now based on configure scripts.


\section{Reading this User Guide}\label{ss:reading}

This user guide is a combination of general usage instructions.
Specific example programs are provided as a separate document.
We expect that some readers will want to
concentrate on the general instructions, while others will refer
mostly to the examples, and the organization is intended to
accommodate both styles.

There are different possible levels of usage of {\cvode}. The most
casual user, with a small IVP problem only, can get by with reading
\S\ref{ss:ivp_sol}, then Chapter \ref{s:simulation} through
\S\ref{sss:cvode} only, and looking at examples in~\cite{cvode_ex}.

In a different direction, a more expert user with an IVP problem may want to
(a) use a package preconditioner (\S\ref{ss:preconds}),
(b) supply his/her own Jacobian or preconditioner routines (\S\ref{ss:user_fct_sim}),
(c) do multiple runs of problems of the same size (\S\ref{sss:cvreinit}),
(d) supply a new {\nvector} module (Chapter \ref{s:nvector}),
(e) supply new {\sunlinsol} and/or {\sunmatrix} modules (Chapters
\ref{s:sunmatrix} and \ref{s:sunlinsol}), or even
(f) supply new {\sunnonlinsol} modules (Chapter \ref{c:sunnonlinsol}).

The structure of this document is as follows:
\begin{itemize}
\item
  In Chapter \ref{s:math}, we give short descriptions of the numerical
  methods implemented by {\cvode} for the solution of initial value
  problems for systems of ODEs, and continue with short descriptions of
  preconditioning (\S\ref{s:preconditioning}), stability limit detection
  (\S\ref{s:bdf_stab}), and rootfinding (\S\ref{ss:rootfinding}).
\item
  The following chapter describes the structure of the {\sundials} suite
  of solvers (\S\ref{ss:sun_org}) and the software organization of the {\cvode}
  solver (\S\ref{ss:cvode_org}).
\item
  Chapter \ref{s:simulation} is the main usage document for {\cvode} for
  {\CC} applications.  It includes a complete description of the user interface
  for the integration of ODE initial value problems.
\item
  In Chapter \ref{s:fcmix}, we describe {\fcvode}, an interface module
  for the use of {\cvode} with {\F} applications.
\item
  Chapter \ref{s:nvector} gives a brief overview of the generic
  {\nvector} module shared among the various components of
  {\sundials}, and details on the {\nvector} implementations
  provided with {\sundials}.
\item
  Chapter \ref{s:sunmatrix} gives a brief overview of the generic
  {\sunmatrix} module shared among the various components of
  {\sundials}, and details on the {\sunmatrix} implementations
  provided with {\sundials}:
  a dense implementation (\S\ref{ss:sunmat_dense}),
  a banded implementation (\S\ref{ss:sunmat_band}) and
  a sparse implementation (\S\ref{ss:sunmat_sparse}).
\item
  Chapter \ref{s:sunlinsol} gives a brief overview of the generic
  {\sunlinsol} module shared among the various components of
  {\sundials}.  This chapter contains details on the {\sunlinsol}
  implementations provided with {\sundials}.
  The chapter
  also contains details on the {\sunlinsol} implementations provided
  with {\sundials} that interface with external linear solver
  libraries.
%% \item
%%   Chapter \ref{s:new_linsolv} describes the interfaces to the linear
%%   solver modules, so that a user can provide his/her own such module.
%% \item
%%   Chapter \ref{s:gen_linsolv} describes in detail the generic linear
%%   solvers shared by all {\sundials} solvers.
\item
  Chapter \ref{c:sunnonlinsol} describes the {\sunnonlinsol} API and nonlinear
  solver implementations shared among the various components of {\sundials}.
\item
  Finally, in the appendices, we provide detailed instructions for the installation
  of {\cvode}, within the structure of {\sundials} (Appendix \ref{c:install}), as well
  as a list of all the constants used for input to and output from {\cvode} functions
  (Appendix \ref{c:constants}).
\end{itemize}

Finally, the reader should be aware of the following notational conventions
in this user guide:  program listings and identifiers (such as \id{CVodeInit})
within textual explanations appear in typewriter type style;
fields in {\CC} structures (such as {\em content}) appear in italics;
and packages or modules, such as {\cvls}, are written in all capitals.
Usage and installation instructions that constitute important warnings
are marked with a triangular symbol {\warn} in the margin.

\paragraph{Acknowledgments.}
We wish to acknowledge the contributions to previous versions of the
{\cvode} and {\pvode} codes and their user guides by Scott D. Cohen~\cite{CoHi:94}
and George D. Byrne~\cite{ByHi:98}.

%---------------------------------
% License information section
\input{license_info}
%---------------------------------<|MERGE_RESOLUTION|>--- conflicted
+++ resolved
@@ -99,7 +99,6 @@
 
 \section{Changes from previous versions}
 
-<<<<<<< HEAD
 \subsection*{Changes in v4.0.0-dev.2}
 
 {\cvode}'s previous direct and iterative linear solver interfaces,
@@ -217,7 +216,7 @@
 implementation the {\nvector} interface will automatically call
 standard {\nvector} operations as necessary. Details on the new
 operations can be found in Chapter \ref{s:nvector}.
-=======
+
 \subsection*{Changes in v3.2.1}
 
 The changes in this minor release include the following:
@@ -230,7 +229,6 @@
   \id{CMAKE\_INSTALL\_LIBDIR} is automatically
   set, but is available as a CMake option that can modified.
 \end{itemize}
->>>>>>> 81123425
 
 \subsection*{Changes in v3.2.0}
 
@@ -404,21 +402,13 @@
 \end{itemize}
 
 Two additional {\nvector} implementations were added -- one for
-<<<<<<< HEAD
-CUDA and one for RAJA vectors.
-=======
 {\cuda} and one for {\raja} vectors.  
->>>>>>> 81123425
 These vectors are supplied to provide very basic support for running
 on GPU architectures.  Users are advised that these vectors both move all data
 to the GPU device upon construction, and speedup will only be realized if the
 user also conducts the right-hand-side function evaluation on the device.
 In addition, these vectors assume the problem fits on one GPU.
-<<<<<<< HEAD
-Further information about RAJA, users are referred to th web site,
-=======
 Further information about {\raja}, users are referred to th web site, 
->>>>>>> 81123425
 https://software.llnl.gov/RAJA/.
 These additions are accompanied by additions to various interface functions
 and to user documentation.
