--- conflicted
+++ resolved
@@ -49,19 +49,14 @@
 Fixed compilation errors when building the Trilinos Teptra NVector with CUDA
 support.
 
-<<<<<<< HEAD
 Fixed loading the default IMEX-MRI method if :c:func:`ARKodeSetOrder` is used to
 specify a third or fourth order method. Previously, the default second order method
 was loaded in both cases.
 
+Fixed a CMake configuration issue related to aliasing an ``ALIAS`` target when
+using ``ENABLE_KLU=ON`` in combination with a static-only build of SuiteSparse.
 
 **Deprecation Notices**
 
 Deprecated ARKStep-specific utility routine for wrapping as an MRIStep
-inner stepper object, :c:func:`ARKStepCreateMRIStepInnerStepper`.
-=======
-Fixed a CMake configuration issue related to aliasing an ``ALIAS`` target when
-using ``ENABLE_KLU=ON`` in combination with a static-only build of SuiteSparse.
-
-**Deprecation Notices**
->>>>>>> 25ea7af3
+inner stepper object, :c:func:`ARKStepCreateMRIStepInnerStepper`.