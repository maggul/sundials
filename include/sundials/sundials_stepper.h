--- conflicted
+++ resolved
@@ -70,14 +70,7 @@
 SUNErrCode SUNStepper_GetContent(SUNStepper stepper, void** content);
 
 SUNDIALS_EXPORT
-<<<<<<< HEAD
-SUNErrCode SUNStepper_GetNumSteps(SUNStepper stepper, int64_t* num_steps);
-
-SUNDIALS_EXPORT
-SUNErrCode SUNStepper_SetAdvanceFn(SUNStepper stepper, SUNStepperAdvanceFn fn);
-=======
 SUNErrCode SUNStepper_SetEvolveFn(SUNStepper stepper, SUNStepperEvolveFn fn);
->>>>>>> c7d3f39c
 
 SUNDIALS_EXPORT
 SUNErrCode SUNStepper_SetOneStepFn(SUNStepper stepper, SUNStepperOneStepFn fn);
@@ -104,9 +97,9 @@
                                      int* nforcing);
 
 SUNDIALS_EXPORT
-SUNErrCode SUNStepper_Advance(SUNStepper stepper, sunrealtype t0,
-                              sunrealtype tout, N_Vector y, N_Vector yp,
-                              sunrealtype* tret, int* stop_reason);
+SUNErrCode SUNStepper_Evolve(SUNStepper stepper, sunrealtype t0,
+                             sunrealtype tout, N_Vector y, N_Vector yp,
+                             sunrealtype* tret, int* stop_reason);
 
 SUNDIALS_EXPORT
 SUNErrCode SUNStepper_OneStep(SUNStepper stepper, sunrealtype t0,
