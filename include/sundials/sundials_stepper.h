--- conflicted
+++ resolved
@@ -65,15 +65,7 @@
                               sunrealtype tout, N_Vector vout, sunrealtype* tret);
 
 SUNDIALS_EXPORT
-<<<<<<< HEAD
-SUNErrCode SUNStepper_TryStep(SUNStepper stepper, sunrealtype t0,
-                              sunrealtype tout, N_Vector vout, sunrealtype* tret);
-
-SUNDIALS_EXPORT
 SUNErrCode SUNStepper_Reset(SUNStepper stepper, sunrealtype tR, N_Vector vR, int64_t ckptIdxR);
-=======
-SUNErrCode SUNStepper_Reset(SUNStepper stepper, sunrealtype tR, N_Vector vR);
->>>>>>> 81fa70f6
 
 SUNDIALS_EXPORT
 SUNErrCode SUNStepper_SetStopTime(SUNStepper stepper, sunrealtype tstop);
