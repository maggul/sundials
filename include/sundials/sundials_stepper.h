/* -----------------------------------------------------------------
 * SUNDIALS Copyright Start
 * Copyright (c) 2002-2024, Lawrence Livermore National Security
 * and Southern Methodist University.
 * All rights reserved.
 *
 * See the top-level LICENSE and NOTICE files for details.
 *
 * SPDX-License-Identifier: BSD-3-Clause
 * SUNDIALS Copyright End
 * -----------------------------------------------------------------*/

#ifndef _SUNDIALS_STEPPER_H
#define _SUNDIALS_STEPPER_H

#include <sundials/sundials_core.h>

#ifdef __cplusplus
extern "C" {
#endif

typedef int (*SUNJacFn)(sunrealtype t, N_Vector y, N_Vector fy, SUNMatrix Jac,
                        void* user_data, N_Vector tmp1, N_Vector tmp2,
                        N_Vector tmp3);

typedef int (*SUNJacTimesFn)(N_Vector v, N_Vector Jv, sunrealtype t, N_Vector y,
                             N_Vector fy, void* user_data, N_Vector tmp);

typedef _SUNDIALS_STRUCT_ SUNStepper_* SUNStepper;

typedef SUNErrCode (*SUNStepperEvolveFn)(SUNStepper stepper, sunrealtype t0,
                                         sunrealtype tout, N_Vector vout,
                                         sunrealtype* tret);

typedef SUNErrCode (*SUNStepperOneStepFn)(SUNStepper stepper, sunrealtype t0,
                                          sunrealtype tout, N_Vector vout,
                                          sunrealtype* tret);

typedef SUNErrCode (*SUNStepperFullRhsFn)(SUNStepper stepper, sunrealtype t,
                                          N_Vector v, N_Vector f);

typedef SUNErrCode (*SUNStepperResetFn)(SUNStepper stepper, sunrealtype tR,
                                        N_Vector vR);

typedef SUNErrCode (*SUNStepperSetStopTimeFn)(SUNStepper stepper,
                                              sunrealtype tstop);

typedef SUNErrCode (*SUNStepperSetStepDirectionFn)(SUNStepper stepper,
                                                   sunrealtype stepdir);

typedef SUNErrCode (*SUNStepperGetStepDirectionFn)(SUNStepper stepper,
                                                   sunrealtype* stepdir);

typedef SUNErrCode (*SUNStepperSetForcingFn)(SUNStepper stepper,
                                             sunrealtype tshift,
                                             sunrealtype tscale,
                                             N_Vector* forcing, int nforcing);

SUNDIALS_EXPORT
SUNErrCode SUNStepper_Create(SUNContext sunctx, SUNStepper* stepper);

SUNDIALS_EXPORT
SUNErrCode SUNStepper_Destroy(SUNStepper* stepper);

SUNDIALS_EXPORT
SUNErrCode SUNStepper_Evolve(SUNStepper stepper, sunrealtype t0,
                             sunrealtype tout, N_Vector vout, sunrealtype* tret);

SUNDIALS_EXPORT
SUNErrCode SUNStepper_OneStep(SUNStepper stepper, sunrealtype t0,
                              sunrealtype tout, N_Vector vout, sunrealtype* tret);

SUNDIALS_EXPORT
SUNErrCode SUNStepper_Reset(SUNStepper stepper, sunrealtype tR, N_Vector vR);

SUNDIALS_EXPORT
SUNErrCode SUNStepper_SetStopTime(SUNStepper stepper, sunrealtype tstop);

SUNDIALS_EXPORT
SUNErrCode SUNStepper_SetForcing(SUNStepper stepper, sunrealtype tshift,
                                 sunrealtype tscale, N_Vector* forcing,
                                 int nforcing);

SUNDIALS_EXPORT
SUNErrCode SUNStepper_SetContent(SUNStepper stepper, void* content);

SUNDIALS_EXPORT
SUNErrCode SUNStepper_GetContent(SUNStepper stepper, void** content);

SUNDIALS_EXPORT
<<<<<<< HEAD
SUNErrCode SUNStepper_SetStopTimeFn(SUNStepper stepper,
                                    SUNStepperSetStopTimeFn fn);

SUNDIALS_EXPORT
SUNErrCode SUNStepper_SetStepDirectionFn(SUNStepper stepper,
                                         SUNStepperSetStepDirectionFn fn);

SUNDIALS_EXPORT
SUNErrCode SUNStepper_SetGetStepDirectionFn(SUNStepper stepper,
                                            SUNStepperGetStepDirectionFn fn);

SUNDIALS_EXPORT SUNErrCode SUNStepper_SetForcingFn(SUNStepper stepper,
                                                   SUNStepperSetForcingFn fn);
=======
SUNErrCode SUNStepper_SetLastFlag(SUNStepper stepper, int last_flag);
>>>>>>> ec41dfa2

SUNDIALS_EXPORT
SUNErrCode SUNStepper_GetLastFlag(SUNStepper stepper, int* last_flag);

SUNDIALS_EXPORT
SUNErrCode SUNStepper_SetEvolveFn(SUNStepper stepper, SUNStepperEvolveFn fn);

SUNDIALS_EXPORT
SUNErrCode SUNStepper_SetOneStepFn(SUNStepper stepper, SUNStepperOneStepFn fn);

SUNDIALS_EXPORT
SUNErrCode SUNStepper_SetFullRhsFn(SUNStepper stepper, SUNStepperFullRhsFn fn);

SUNDIALS_EXPORT
SUNErrCode SUNStepper_SetResetFn(SUNStepper stepper, SUNStepperResetFn fn);

SUNDIALS_EXPORT
<<<<<<< HEAD
SUNErrCode SUNStepper_SetStepDirection(SUNStepper stepper, sunrealtype stepdir);

SUNDIALS_EXPORT
SUNErrCode SUNStepper_GetStepDirection(SUNStepper stepper, sunrealtype* stepdir);

SUNDIALS_EXPORT
SUNErrCode SUNStepper_SetStepDirection(SUNStepper stepper, sunrealtype stepdir);

SUNDIALS_EXPORT
SUNErrCode SUNStepper_GetStepDirection(SUNStepper stepper, sunrealtype* stepdir);

SUNDIALS_EXPORT
SUNErrCode SUNStepper_SetForcing(SUNStepper stepper, sunrealtype tshift,
                                 sunrealtype tscale, N_Vector* forcing,
                                 int nforcing);
=======
SUNErrCode SUNStepper_SetStopTimeFn(SUNStepper stepper,
                                    SUNStepperSetStopTimeFn fn);

SUNDIALS_EXPORT SUNErrCode SUNStepper_SetForcingFn(SUNStepper stepper,
                                                   SUNStepperSetForcingFn fn);
>>>>>>> ec41dfa2

#ifdef __cplusplus
}
#endif

#endif /* _SUNDIALS_STEPPER_H */<|MERGE_RESOLUTION|>--- conflicted
+++ resolved
@@ -88,23 +88,7 @@
 SUNErrCode SUNStepper_GetContent(SUNStepper stepper, void** content);
 
 SUNDIALS_EXPORT
-<<<<<<< HEAD
-SUNErrCode SUNStepper_SetStopTimeFn(SUNStepper stepper,
-                                    SUNStepperSetStopTimeFn fn);
-
-SUNDIALS_EXPORT
-SUNErrCode SUNStepper_SetStepDirectionFn(SUNStepper stepper,
-                                         SUNStepperSetStepDirectionFn fn);
-
-SUNDIALS_EXPORT
-SUNErrCode SUNStepper_SetGetStepDirectionFn(SUNStepper stepper,
-                                            SUNStepperGetStepDirectionFn fn);
-
-SUNDIALS_EXPORT SUNErrCode SUNStepper_SetForcingFn(SUNStepper stepper,
-                                                   SUNStepperSetForcingFn fn);
-=======
 SUNErrCode SUNStepper_SetLastFlag(SUNStepper stepper, int last_flag);
->>>>>>> ec41dfa2
 
 SUNDIALS_EXPORT
 SUNErrCode SUNStepper_GetLastFlag(SUNStepper stepper, int* last_flag);
@@ -122,11 +106,37 @@
 SUNErrCode SUNStepper_SetResetFn(SUNStepper stepper, SUNStepperResetFn fn);
 
 SUNDIALS_EXPORT
-<<<<<<< HEAD
-SUNErrCode SUNStepper_SetStepDirection(SUNStepper stepper, sunrealtype stepdir);
+SUNErrCode SUNStepper_SetStopTimeFn(SUNStepper stepper,
+                                    SUNStepperSetStopTimeFn fn);
 
 SUNDIALS_EXPORT
-SUNErrCode SUNStepper_GetStepDirection(SUNStepper stepper, sunrealtype* stepdir);
+SUNErrCode SUNStepper_SetStepDirectionFn(SUNStepper stepper,
+                                         SUNStepperSetStepDirectionFn fn);
+
+SUNDIALS_EXPORT
+SUNErrCode SUNStepper_SetGetStepDirectionFn(SUNStepper stepper,
+                                            SUNStepperGetStepDirectionFn fn);
+
+SUNDIALS_EXPORT SUNErrCode SUNStepper_SetForcingFn(SUNStepper stepper,
+                                                   SUNStepperSetForcingFn fn);
+
+SUNDIALS_EXPORT
+SUNErrCode SUNStepper_Evolve(SUNStepper stepper, sunrealtype t0,
+                             sunrealtype tout, N_Vector y, sunrealtype* tret);
+
+SUNDIALS_EXPORT
+SUNErrCode SUNStepper_OneStep(SUNStepper stepper, sunrealtype t0,
+                              sunrealtype tout, N_Vector y, sunrealtype* tret);
+
+SUNDIALS_EXPORT
+SUNErrCode SUNStepper_TryStep(SUNStepper stepper, sunrealtype t0,
+                              sunrealtype tout, N_Vector y, sunrealtype* tret);
+
+SUNDIALS_EXPORT
+SUNErrCode SUNStepper_Reset(SUNStepper stepper, sunrealtype tR, N_Vector yR);
+
+SUNDIALS_EXPORT
+SUNErrCode SUNStepper_SetStopTime(SUNStepper stepper, sunrealtype tstop);
 
 SUNDIALS_EXPORT
 SUNErrCode SUNStepper_SetStepDirection(SUNStepper stepper, sunrealtype stepdir);
@@ -138,13 +148,6 @@
 SUNErrCode SUNStepper_SetForcing(SUNStepper stepper, sunrealtype tshift,
                                  sunrealtype tscale, N_Vector* forcing,
                                  int nforcing);
-=======
-SUNErrCode SUNStepper_SetStopTimeFn(SUNStepper stepper,
-                                    SUNStepperSetStopTimeFn fn);
-
-SUNDIALS_EXPORT SUNErrCode SUNStepper_SetForcingFn(SUNStepper stepper,
-                                                   SUNStepperSetForcingFn fn);
->>>>>>> ec41dfa2
 
 #ifdef __cplusplus
 }
