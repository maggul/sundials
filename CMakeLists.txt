--- conflicted
+++ resolved
@@ -355,9 +355,6 @@
   HIDE_VARIABLE(FCMIX_ENABLE)
 ENDIF()
 
-<<<<<<< HEAD
-# ---------------------------------------------------------------
-=======
 # Fortran interface does not support single or extended precision
 IF(FCMIX_ENABLE AND
   (SUNDIALS_PRECISION MATCHES "EXTENDED" OR SUNDIALS_PRECISION MATCHES "SINGLE"))
@@ -366,8 +363,7 @@
   SET(FCMIX_ENABLE OFF CACHE BOOL "FCMIX is disabled" FORCE)
 ENDIF()
 
-# -------------------------------------------------------------
->>>>>>> 7f291c28
+# ---------------------------------------------------------------
 # Enable Fortran90 support?
 # ---------------------------------------------------------------
 
@@ -762,20 +758,12 @@
   SHOW_VARIABLE(LAPACK_LIBRARIES STRING "Blas and Lapack libraries" "${LAPACK_LIBRARIES}")
 
   IF(LAPACK_LIBRARIES AND NOT LAPACK_FOUND)
-<<<<<<< HEAD
-    PRINT_WARNING("LAPACK not functional" "Blas/Lapack support will not be provided")
+    PRINT_WARNING("LAPACK not functional"
+                  "Blas/Lapack support will not be provided")
   ELSE()
     #set sundials_config.h symbol via sundials_config.in
     SET(SUNDIALS_BLAS_LAPACK TRUE)
   ENDIF()
-=======
-    PRINT_WARNING("LAPACK not functional"
-                  "Blas/Lapack support will not be provided")
-  ELSE(LAPACK_LIBRARIES AND NOT LAPACK_FOUND)
-    #set sundials_config.h symbol via sundials_config.in
-    SET(SUNDIALS_BLAS_LAPACK TRUE)
-  ENDIF(LAPACK_LIBRARIES AND NOT LAPACK_FOUND)
->>>>>>> 7f291c28
 
 ENDIF()
 
