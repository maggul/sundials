--- conflicted
+++ resolved
@@ -1,15 +1,13 @@
 Changes to SUNDIALS since Release of Oct. 26, 2017.
 
-<<<<<<< HEAD
+* Added NVECTOR print functions that write vector data to a specified
+  file (e.g., N_VPrintFile_Serial).
+
 * Added 'make test' and 'make test_install' options to the build system for
   testing SUNDIALS after building with 'make' and installing with 'make install'
   respectively.
 
 * Added "Changes in ..." (latest version) to Intro. in all User Guides.
-=======
-* Added NVECTOR print functions that write vector data to a specified
-  file (e.g., N_VPrintFile_Serial).
->>>>>>> db7b560f
 
 Changes to SUNDIALS since Release of Sept. 30, 2016.
 
