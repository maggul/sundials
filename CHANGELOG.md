# SUNDIALS Changelog

## Changes to SUNDIALS in release X.Y.Z

### Major Features

Added an operator splitting module, SplittingStep, and forcing method module,
ForcingStep, to ARKODE. These modules support a broad range of operator-split
time integration methods for multiphysics applications.

### New Features and Enhancements

<<<<<<< HEAD
Added the `ARKodeSetStepDirection` and `ARKodeGetStepDirection` functions to
change and query the direction of integration.
=======
Added the `SUNStepper` base class to represent a generic solution procedure for
IVPs. This is used by the SplittingStep and ForcingStep modules of ARKODE. A
SUNStepper can be created from an ARKstep memory block with the new function
`ARKStepCreateSUNStepper`.
>>>>>>> b928595e

The default value of `CMAKE_CUDA_ARCHITECTURES` is no longer set to `70` and is
now determined automatically by CMake. The previous default was only valid for
Volta GPUs while the automatically selected value will vary across compilers and
compiler versions. As such, users are encouraged to override this value with the
architecture for their system.

The Trilinos Teptra NVector interface has been updated to utilize CMake
imported targets added in Trilinos 14 to improve support for different Kokkos
backends with Trilinos.  As such, Trilinos 14 or newer is required and the
`Trilinos_INTERFACE_*` CMake options have been removed.

Example programs using *hypre* have been updated to support v2.20 and newer.

The build system has been updated to utilize the CMake LAPACK imported target
which should ease building SUNDIALS with LAPACK libraries that require setting
specific linker flags e.g., MKL.

### Bug Fixes

Fixed `ARKodeResize` not using the default `hscale` when an argument of `0` was
provided.

Fixed the loading of ARKStep's default first order explicit method.

Fixed a CMake bug regarding usage of missing "print_warning" macro
that was only triggered when the deprecated `CUDA_ARCH` option was used.

Fixed a memory leak that could occur if ``ARKodeSetDefaults`` is called
repeatedly.

Fixed compilation errors when building the Trilinos Teptra NVector with CUDA
support.

### Deprecation Notices

## Changes to SUNDIALS in release 7.1.1

### Bug Fixes

Fixed a [bug](https://github.com/LLNL/sundials/pull/523) in v7.1.0 with the SYCL
N_Vector `N_VSpace` function.

## Changes to SUNDIALS in release 7.1.0

### Major Features

Created shared user interface functions for ARKODE to allow more uniform control
over time-stepping algorithms, improved extensibility, and simplified code
maintenance. The corresponding stepper-specific user-callable functions are now
deprecated and will be removed in a future major release.

Added CMake infrastructure that enables externally maintained addons/plugins to
be *optionally* built with SUNDIALS. See the [Contributing
Guide](./CONTRIBUTING.md) for more details.

### New Features and Enhancements

Added support for Kokkos Kernels v4.

Added the following Runge-Kutta Butcher tables
* `ARKODE_FORWARD_EULER_1_1`
* `ARKODE_RALSTON_EULER_2_1_2`
* `ARKODE_EXPLICIT_MIDPOINT_EULER_2_1_2`
* `ARKODE_BACKWARD_EULER_1_1`
* `ARKODE_IMPLICIT_MIDPOINT_1_2`
* `ARKODE_IMPLICIT_TRAPEZOIDAL_2_2`

Added the following MRI coupling tables
* `ARKODE_MRI_GARK_FORWARD_EULER`
* `ARKODE_MRI_GARK_RALSTON2`
* `ARKODE_MRI_GARK_RALSTON3`
* `ARKODE_MRI_GARK_BACKWARD_EULER`
* `ARKODE_MRI_GARK_IMPLICIT_MIDPOINT`
* `ARKODE_IMEX_MRI_GARK_EULER`
* `ARKODE_IMEX_MRI_GARK_TRAPEZOIDAL`
* `ARKODE_IMEX_MRI_GARK_MIDPOINT`

Added `ARKodeButcherTable_ERKIDToName` and `ARKodeButcherTable_DIRKIDToName` to
convert a Butcher table ID to a string representation.

Added the function ``ARKodeSetAutonomous`` in ARKODE to indicate that the
implicit right-hand side function does not explicitly depend on time. When using
the trivial predictor, an autonomous problem may reuse implicit function
evaluations across stage solves to reduce the total number of function
evaluations.

Users may now disable interpolated output in ARKODE by passing `ARK_INTERP_NONE`
to `ARKodeSetInterpolantType`. When interpolation is disabled, rootfinding is
not supported, implicit methods must use the trivial predictor (the default
option), and interpolation at stop times cannot be used (interpolating at stop
times is disabled by default). With interpolation disabled, calling
`ARKodeEvolve` in `ARK_NORMAL` mode will return at or past the requested output
time (setting a stop time may still be used to halt the integrator at a specific
time). Disabling interpolation will reduce the memory footprint of an integrator
by two or more state vectors (depending on the interpolant type and degree)
which can be beneficial when interpolation is not needed e.g., when integrating
to a final time without output in between or using an explicit fast time scale
integrator with an MRI method.

Added "Resize" capability to ARKODE's SPRKStep time-stepping module.

Enabled the Fortran interfaces to build with 32-bit `sunindextype`.

### Bug Fixes

Updated the CMake variable `HIP_PLATFORM` default to `amd` as the previous
default, `hcc`, is no longer recognized in ROCm 5.7.0 or newer. The new default
is also valid in older version of ROCm (at least back to version 4.3.1).

Renamed the DPCPP value for the `SUNDIALS_GINKGO_BACKENDS` CMake option to `SYCL`
to match Ginkgo's updated naming convention.

Changed the CMake version compatibility mode for SUNDIALS to `AnyNewerVersion`
instead of `SameMajorVersion`. This fixes the issue seen
[here](https://github.com/AMReX-Codes/amrex/pull/3835).

Fixed a CMake bug that caused an MPI linking error for our C++ examples in some
instances. Fixes [GitHub Issue
#464](https://github.com/LLNL/sundials/issues/464).

Fixed the runtime library installation path for windows systems. This fix
changes the default library installation path from
`CMAKE_INSTALL_PREFIX/CMAKE_INSTALL_LIBDIR` to
`CMAKE_INSTALL_PREFIX/CMAKE_INSTALL_BINDIR`.

Fixed conflicting `.lib` files between shared and static libs when using `MSVC`
on Windows.

Fixed invalid `SUNDIALS_EXPORT` generated macro when building both shared and
static libs.

Fixed a bug in some Fortran examples where `c_null_ptr` was passed as an
argument to a function pointer instead of `c_null_funptr`. This caused
compilation issues with the Cray Fortran compiler.

Fixed a bug in the HIP execution policies where `WARP_SIZE` would not be set
with ROCm 6.0.0 or newer.

Fixed a bug that caused error messages to be cut off in some cases. Fixes
[GitHub Issue #461](https://github.com/LLNL/sundials/issues/461).

Fixed a memory leak when an error handler was added to a `SUNContext`. Fixes
[GitHub Issue #466](https://github.com/LLNL/sundials/issues/466).

Fixed a bug where `MRIStepEvolve` would not handle a recoverable error produced
from evolving the inner stepper.

Added missing `SetRootDirection` and `SetNoInactiveRootWarn` functions to
ARKODE's SPRKStep time-stepping module.

Fixed a bug in `ARKodeSPRKTable_Create` where the coefficient arrays were not
allocated.

Fix bug on LLP64 platforms (like Windows 64-bit) where `KLU_INDEXTYPE` could be
32 bits wide even if `SUNDIALS_INT64_T` is defined.

Check if size of `SuiteSparse_long` is 8 if the size of `sunindextype` is 8
when using KLU.

Fixed several build errors with the Fortran interfaces on Windows systems.

### Deprecation Notices

Numerous ARKODE stepper-specific functions are now deprecated in favor of
ARKODE-wide functions.

Deprecated the `ARKStepSetOptimalParams` function. Since this function does not have an
ARKODE-wide equivalent, instructions have been added to the user guide for how
to retain the current functionality using other user-callable functions.

The unsupported implementations of `N_VGetArrayPointer` and `N_VSetArrayPointer`
for the *hypre* and PETSc vectors are now deprecated.  Users should access the
underlying wrapped external library vector objects instead with
`N_VGetVector_ParHyp` and `N_VGetVector_Petsc`, respectively.

## Changes to SUNDIALS in release v7.0.0

### Major Feature

SUNDIALS now has more robust and uniform error handling. Non-release builds will
be built with additional error checking by default. See the
[Error Checking](https://sundials.readthedocs.io/en/latest/sundials/Errors_link.html)
section in the user guide for details.

### Breaking Changes

#### Minimum C Standard

SUNDIALS now requires using a compiler that supports a subset of the C99
standard. Note with the Microsoft C/C++ compiler the subset of C99 features
utilized by SUNDIALS are available starting with [Visual Studio 2015](https://learn.microsoft.com/en-us/cpp/overview/visual-cpp-language-conformance?view=msvc-170#c-standard-library-features-1).

#### Minimum CMake Version

CMake 3.18 or newer is now required when building SUNDIALS.

#### Deprecated Types and Functions Removed

The previously deprecated types `realtype` and `booleantype` were removed from
`sundials_types.h` and replaced with `sunrealtype` and `sunbooleantype`. The
deprecated names for these types can be used by including the header file
`sundials_types_deprecated.h` but will be fully removed in the next major
release. Functions, types and header files that were previously deprecated have
also been removed.

#### Error Handling Changes

With the addition of the new error handling capability, the `*SetErrHandlerFn`
and `*SetErrFile` functions in CVODE(S), IDA(S), ARKODE, and KINSOL have been
removed. Users of these functions can use the functions
`SUNContext_PushErrHandler`, and `SUNLogger_SetErrorFilename` instead. For
further details see the
[Error Checking](https://sundials.readthedocs.io/en/latest/sundials/Errors_link.html)
and
[Logging](https://sundials.readthedocs.io/en/latest/sundials/Logging_link.html)
sections in the documentation.

In addition the following names/symbols were replaced by `SUN_ERR_*` codes:

| Removed                        | Replaced with `SUNErrCode`        |
|:-------------------------------|:----------------------------------|
| `SUNLS_SUCCESS`                | `SUN_SUCCESS`                     |
| `SUNLS_UNRECOV_FAILURE`        | no replacement (value was unused) |
| `SUNLS_MEM_NULL`               | `SUN_ERR_ARG_CORRUPT`             |
| `SUNLS_ILL_INPUT`              | `SUN_ERR_ARG_*`                   |
| `SUNLS_MEM_FAIL`               | `SUN_ERR_MEM_FAIL`                |
| `SUNLS_PACKAGE_FAIL_UNREC`     | `SUN_ERR_EXT_FAIL`                |
| `SUNLS_VECTOROP_ERR`           | `SUN_ERR_OP_FAIL`                 |
| `SUN_NLS_SUCCESS`              | `SUN_SUCCESS`                     |
| `SUN_NLS_MEM_NULL`             | `SUN_ERR_ARG_CORRUPT`             |
| `SUN_NLS_MEM_FAIL`             | `SUN_ERR_MEM_FAIL`                |
| `SUN_NLS_ILL_INPUT`            | `SUN_ERR_ARG_*`                   |
| `SUN_NLS_VECTOROP_ERR`         | `SUN_ERR_OP_FAIL`                 |
| `SUN_NLS_EXT_FAIL`             | `SUN_ERR_EXT_FAIL`                |
| `SUNMAT_SUCCESS`               | `SUN_SUCCESS`                     |
| `SUNMAT_ILL_INPUT`             | `SUN_ERR_ARG_*`                   |
| `SUNMAT_MEM_FAIL`              | `SUN_ERR_MEM_FAIL`                |
| `SUNMAT_OPERATION_FAIL`        | `SUN_ERR_OP_FAIL`                 |
| `SUNMAT_MATVEC_SETUP_REQUIRED` | `SUN_ERR_OP_FAIL`                 |

The following functions have had their signature updated to ensure they can
leverage the new SUNDIALS error handling capabilities.

```c
// From sundials_futils.h
SUNDIALSFileOpen
SUNDIALSFileClose

// From sundials_memory.h
SUNMemoryNewEmpty
SUNMemoryHelper_Alias
SUNMemoryHelper_Wrap

// From sundials_nvector.h
N_VNewVectorArray
```

#### SUNComm Type Added

We have replaced the use of a type-erased (i.e., `void*`) pointer to a
communicator in place of `MPI_Comm` throughout the SUNDIALS API with a
`SUNComm`, which is just a typedef to an `int` in builds without MPI
and a typedef to a `MPI_Comm` in builds with MPI. As a result:

- When MPI is enabled, all SUNDIALS libraries will include MPI symbols and
  applications will need to include the path for MPI headers and link against
  the corresponding MPI library.

- All users will need to update their codes because the call to
  `SUNContext_Create` now takes a `SUNComm` instead
  of type-erased pointer to a communicator. For non-MPI codes,
  pass `SUN_COMM_NULL` to the `comm` argument instead of
  `NULL`. For MPI codes, pass the `MPI_Comm` directly.

- The same change must be made for calls to
  `SUNLogger_Create` or `SUNProfiler_Create`.

- Some users will need to update their calls to `N_VGetCommunicator`, and
  update any custom `N_Vector` implementations that provide
  `N_VGetCommunicator`, since it now returns a `SUNComm`.

The change away from type-erased pointers for `SUNComm` fixes problems like the
one described in [GitHub Issue #275](https://github.com/LLNL/sundials/issues/275).

The SUNLogger is now always MPI-aware if MPI is enabled in SUNDIALS and the
`SUNDIALS_LOGGING_ENABLE_MPI` CMake option and macro definition were removed
accordingly.

#### SUNDIALS Core Library

Users now need to link to `sundials_core` in addition to the libraries already
linked to. This will be picked up automatically in projects that use the
SUNDIALS CMake target. The library `sundials_generic` has been superseded by
`sundials_core` and is no longer available. This fixes some duplicate symbol
errors on Windows when linking to multiple SUNDIALS libraries.

#### Fortran Interface Modules Streamlined

We have streamlined the Fortran modules that need to be included by users by combining
the SUNDIALS core into one Fortran module, `fsundials_core_mod`. Modules for
implementations of the core APIs still exist (e.g., for the Dense linear solver there
is `fsunlinsol_dense_mod`) as do the modules for the SUNDIALS packages (e.g., `fcvode_mod`).
The following modules are the ones that have been consolidated into `fsundials_core_mod`:

```
fsundials_adaptcontroller_mod
fsundials_context_mod
fsundials_futils_mod
fsundials_linearsolver_mod
fsundials_logger_mod
fsundials_matrix_mod
fsundials_nonlinearsolver_mod
fsundials_nvector_mod
fsundials_profiler_mod
fsundials_types_mod
```

### Minor Changes

The `CMAKE_BUILD_TYPE` defaults to `RelWithDebInfo` mode now i.e., SUNDIALS
will be built with optimizations and debugging symbols enabled by default.
Previously the build type was unset by default so no optimization or debugging
flags were set.

The advanced CMake options to override the inferred LAPACK name-mangling scheme
have been updated from `SUNDIALS_F77_FUNC_CASE` and
`SUNDIALS_F77_FUNC_UNDERSCORES` to `SUNDIALS_LAPACK_CASE` and
`SUNDIALS_LAPACK_UNDERSCORES`, respectively.

As a subset of C99 is now required the CMake option `USE_GENERIC_MATH` as been
removed.

The C++ convenience classes (e.g., `sundials::Context`) have been moved to
from SUNDIALS `.h` headers to corresponding `.hpp` headers (e.g.,
`sundials/sundials_context.hpp`) so C++ codes do not need to compile with
C++14 support when using the C API.

Converted most previous Fortran 77 and 90 examples to use SUNDIALS' Fortran 2003
interface.

### Bug Fixes

Fixed [#329](https://github.com/LLNL/sundials/issues/329) so that C++20 aggregate initialization can be used.

Fixed integer overflow in the internal SUNDIALS hashmap. This resolves
[#409](https://github.com/LLNL/sundials/issues/409) and
[#249](https://github.com/LLNL/sundials/issues/249).

### Deprecation Notice

The functions in `sundials_math.h` will be deprecated in the next release.

```c
  sunrealtype SUNRpowerI(sunrealtype base, int exponent);
  sunrealtype SUNRpowerR(sunrealtype base, sunrealtype exponent);
  sunbooleantype SUNRCompare(sunrealtype a, sunrealtype b);
  sunbooleantype SUNRCompareTol(sunrealtype a, sunrealtype b, sunrealtype tol);
  sunrealtype SUNStrToReal(const char* str);
```

Additionally, the following header files (and everything in them) will be
deprecated -- users who rely on these are recommended to transition to the
corresponding `SUNMatrix` and `SUNLinearSolver` modules:

```c
sundials_direct.h
sundials_dense.h
sundials_band.h
```

## Changes to SUNDIALS in release 6.7.0

### Major Feature

Added the `SUNAdaptController` base class, ported ARKODE's internal
implementations of time step controllers into implementations of this class,
and updated ARKODE to use these objects instead of its own implementations.
Added `ARKStepSetAdaptController` and `ERKStepSetAdaptController` routines
so that users can modify controller parameters, or even provide custom
implementations.

### New Features

Improved computational complexity of `SUNMatScaleAddI_Sparse` from `O(M*N)` to
`O(NNZ)`.

Added Fortran support for the LAPACK dense `SUNLinearSolver` implementation.

Added the routines `ARKStepSetAdaptivityAdjustment` and
`ERKStepSetAdaptivityAdjustment`, that allow users to adjust the
value for the method order supplied to the temporal adaptivity controllers.
The ARKODE default for this adjustment has been -1 since its initial
release, but for some applications a value of 0 is more appropriate.
Users who notice that their simulations encounter a large number of
temporal error test failures may want to experiment with adjusting this value.

Added the third order ERK method `ARKODE_SHU_OSHER_3_2_3`, the fourth order
ERK method `ARKODE_SOFRONIOU_SPALETTA_5_3_4`, the sixth order ERK method
`ARKODE_VERNER_9_5_6`, the seventh order ERK method `ARKODE_VERNER_10_6_7`,
the eighth order ERK method `ARKODE_VERNER_13_7_8`, and the ninth order ERK
method `ARKODE_VERNER_16_8_9`.

ARKStep, ERKStep, MRIStep, and SPRKStep were updated to remove a potentially
unnecessary right-hand side evaluation at the end of an integration. ARKStep was
additionally updated to remove extra right-hand side evaluations when using an
explicit method or an implicit method with an explicit first stage.

The `MRIStepInnerStepper` class in MRIStep was updated to make supplying an
`MRIStepInnerFullRhsFn` optional.

### Bug Fixes

Changed the `SUNProfiler` so that it does not rely on `MPI_WTime` in any case.
This fixes [GitHub Issue #312](https://github.com/LLNL/sundials/issues/312).

Fixed scaling bug in `SUNMatScaleAddI_Sparse` for non-square matrices.

Fixed a regression introduced by the stop time bug fix in v6.6.1 where ARKODE,
CVODE, CVODES, IDA, and IDAS would return at the stop time rather than the
requested output time if the stop time was reached in the same step in which the
output time was passed.

Fixed a bug in ERKStep where methods with `c[s-1] = 1` but `a[s-1,j] != b[j]`
were incorrectly treated as having the first same as last (FSAL) property.

Fixed a bug in ARKODE where `ARKStepSetInterpolateStopTime` would return an
interpolated solution at the stop time in some cases when interpolation was
disabled.

Fixed a bug in `ARKStepSetTableNum` wherein it did not recognize
`ARKODE_ARK2_ERK_3_1_2` and `ARKODE_ARK2_DIRK_3_1_2` as a valid additive
Runge--Kutta Butcher table pair.

Fixed a bug in `MRIStepCoupling_Write` where explicit coupling tables were not
written to the output file pointer.

Fixed missing soversions in some `SUNLinearSolver` and `SUNNonlinearSolver`
CMake targets.

Renamed some internal types in CVODES and IDAS to allow both packages to be
built together in the same binary.

## Changes to SUNDIALS in release 6.6.2

Fixed the build system support for MAGMA when using a NVIDIA HPC SDK
installation of CUDA and fixed the targets used for rocBLAS and rocSPARSE.

## Changes to SUNDIALS in release 6.6.1

### New Features

Updated the Tpetra NVector interface to support Trilinos 14.

### Bug Fixes

Fixed a memory leak when destroying a CUDA, HIP, SYCL, or system SUNMemoryHelper
object.

Fixed a bug in ARKODE, CVODE, CVODES, IDA, and IDAS where the stop time may not
be cleared when using normal mode if the requested output time is the same as
the stop time. Additionally, with ARKODE, CVODE, and CVODES this fix removes an
unnecessary interpolation of the solution at the stop time that could occur in
this case.

## Changes to SUNDIALS in release 6.6.0

### Major Features

A new time-stepping module, `SPRKStep`, was added to ARKODE. This time-stepper
provides explicit symplectic partitioned Runge-Kutta methods up to order 10
for separable Hamiltonian systems.

Added support for relaxation Runge-Kutta methods in ERKStep and ARKStep in
ARKODE.

### New Features

Updated CVODE, CVODES and ARKODE default behavior when returning the solution when
the internal time has reached a user-specified stop time.  Previously, the output
solution was interpolated to the value of `tstop`; the default is now to copy the
internal solution vector.  Users who wish to revert to interpolation may call a new
routine `CVodeSetInterpolateStopTime`, `ARKStepSetInterpolateStopTime`,
`ERKStepSetInterpolateStopTime`, or `MRIStepSetInterpolateStopTime`.

Added the second order IMEX method from Giraldo, Kelly, and Constantinescu 2013
as the default second order IMEX method in ARKStep. The explicit table is given
by `ARKODE_ARK2_ERK_3_1_2` and the implicit table by `ARKODE_ARK2_DIRK_3_1_2`.

Updated the F2003 utility routines `SUNDIALSFileOpen` and `SUNDIALSFileClose`
to support user specification of `stdout` and `stderr` strings for the output
file names.

## Bug Fixes

A potential bug was fixed when using inequality constraint handling and
calling `ARKStepGetEstLocalErrors` or `ERKStepGetEstLocalErrors` after a failed
step in which an inequality constraint violation occurred. In this case, the
values returned by `ARKStepGetEstLocalErrors` or `ERKStepGetEstLocalErrors` may
have been invalid.

## Changes to SUNDIALS in release 6.5.1

### New Features

Added the functions `ARKStepClearStopTime`, `ERKStepClearStopTime`,
`MRIStepClearStopTime`, `CVodeClearStopTime`, and `IDAClearStopTime` to
disable a previously set stop time.

The default interpolant in ARKODE when using a first order method has been
updated to a linear interpolant to ensure values obtained by the integrator are
returned at the ends of the time interval. To restore the previous behavior of
using a constant interpolant call `ARKStepSetInterpolantDegree`,
`ERKStepSetInterpolantDegree`, or `MRIStepSetInterpolantDegree` and set the
interpolant degree to zero before evolving the problem.

### Bug Fixes

Fixed build errors when using SuperLU_DIST with ROCM enabled to target AMD GPUs.

Fixed compilation errors in some SYCL examples when using the `icx` compiler.

## Changes to SUNDIALS in release 6.5.0

### New Features

A new capability to keep track of memory allocations made through the `SUNMemoryHelper`
classes has been added. Memory allocation stats can be accessed through the
`SUNMemoryHelper_GetAllocStats` function. See the documentation for
the `SUNMemoryHelper` classes for more details.

Added the functions `ARKStepGetJac`, `ARKStepGetJacTime`,
`ARKStepGetJacNumSteps`, `MRIStepGetJac`, `MRIStepGetJacTime`,
`MRIStepGetJacNumSteps`, `CVodeGetJac`, `CVodeGetJacTime`,
`CVodeGetJacNumSteps`, `IDAGetJac`, `IDAGetJacCj`, `IDAGetJacTime`,
`IDAGetJacNumSteps`, `KINGetJac`, `KINGetJacNumIters` to assist in
debugging simulations utilizing a matrix-based linear solver.

Added support for CUDA 12.

Added support for the SYCL backend with RAJA 2022.x.y.

### Bug Fixes

Fixed an underflow bug during root finding in ARKODE, CVODE, CVODES, IDA and
IDAS. This fixes [GitHub Issue #57](https://github.com/LLNL/sundials/issues/57>).

Fixed an issue with finding oneMKL when using the `icpx` compiler with the
`-fsycl` flag as the C++ compiler instead of `dpcpp`.

Fixed the shape of the arrays returned by `FN_VGetArrayPointer` functions as well
as the `FSUNDenseMatrix_Data`, `FSUNBandMatrix_Data`, `FSUNSparseMatrix_Data`,
`FSUNSparseMatrix_IndexValues`, and `FSUNSparseMatrix_IndexPointers` functions.
Compiling and running code that uses the SUNDIALS Fortran interfaces with
bounds checking will now work.

Fixed an implicit conversion error in the Butcher table for ESDIRK5(4)7L[2]SA2.

## Changes to SUNDIALS in release 6.4.1

Fixed a bug with the Kokkos interfaces that would arise when using clang.

Fixed a compilation error with the Intel oneAPI 2022.2 Fortran compiler in the
Fortran 2003 interface test for the serial `N_Vector`.

Fixed a bug in the SUNLINSOL_LAPACKBAND and SUNLINSOL_LAPACKDENSE modules
which would cause the tests to fail on some platforms.

## Changes to SUNDIALS in release 6.4.0

### New Requirements

CMake 3.18.0 or newer is now required for CUDA support.

A C++14 compliant compiler is now required for C++ based features and examples
e.g., CUDA, HIP, RAJA, Trilinos, SuperLU_DIST, MAGMA, Ginkgo, and Kokkos.

### Major Features

Added support for the [Ginkgo](https://ginkgo-project.github.io/) linear algebra
library. This support includes new `SUNMatrix` and `SUNLinearSolver`
implementations, see the `SUNMATRIX_GINKGO` and `SUNLINEARSOLVER_GINKGO`
sections in the documentation for more information.

Added new `NVector`, dense `SUNMatrix`, and dense `SUNLinearSolver`
implementations utilizing [Kokkos Ecosystem](https://kokkos.org/) for
performance portability, see the `NVECTOR_KOKKOS`, `SUNMATRIX_KOKKOSDENSE` and
`SUNLINEARSOLVER_KOKKOSDENSE` sections in the documentation for more
information.

### New Features

Added support for GPU enabled SuperLU_DIST and SuperLU_DIST v8.x.x. Removed
support for SuperLU_DIST v6.x.x or older. Fix mismatched definition and
declaration bug in SuperLU_DIST matrix constructor.

Added the functions `ARKStepSetTableName`, `ERKStepSetTableName`,
`MRIStepCoupling_LoadTableByName`, `ARKodeButcherTable_LoadDIRKByName`, and
`ARKodeButcherTable_LoadERKByName` to load a table from a string.

### Bug Fixes

Fixed a bug in the CUDA and HIP vectors where `N_VMaxNorm` would return the
minimum positive floating-point value for the zero vector.

Fixed memory leaks/out of bounds memory accesses in the ARKODE MRIStep module
that could occur when attaching a coupling table after reinitialization with a
different number of stages than originally selected.

Fixed a memory leak in CVODE and CVODES where the projection memory would not be
deallocated when calling `CVodeFree`.

## Changes to SUNDIALS in release 6.3.0

### New Features

Added `GetUserData` functions in each package to retrieve the user data pointer
provided to `SetUserData` functions. See `ARKStepGetUserData`,
`ERKStepGetUserData`, `MRIStepGetUserData`, `CVodeGetUserData`,
`IDAGetUserData`, or `KINGetUserData` for more information.

Added a variety of embedded DIRK methods from [Kennedy & Carpenter,
NASA TM-2016-219173, 2016] and [Kennedy & Carpenter, Appl. Numer. Math., 146, 2019] to
ARKODE.

Updated `MRIStepReset` to call the corresponding `MRIStepInnerResetFn` with the same
(*tR*,*yR*) arguments for the `MRIStepInnerStepper` object that is used to evolve the
MRI "fast" time scale subproblems.

Added a new [example](examples/cvode/serial/cvRocket_dns.c) which
demonstrates using CVODE with a discontinuous right-hand-side function
and rootfinding.

### Bug Fixes

Fixed a bug in `ERKStepReset`, `ERKStepReInit`, `ARKStepReset`, `ARKStepReInit`,
`MRIStepReset`, and `MRIStepReInit` where a previously-set value of *tstop* (from
a call to `ERKStepSetStopTime`, `ARKStepSetStopTime`, or `MRIStepSetStopTime`,
respectively) would not be cleared.

Fixed the unituitive behavior of the `USE_GENERIC_MATH` CMake option which
caused the double precision math functions to be used regardless of the value of
`SUNDIALS_PRECISION`. Now, SUNDIALS will use precision appropriate math
functions when they are available and the user may provide the math library to
link to via the advanced CMake option `SUNDIALS_MATH_LIBRARY`.

Changed `SUNDIALS_LOGGING_ENABLE_MPI` CMake option default to be 'OFF'. This
fixes [GitHub Issue #177](https://github.com/LLNL/sundials/issues/177).

## Changes to SUNDIALS in release 6.2.0

### Major Features

Added the `SUNLogger` API which provides a SUNDIALS-wide
mechanism for logging of errors, warnings, informational output,
and debugging output.

Added support to CVODES for integrating IVPs with constraints using BDF methods
and projecting the solution onto the constraint manifold with a user defined
projection function. This implementation is accompanied by additions to the
CVODES user documentation and examples.

### New Features

Added the function `SUNProfiler_Reset` to reset the region timings and counters
to zero.

Added the following functions to output all of the integrator, nonlinear solver,
linear solver, and other statistics in one call:

* `ARKStepPrintAllStats`
* `ERKStepPrintAllStats`
* `MRIStepPrintAllStats`
* `CVodePrintAllStats`
* `IDAPrintAllStats`
* `KINPrintAllStats`

The file `scripts/sundials_csv.py` contains functions for parsing the
comma-separated value (CSV) output files when using the CSV output format.

Added functions to CVODE, CVODES, IDA, and IDAS to change the default step size
adaptivity parameters. For more information see the documentation for:

* `CVodeSetEtaFixedStepBounds`
* `CVodeSetEtaMaxFirstStep`
* `CVodeSetEtaMaxEarlyStep`
* `CVodeSetNumStepsEtaMaxEarlyStep`
* `CVodeSetEtaMax`
* `CVodeSetEtaMin`
* `CVodeSetEtaMinErrFail`
* `CVodeSetEtaMaxErrFail`
* `CVodeSetNumFailsEtaMaxErrFail`
* `CVodeSetEtaConvFail`
* `IDASetEtaFixedStepBounds`
* `IDAsetEtaMax`
* `IDASetEtaMin`
* `IDASetEtaLow`
* `IDASetEtaMinErrFail`
* `IDASetEtaConvFail`

Added the functions `ARKStepSetDeduceImplicitRhs` and
`MRIStepSetDeduceImplicitRhs` to optionally remove an evaluation of the implicit
right-hand side function after nonlinear solves. See the mathematical
considerations section of the user guide for information on using this
optimization.

Added the function `MRIStepSetOrder` to select the default MRI method of a given
order.

Added the functions `CVodeSetDeltaGammaMaxLSetup` and
`CVodeSetDeltaGammaMaxBadJac` in CVODE and CVODES to adjust the `gamma` change
thresholds to require a linear solver setup or Jacobian/precondition update,
respectively.

Added the function `IDASetDetlaCjLSetup` in IDA and IDAS to adjust the parameter
that determines when a change in `c_j` requires calling the linear solver setup
function.

Added the function `IDASetMinStep` to set a minimum step size.

### Bug Fixes

Fixed the `SUNContext` convenience class for C++ users to disallow copy
construction and allow move construction.

The behavior of `N_VSetKernelExecPolicy_Sycl` has been updated to be consistent
with the CUDA and HIP vectors. The input execution policies are now cloned and
may be freed after calling `N_VSetKernelExecPolicy_Sycl`. Additionally, `NULL`
inputs are now allowed and, if provided, will reset the vector execution
policies to the defaults.

A memory leak in the SYCL vector was fixed where the execution policies were not
freed when the vector was destroyed.

The include guard in `nvector_mpimanyvector.h` has been corrected to enable
using both the ManyVector and MPIManyVector vector implementations in the same
simulation.

A bug was fixed in the ARKODE, CVODE(S), and IDA(S) functions to retrieve the
number of nonlinear solver failures. The failure count returned was the number
of failed *steps* due to a nonlinear solver failure i.e., if a nonlinear solve
failed with a stale Jacobian or preconditioner but succeeded after updating the
Jacobian or preconditioner, the initial failure was not included in the
nonlinear solver failure count. The following functions have been updated to
return the total number of nonlinear solver failures:

* `ARKStepGetNumNonlinSolvConvFails`
* `ARKStepGetNonlinSolvStats`
* `MRIStepGetNumNonlinSolvConvFails`
* `MRIStepGetNonlinSolvStats`
* `CVodeGetNumNonlinSolvConvFails`
* `CVodeGetNonlinSolvStats`
* `CVodeGetSensNumNonlinSolvConvFails`
* `CVodeGetSensNonlinSolvStats`
* `CVodeGetStgrSensNumNonlinSolvConvFails`
* `CVodeGetStgrSensNonlinSolvStats`
* `IDAGetNumNonlinSolvConvFails`
* `IDAGetNonlinSolvStats`
* `IDAGetSensNumNonlinSolvConvFails`
* `IDAGetSensNonlinSolvStats`

As a result of this change users may see an increase in the number of failures
reported from the above functions. The following functions have been added to
retrieve the number of failed steps due to a nonlinear solver failure i.e., the
counts previously returned by the above functions:

* `ARKStepGetNumStepSolveFails`
* `MRIStepGetNumStepSolveFails`
* `CVodeGetNumStepSolveFails`
* `CVodeGetNumStepSensSolveFails`
* `CVodeGetNumStepStgrSensSolveFails`
* `IDAGetNumStepSolveFails`
* `IDAGetNumStepSensSolveFails`

Changed exported SUNDIALS PETSc CMake targets to be INTERFACE IMPORTED instead
of UNKNOWN IMPORTED.

### Deprecation Notice

Deprecated the following functions, it is recommended to use the `SUNLogger` API
instead.

* `ARKStepSetDiagnostics`
* `ERKStepSetDiagnostics`
* `MRIStepSetDiagnostics`
* `KINSetInfoFile`
* `SUNNonlinSolSetPrintLevel_Newton`
* `SUNNonlinSolSetInfoFile_Newton`
* `SUNNonlinSolSetPrintLevel_FixedPoint`
* `SUNNonlinSolSetInfoFile_FixedPoint`
* `SUNLinSolSetInfoFile_PCG`
* `SUNLinSolSetPrintLevel_PCG`
* `SUNLinSolSetInfoFile_SPGMR`
* `SUNLinSolSetPrintLevel_SPGMR`
* `SUNLinSolSetInfoFile_SPFGMR`
* `SUNLinSolSetPrintLevel_SPFGMR`
* `SUNLinSolSetInfoFile_SPTFQM`
* `SUNLinSolSetPrintLevel_SPTFQMR`
* `SUNLinSolSetInfoFile_SPBCGS`
* `SUNLinSolSetPrintLevel_SPBCGS`

The `SUNLinSolSetInfoFile_*` and  `SUNNonlinSolSetInfoFile_*` family of
functions are now enabled by setting the CMake option `SUNDIALS_LOGGING_LEVEL`
to a value `>= 3`.

## Changes to SUNDIALS in release 6.1.1

### New Features

Added new Fortran example program,
`examples/arkode/F2003_serial/ark_kpr_mri_f2003.f90` demonstrating MRI
capabilities.

### Bug Fixes

Fixed exported `SUNDIALSConfig.cmake`.

Fixed Fortran interface to `MRIStepInnerStepper` and `MRIStepCoupling`
structures and functions.

## Changes to SUNDIALS in release 6.1.0

### New Features

Added new reduction implementations for the CUDA and HIP vectors that use
shared memory (local data storage) instead of atomics. These new implementations
are recommended when the target hardware does not provide atomic support for the
floating point precision that SUNDIALS is being built with. The HIP vector uses
these by default, but the `N_VSetKernelExecPolicy_Cuda` and
`N_VSetKernelExecPolicy_Hip` functions can be used to choose between
different reduction implementations.

`SUNDIALS::<lib>` targets with no static/shared suffix have been added for use
within the build directory (this mirrors the targets exported on installation).

`CMAKE_C_STANDARD` is now set to 99 by default.

### Bug Fixes

Fixed exported `SUNDIALSConfig.cmake` when profiling is enabled without Caliper.

Fixed `sundials_export.h` include in `sundials_config.h`.

Fixed memory leaks in the SuperLU_MT linear solver interface.

## Changes to SUNDIALS in release 6.0.0

### Breaking Changes

#### SUNContext Object Added

SUNDIALS v6.0.0 introduces a new `SUNContext` object on which all other SUNDIALS
objects depend. As such, the constructors for all SUNDIALS packages, vectors,
matrices, linear solvers, nonlinear solvers, and memory helpers have been
updated to accept a context as the last input. Users upgrading to SUNDIALS
v6.0.0 will need to call `SUNContext_Create` to create a context object with
before calling any other SUNDIALS library function, and then provide this object
to other SUNDIALS constructors. The context object has been introduced to allow
SUNDIALS to provide new features, such as the profiling/instrumentation also
introduced in this release, while maintaining thread-safety. See the
documentation section on the `SUNContext` for more details.

The script `upgrade-to-sundials-6-from-5.sh` has been provided with this release
(and obtainable from the GitHub release page) to help ease the transition to
SUNDIALS v6.0.0. The script will add a `SUNCTX_PLACEHOLDER` argument to all of
the calls to SUNDIALS constructors that now require a `SUNContext` object. It
can also update deprecated SUNDIALS constants/types to the new names. It can be
run like this:

```
> ./upgrade-to-sundials-6-from-5.sh <files to update>
```

#### Updated SUNMemoryHelper Function Signatures

The `SUNMemoryHelper` functions `Alloc`, `Dealloc`, and `Copy` have been updated
to accept an opaque handle as the last input. At a minimum, existing
`SUNMemoryHelper` implementations will need to update these functions to accept
the additional argument. Typically, this handle is the execution stream (e.g., a
CUDA/HIP stream or SYCL queue) for the operation. The CUDA, HIP, and SYCL
`SUNMemoryHelper` implementations have been updated accordingly. Additionally,
the constructor for the SYCL implementation has been updated to remove the SYCL
queue as an input.

#### Deprecated Functions Removed

The previously deprecated constructor `N_VMakeWithManagedAllocator_Cuda` and
the function `N_VSetCudaStream_Cuda` have been removed and replaced with
`N_VNewWithMemHelp_Cuda` and `N_VSetKernelExecPolicy_Cuda` respectively.

The previously deprecated macros `PVEC_REAL_MPI_TYPE` and
`PVEC_INTEGER_MPI_TYPE` have been removed and replaced with
`MPI_SUNREALTYPE` and `MPI_SUNINDEXTYPE` respectively.

The following previously deprecated functions have been removed

| Removed                   | Replaced with                    |
|:--------------------------|:---------------------------------|
| `SUNBandLinearSolver`     | `SUNLinSol_Band`                 |
| `SUNDenseLinearSolver`    | `SUNLinSol_Dense`                |
| `SUNKLU`                  | `SUNLinSol_KLU`                  |
| `SUNKLUReInit`            | `SUNLinSol_KLUReInit`            |
| `SUNKLUSetOrdering`       | `SUNLinSol_KLUSetOrdering`       |
| `SUNLapackBand`           | `SUNLinSol_LapackBand`           |
| `SUNLapackDense`          | `SUNLinSol_LapackDense`          |
| `SUNPCG`                  | `SUNLinSol_PCG`                  |
| `SUNPCGSetPrecType`       | `SUNLinSol_PCGSetPrecType`       |
| `SUNPCGSetMaxl`           | `SUNLinSol_PCGSetMaxl`           |
| `SUNSPBCGS`               | `SUNLinSol_SPBCGS`               |
| `SUNSPBCGSSetPrecType`    | `SUNLinSol_SPBCGSSetPrecType`    |
| `SUNSPBCGSSetMaxl`        | `SUNLinSol_SPBCGSSetMaxl`        |
| `SUNSPFGMR`               | `SUNLinSol_SPFGMR`               |
| `SUNSPFGMRSetPrecType`    | `SUNLinSol_SPFGMRSetPrecType`    |
| `SUNSPFGMRSetGSType`      | `SUNLinSol_SPFGMRSetGSType`      |
| `SUNSPFGMRSetMaxRestarts` | `SUNLinSol_SPFGMRSetMaxRestarts` |
| `SUNSPGMR`                | `SUNLinSol_SPGMR`                |
| `SUNSPGMRSetPrecType`     | `SUNLinSol_SPGMRSetPrecType`     |
| `SUNSPGMRSetGSType`       | `SUNLinSol_SPGMRSetGSType`       |
| `SUNSPGMRSetMaxRestarts`  | `SUNLinSol_SPGMRSetMaxRestarts`  |
| `SUNSPTFQMR`              | `SUNLinSol_SPTFQMR`              |
| `SUNSPTFQMRSetPrecType`   | `SUNLinSol_SPTFQMRSetPrecType`   |
| `SUNSPTFQMRSetMaxl`       | `SUNLinSol_SPTFQMRSetMaxl`       |
| `SUNSuperLUMT`            | `SUNLinSol_SuperLUMT`            |
| `SUNSuperLUMTSetOrdering` | `SUNLinSol_SuperLUMTSetOrdering` |

The deprecated functions `MRIStepGetCurrentButcherTables` and
`MRIStepWriteButcher` and the utility functions `MRIStepSetTable` and
`MRIStepSetTableNum` have been removed. Users wishing to create an MRI-GARK
method from a Butcher table should use `MRIStepCoupling_MIStoMRI` to create
the corresponding MRI coupling table and attach it with `MRIStepSetCoupling`.

The previously deprecated functions `ARKStepSetMaxStepsBetweenLSet` and
`ARKStepSetMaxStepsBetweenJac` have been removed and replaced with
`ARKStepSetLSetupFrequency` and `ARKStepSetMaxStepsBetweenJac` respectively.

The previously deprecated function `CVodeSetMaxStepsBetweenJac` has been removed
and replaced with `CVodeSetJacEvalFrequency`.

The ARKODE, CVODE, IDA, and KINSOL Fortran 77 interfaces have been removed. See
the "SUNDIALS Fortran Interface" section in the user guides and the F2003
example programs for more details using the SUNDIALS Fortran 2003 module
interfaces.

#### Namespace Changes

The CUDA, HIP, and SYCL execution policies have been moved from the `sundials`
namespace to the `sundials::cuda`, `sundials::hip`, and `sundials::sycl`
namespaces respectively. Accordingly, the prefixes "Cuda", "Hip", and "Sycl"
have been removed from the execution policy classes and methods.

The `Sundials` namespace used by the Trilinos Tpetra NVector has been replaced
with the `sundials::trilinos::nvector_tpetra` namespace.

### Major Features

#### SUNProfiler

A capability to profile/instrument SUNDIALS library code has been added. This
can be enabled with the CMake option `SUNDIALS_BUILD_WITH_PROFILING`. A built-in
profiler will be used by default, but the
[Caliper](https://github.com/LLNL/Caliper) library can also be used instead with
the CMake option `ENABLE_CALIPER`. See the documentation section on profiling
for more details.  **WARNING**: Profiling will impact performance, and should be
enabled judiciously.

#### IMEX MRI Methods and MRIStepInnerStepper Object

The ARKODE MRIStep module has been extended to support implicit-explicit (IMEX)
multirate infinitesimal generalized additive Runge-Kutta (MRI-GARK) methods. As
such, `MRIStepCreate` has been updated to include arguments for the slow
explicit and slow implicit ODE right-hand side functions. `MRIStepCreate` has
also been updated to require attaching an `MRIStepInnerStepper` for evolving the
fast time scale. `MRIStepReInit` has been similarly updated to take explicit
and implicit right-hand side functions as input. Codes using explicit or
implicit MRI methods will need to update `MRIStepCreate` and `MRIStepReInit`
calls to pass `NULL` for either the explicit or implicit right-hand side
function as appropriate. If ARKStep is used as the fast time scale integrator,
codes will need to call `ARKStepCreateMRIStepInnerStepper` to wrap the ARKStep
memory as an `MRIStepInnerStepper` object. Additionally, `MRIStepGetNumRhsEvals`
has been updated to return the number of slow implicit and explicit function
evaluations. The coupling table structure `MRIStepCouplingMem` and the
functions `MRIStepCoupling_Alloc` and `MRIStepCoupling_Create` have also
been updated to support IMEX-MRI-GARK methods.

### New Features

Two new optional vector operations, `N_VDotProdMultiLocal` and
`N_VDotProdMultiAllReduce`, have been added to support low-synchronization
methods for Anderson acceleration.

The implementation of solve-decoupled implicit MRI-GARK methods has been updated
to remove extraneous slow implicit function calls and reduce the memory
requirements.

Added a new function `CVodeGetLinSolveStats` to get the CVODES linear solver
statistics as a group.

Added a new function, `CVodeSetMonitorFn`, that takes a user-function
to be called by CVODES after every `nst` successfully completed time-steps.
This is intended to provide a way of monitoring the CVODES statistics
throughout the simulation.

New orthogonalization methods were added for use within Anderson acceleration
in KINSOL. See the "Anderson Acceleration QR Factorization" subsection within
the mathematical considerations chapter of the user guide and the
`KINSetOrthAA` function documentation for more details.

### Deprecation Notice

The serial, PThreads, PETSc, *hypre*, Parallel, OpenMP_DEV, and OpenMP vector
functions `N_VCloneVectorArray_*` and `N_VDestroyVectorArray_*` have been
deprecated. The generic `N_VCloneVectorArray` and `N_VDestroyVectorArray`
functions should be used instead.

Many constants, types, and functions have been renamed so that they are properly
namespaced. The old names have been deprecated and will be removed in SUNDIALS
v7.0.0.

The following constants, macros, and typedefs are now deprecated:

| Deprecated Name            | New Name                          |
|:---------------------------|:----------------------------------|
| `realtype`                 | `sunrealtype`                     |
| `booleantype`              | `sunbooleantype`                  |
| `RCONST`                   | `SUN_RCONST`                      |
| `BIG_REAL`                 | `SUN_BIG_REAL`                    |
| `SMALL_REAL`               | `SUN_SMALL_REAL`                  |
| `UNIT_ROUNDOFF`            | `SUN_UNIT_ROUNDOFF`               |
| `PREC_NONE`                | `SUN_PREC_NONE`                   |
| `PREC_LEFT`                | `SUN_PREC_LEFT`                   |
| `PREC_RIGHT`               | `SUN_PREC_RIGHT`                  |
| `PREC_BOTH`                | `SUN_PREC_BOTH`                   |
| `MODIFIED_GS`              | `SUN_MODIFIED_GS`                 |
| `CLASSICAL_GS`             | `SUN_CLASSICAL_GS`                |
| `ATimesFn`                 | `SUNATimesFn`                     |
| `PSetupFn`                 | `SUNPSetupFn`                     |
| `PSolveFn`                 | `SUNPSolveFn`                     |
| `DlsMat`                   | `SUNDlsMat`                       |
| `DENSE_COL`                | `SUNDLS_DENSE_COL`                |
| `DENSE_ELEM`               | `SUNDLS_DENSE_ELEM`               |
| `BAND_COL`                 | `SUNDLS_BAND_COL`                 |
| `BAND_COL_ELEM`            | `SUNDLS_BAND_COL_ELEM`            |
| `BAND_ELEM`                | `SUNDLS_BAND_ELEM`                |
| `SDIRK_2_1_2`              | `ARKODE_SDIRK_2_1_2`              |
| `BILLINGTON_3_3_2`         | `ARKODE_BILLINGTON_3_3_2`         |
| `TRBDF2_3_3_2`             | `ARKODE_TRBDF2_3_3_2`             |
| `KVAERNO_4_2_3`            | `ARKODE_KVAERNO_4_2_3`            |
| `ARK324L2SA_DIRK_4_2_3`    | `ARKODE_ARK324L2SA_DIRK_4_2_3`    |
| `CASH_5_2_4`               | `ARKODE_CASH_5_2_4`               |
| `CASH_5_3_4`               | `ARKODE_CASH_5_3_4`               |
| `SDIRK_5_3_4`              | `ARKODE_SDIRK_5_3_4`              |
| `KVAERNO_5_3_4`            | `ARKODE_KVAERNO_5_3_4`            |
| `ARK436L2SA_DIRK_6_3_4`    | `ARKODE_ARK436L2SA_DIRK_6_3_4`    |
| `KVAERNO_7_4_5`            | `ARKODE_KVAERNO_7_4_5`            |
| `ARK548L2SA_DIRK_8_4_5`    | `ARKODE_ARK548L2SA_DIRK_8_4_5`    |
| `ARK437L2SA_DIRK_7_3_4`    | `ARKODE_ARK437L2SA_DIRK_7_3_4`    |
| `ARK548L2SAb_DIRK_8_4_5`   | `ARKODE_ARK548L2SAb_DIRK_8_4_5`   |
| `MIN_DIRK_NUM`             | `ARKODE_MIN_DIRK_NUM`             |
| `MAX_DIRK_NUM`             | `ARKODE_MAX_DIRK_NUM`             |
| `MIS_KW3`                  | `ARKODE_MIS_KW3`                  |
| `MRI_GARK_ERK33a`          | `ARKODE_MRI_GARK_ERK33a`          |
| `MRI_GARK_ERK45a`          | `ARKODE_MRI_GARK_ERK45a`          |
| `MRI_GARK_IRK21a`          | `ARKODE_MRI_GARK_IRK21a`          |
| `MRI_GARK_ESDIRK34a`       | `ARKODE_MRI_GARK_ESDIRK34a`       |
| `MRI_GARK_ESDIRK46a`       | `ARKODE_MRI_GARK_ESDIRK46a`       |
| `IMEX_MRI_GARK3a`          | `ARKODE_IMEX_MRI_GARK3a`          |
| `IMEX_MRI_GARK3b`          | `ARKODE_IMEX_MRI_GARK3b`          |
| `IMEX_MRI_GARK4`           | `ARKODE_IMEX_MRI_GARK4`           |
| `MIN_MRI_NUM`              | `ARKODE_MIN_MRI_NUM`              |
| `MAX_MRI_NUM`              | `ARKODE_MAX_MRI_NUM`              |
| `DEFAULT_MRI_TABLE_3`      | `MRISTEP_DEFAULT_TABLE_3`         |
| `DEFAULT_EXPL_MRI_TABLE_3` | `MRISTEP_DEFAULT_EXPL_TABLE_3`    |
| `DEFAULT_EXPL_MRI_TABLE_4` | `MRISTEP_DEFAULT_EXPL_TABLE_4`    |
| `DEFAULT_IMPL_SD_TABLE_2`  | `MRISTEP_DEFAULT_IMPL_SD_TABLE_2` |
| `DEFAULT_IMPL_SD_TABLE_3`  | `MRISTEP_DEFAULT_IMPL_SD_TABLE_3` |
| `DEFAULT_IMPL_SD_TABLE_4`  | `MRISTEP_DEFAULT_IMPL_SD_TABLE_4` |
| `DEFAULT_IMEX_SD_TABLE_3`  | `MRISTEP_DEFAULT_IMEX_SD_TABLE_3` |
| `DEFAULT_IMEX_SD_TABLE_4`  | `MRISTEP_DEFAULT_IMEX_SD_TABLE_4` |
| `HEUN_EULER_2_1_2`         | `ARKODE_HEUN_EULER_2_1_2`         |
| `BOGACKI_SHAMPINE_4_2_3`   | `ARKODE_BOGACKI_SHAMPINE_4_2_3`   |
| `ARK324L2SA_ERK_4_2_3`     | `ARKODE_ARK324L2SA_ERK_4_2_3`     |
| `ZONNEVELD_5_3_4`          | `ARKODE_ZONNEVELD_5_3_4`          |
| `ARK436L2SA_ERK_6_3_4`     | `ARKODE_ARK436L2SA_ERK_6_3_4`     |
| `SAYFY_ABURUB_6_3_4`       | `ARKODE_SAYFY_ABURUB_6_3_4`       |
| `CASH_KARP_6_4_5`          | `ARKODE_CASH_KARP_6_4_5`          |
| `FEHLBERG_6_4_5`           | `ARKODE_FEHLBERG_6_4_5`           |
| `DORMAND_PRINCE_7_4_5`     | `ARKODE_DORMAND_PRINCE_7_4_5`     |
| `ARK548L2SA_ERK_8_4_5`     | `ARKODE_ARK548L2SA_ERK_8_4_5`     |
| `VERNER_8_5_6`             | `ARKODE_VERNER_8_5_6`             |
| `FEHLBERG_13_7_8`          | `ARKODE_FEHLBERG_13_7_8`          |
| `KNOTH_WOLKE_3_3`          | `ARKODE_KNOTH_WOLKE_3_3`          |
| `ARK437L2SA_ERK_7_3_4`     | `ARKODE_ARK437L2SA_ERK_7_3_4`     |
| `ARK548L2SAb_ERK_8_4_5`    | `ARKODE_ARK548L2SAb_ERK_8_4_5`    |
| `MIN_ERK_NUM`              | `ARKODE_MIN_ERK_NUM`              |
| `MAX_ERK_NUM`              | `ARKODE_MAX_ERK_NUM`              |
| `DEFAULT_ERK_2`            | `ARKSTEP_DEFAULT_ERK_2`           |
| `DEFAULT_ERK_3`            | `ARKSTEP_DEFAULT_ERK_3`           |
| `DEFAULT_ERK_4`            | `ARKSTEP_DEFAULT_ERK_4`           |
| `DEFAULT_ERK_5`            | `ARKSTEP_DEFAULT_ERK_5`           |
| `DEFAULT_ERK_6`            | `ARKSTEP_DEFAULT_ERK_6`           |
| `DEFAULT_ERK_8`            | `ARKSTEP_DEFAULT_ERK_8`           |
| `DEFAULT_DIRK_2`           | `ARKSTEP_DEFAULT_DIRK_2`          |
| `DEFAULT_DIRK_3`           | `ARKSTEP_DEFAULT_DIRK_3`          |
| `DEFAULT_DIRK_4`           | `ARKSTEP_DEFAULT_DIRK_4`          |
| `DEFAULT_DIRK_5`           | `ARKSTEP_DEFAULT_DIRK_5`          |
| `DEFAULT_ARK_ETABLE_3`     | `ARKSTEP_DEFAULT_ARK_ETABLE_3`    |
| `DEFAULT_ARK_ETABLE_4`     | `ARKSTEP_DEFAULT_ARK_ETABLE_4`    |
| `DEFAULT_ARK_ETABLE_5`     | `ARKSTEP_DEFAULT_ARK_ETABLE_4`    |
| `DEFAULT_ARK_ITABLE_3`     | `ARKSTEP_DEFAULT_ARK_ITABLE_3`    |
| `DEFAULT_ARK_ITABLE_4`     | `ARKSTEP_DEFAULT_ARK_ITABLE_4`    |
| `DEFAULT_ARK_ITABLE_5`     | `ARKSTEP_DEFAULT_ARK_ITABLE_5`    |
| `DEFAULT_ERK_2`            | `ERKSTEP_DEFAULT_2`               |
| `DEFAULT_ERK_3`            | `ERKSTEP_DEFAULT_3`               |
| `DEFAULT_ERK_4`            | `ERKSTEP_DEFAULT_4`               |
| `DEFAULT_ERK_5`            | `ERKSTEP_DEFAULT_5`               |
| `DEFAULT_ERK_6`            | `ERKSTEP_DEFAULT_6`               |
| `DEFAULT_ERK_8`            | `ERKSTEP_DEFAULT_8`               |

In addition, the following functions are now deprecated (compile-time warnings
will be printed if supported by the compiler):

| Deprecated Name               | New Name                     |
|:------------------------------|:-----------------------------|
| `CVSpilsSetLinearSolver`      | `CVodeSetLinearSolver`       |
| `CVSpilsSetEpsLin`            | `CVodeSetEpsLin`             |
| `CVSpilsSetPreconditioner`    | `CVodeSetPreconditioner`     |
| `CVSpilsSetJacTimes`          | `CVodeSetJacTimes`           |
| `CVSpilsGetWorkSpace`         | `CVodeGetLinWorkSpace`       |
| `CVSpilsGetNumPrecEvals`      | `CVodeGetNumPrecEvals`       |
| `CVSpilsGetNumPrecSolves`     | `CVodeGetNumPrecSolves`      |
| `CVSpilsGetNumLinIters`       | `CVodeGetNumLinIters`        |
| `CVSpilsGetNumConvFails`      | `CVodeGetNumConvFails`       |
| `CVSpilsGetNumJTSetupEvals`   | `CVodeGetNumJTSetupEvals`    |
| `CVSpilsGetNumJtimesEvals`    | `CVodeGetNumJtimesEvals`     |
| `CVSpilsGetNumRhsEvals`       | `CVodeGetNumLinRhsEvals`     |
| `CVSpilsGetLastFlag`          | `CVodeGetLastLinFlag`        |
| `CVSpilsGetReturnFlagName`    | `CVodeGetLinReturnFlagName`  |
| `CVSpilsSetLinearSolverB`     | `CVodeSetLinearSolverB`      |
| `CVSpilsSetEpsLinB`           | `CVodeSetEpsLinB`            |
| `CVSpilsSetPreconditionerB`   | `CVodeSetPreconditionerB`    |
| `CVSpilsSetPreconditionerBS`  | `CVodeSetPreconditionerBS`   |
| `CVSpilsSetJacTimesB`         | `CVodeSetJacTimesB`          |
| `CVSpilsSetJacTimesBS`        | `CVodeSetJacTimesBS`         |
| `CVDlsSetLinearSolver`        | `CVodeSetLinearSolver`       |
| `CVDlsSetJacFn`               | `CVodeSetJacFn`              |
| `CVDlsGetWorkSpace`           | `CVodeGetLinWorkSpace`       |
| `CVDlsGetNumJacEvals`         | `CVodeGetNumJacEvals`        |
| `CVDlsGetNumRhsEvals`         | `CVodeGetNumLinRhsEvals`     |
| `CVDlsGetLastFlag`            | `CVodeGetLastLinFlag`        |
| `CVDlsGetReturnFlagName`      | `CVodeGetLinReturnFlagName`  |
| `CVDlsSetLinearSolverB`       | `CVodeSetLinearSolverB`      |
| `CVDlsSetJacFnB`              | `CVodeSetJacFnB`             |
| `CVDlsSetJacFnBS`             | `CVodeSetJacFnBS`            |
| `CVDlsSetLinearSolver`        | `CVodeSetLinearSolver`       |
| `CVDlsSetJacFn`               | `CVodeSetJacFn`              |
| `CVDlsGetWorkSpace`           | `CVodeGetLinWorkSpace`       |
| `CVDlsGetNumJacEvals`         | `CVodeGetNumJacEvals`        |
| `CVDlsGetNumRhsEvals`         | `CVodeGetNumLinRhsEvals`     |
| `CVDlsGetLastFlag`            | `CVodeGetLastLinFlag`        |
| `CVDlsGetReturnFlagName`      | `CVodeGetLinReturnFlagName`  |
| `KINDlsSetLinearSolver`       | `KINSetLinearSolver`         |
| `KINDlsSetJacFn`              | `KINSetJacFn`                |
| `KINDlsGetWorkSpace`          | `KINGetLinWorkSpace`         |
| `KINDlsGetNumJacEvals`        | `KINGetNumJacEvals`          |
| `KINDlsGetNumFuncEvals`       | `KINGetNumLinFuncEvals`      |
| `KINDlsGetLastFlag`           | `KINGetLastLinFlag`          |
| `KINDlsGetReturnFlagName`     | `KINGetLinReturnFlagName`    |
| `KINSpilsSetLinearSolver`     | `KINSetLinearSolver`         |
| `KINSpilsSetPreconditioner`   | `KINSetPreconditioner`       |
| `KINSpilsSetJacTimesVecFn`    | `KINSetJacTimesVecFn`        |
| `KINSpilsGetWorkSpace`        | `KINGetLinWorkSpace`         |
| `KINSpilsGetNumPrecEvals`     | `KINGetNumPrecEvals`         |
| `KINSpilsGetNumPrecSolves`    | `KINGetNumPrecSolves`        |
| `KINSpilsGetNumLinIters`      | `KINGetNumLinIters`          |
| `KINSpilsGetNumConvFails`     | `KINGetNumLinConvFails`      |
| `KINSpilsGetNumJtimesEvals`   | `KINGetNumJtimesEvals`       |
| `KINSpilsGetNumFuncEvals`     | `KINGetNumLinFuncEvals`      |
| `KINSpilsGetLastFlag`         | `KINGetLastLinFlag`          |
| `KINSpilsGetReturnFlagName`   | `KINGetLinReturnFlagName`    |
| `IDASpilsSetLinearSolver`     | `IDASetLinearSolver`         |
| `IDASpilsSetPreconditioner`   | `IDASetPreconditioner`       |
| `IDASpilsSetJacTimes`         | `IDASetJacTimes`             |
| `IDASpilsSetEpsLin`           | `IDASetEpsLin`               |
| `IDASpilsSetIncrementFactor`  | `IDASetIncrementFactor`      |
| `IDASpilsGetWorkSpace`        | `IDAGetLinWorkSpace`         |
| `IDASpilsGetNumPrecEvals`     | `IDAGetNumPrecEvals`         |
| `IDASpilsGetNumPrecSolves`    | `IDAGetNumPrecSolves`        |
| `IDASpilsGetNumLinIters`      | `IDAGetNumLinIters`          |
| `IDASpilsGetNumConvFails`     | `IDAGetNumLinConvFails`      |
| `IDASpilsGetNumJTSetupEvals`  | `IDAGetNumJTSetupEvals`      |
| `IDASpilsGetNumJtimesEvals`   | `IDAGetNumJtimesEvals`       |
| `IDASpilsGetNumResEvals`      | `IDAGetNumLinResEvals`       |
| `IDASpilsGetLastFlag`         | `IDAGetLastLinFlag`          |
| `IDASpilsGetReturnFlagName`   | `IDAGetLinReturnFlagName`    |
| `IDASpilsSetLinearSolverB`    | `IDASetLinearSolverB`        |
| `IDASpilsSetEpsLinB`          | `IDASetEpsLinB`              |
| `IDASpilsSetIncrementFactorB` | `IDASetIncrementFactorB`     |
| `IDASpilsSetPreconditionerB`  | `IDASetPreconditionerB`      |
| `IDASpilsSetPreconditionerBS` | `IDASetPreconditionerBS`     |
| `IDASpilsSetJacTimesB`        | `IDASetJacTimesB`            |
| `IDASpilsSetJacTimesBS`       | `IDASetJacTimesBS`           |
| `IDADlsSetLinearSolver`       | `IDASetLinearSolver`         |
| `IDADlsSetJacFn`              | `IDASetJacFn`                |
| `IDADlsGetWorkSpace`          | `IDAGetLinWorkSpace`         |
| `IDADlsGetNumJacEvals`        | `IDAGetNumJacEvals`          |
| `IDADlsGetNumResEvals`        | `IDAGetNumLinResEvals`       |
| `IDADlsGetLastFlag`           | `IDAGetLastLinFlag`          |
| `IDADlsGetReturnFlagName`     | `IDAGetLinReturnFlagName`    |
| `IDADlsSetLinearSolverB`      | `IDASetLinearSolverB`        |
| `IDADlsSetJacFnB`             | `IDASetJacFnB`               |
| `IDADlsSetJacFnBS`            | `IDASetJacFnBS`              |
| `DenseGETRF`                  | `SUNDlsMat_DenseGETRF`       |
| `DenseGETRS`                  | `SUNDlsMat_DenseGETRS`       |
| `denseGETRF`                  | `SUNDlsMat_denseGETRF`       |
| `denseGETRS`                  | `SUNDlsMat_denseGETRS`       |
| `DensePOTRF`                  | `SUNDlsMat_DensePOTRF`       |
| `DensePOTRS`                  | `SUNDlsMat_DensePOTRS`       |
| `densePOTRF`                  | `SUNDlsMat_densePOTRF`       |
| `densePOTRS`                  | `SUNDlsMat_densePOTRS`       |
| `DenseGEQRF`                  | `SUNDlsMat_DenseGEQRF`       |
| `DenseORMQR`                  | `SUNDlsMat_DenseORMQR`       |
| `denseGEQRF`                  | `SUNDlsMat_denseGEQRF`       |
| `denseORMQR`                  | `SUNDlsMat_denseORMQR`       |
| `DenseCopy`                   | `SUNDlsMat_DenseCopy`        |
| `denseCopy`                   | `SUNDlsMat_denseCopy`        |
| `DenseScale`                  | `SUNDlsMat_DenseScale`       |
| `denseScale`                  | `SUNDlsMat_denseScale`       |
| `denseAddIdentity`            | `SUNDlsMat_denseAddIdentity` |
| `DenseMatvec`                 | `SUNDlsMat_DenseMatvec`      |
| `denseMatvec`                 | `SUNDlsMat_denseMatvec`      |
| `BandGBTRF`                   | `SUNDlsMat_BandGBTRF`        |
| `bandGBTRF`                   | `SUNDlsMat_bandGBTRF`        |
| `BandGBTRS`                   | `SUNDlsMat_BandGBTRS`        |
| `bandGBTRS`                   | `SUNDlsMat_bandGBTRS`        |
| `BandCopy`                    | `SUNDlsMat_BandCopy`         |
| `bandCopy`                    | `SUNDlsMat_bandCopy`         |
| `BandScale`                   | `SUNDlsMat_BandScale`        |
| `bandScale`                   | `SUNDlsMat_bandScale`        |
| `bandAddIdentity`             | `SUNDlsMat_bandAddIdentity`  |
| `BandMatvec`                  | `SUNDlsMat_BandMatvec`       |
| `bandMatvec`                  | `SUNDlsMat_bandMatvec`       |
| `ModifiedGS`                  | `SUNModifiedGS`              |
| `ClassicalGS`                 | `SUNClassicalGS`             |
| `QRfact`                      | `SUNQRFact`                  |
| `QRsol`                       | `SUNQRsol`                   |
| `DlsMat_NewDenseMat`          | `SUNDlsMat_NewDenseMat`      |
| `DlsMat_NewBandMat`           | `SUNDlsMat_NewBandMat`       |
| `DestroyMat`                  | `SUNDlsMat_DestroyMat`       |
| `NewIntArray`                 | `SUNDlsMat_NewIntArray`      |
| `NewIndexArray`               | `SUNDlsMat_NewIndexArray`    |
| `NewRealArray`                | `SUNDlsMat_NewRealArray`     |
| `DestroyArray`                | `SUNDlsMat_DestroyArray`     |
| `AddIdentity`                 | `SUNDlsMat_AddIdentity`      |
| `SetToZero`                   | `SUNDlsMat_SetToZero`        |
| `PrintMat`                    | `SUNDlsMat_PrintMat`         |
| `newDenseMat`                 | `SUNDlsMat_newDenseMat`      |
| `newBandMat`                  | `SUNDlsMat_newBandMat`       |
| `destroyMat`                  | `SUNDlsMat_destroyMat`       |
| `newIntArray`                 | `SUNDlsMat_newIntArray`      |
| `newIndexArray`               | `SUNDlsMat_newIndexArray`    |
| `newRealArray`                | `SUNDlsMat_newRealArray`     |
| `destroyArray`                | `SUNDlsMat_destroyArray`     |

In addition, the entire `sundials_lapack.h` header file is now deprecated for
removal in SUNDIALS v7.0.0. Note, this header file is not needed to use the
SUNDIALS LAPACK linear solvers.

Deprecated ARKODE nonlinear solver predictors: specification of the ARKStep
"bootstrap" or "minimum correction" predictors (options 4 and 5 from
`ARKStepSetPredictorMethod`), or MRIStep "bootstrap" predictor (option 4 from
`MRIStepSetPredictorMethod`), will output a deprecation warning message.
These options will be removed in a future release.

## Changes to SUNDIALS in release 5.8.0

### New Features

The RAJA vector implementation has been updated to support the SYCL backend in
addition to the CUDA and HIP backend. Users can choose the backend when
configuring SUNDIALS by using the `SUNDIALS_RAJA_BACKENDS` CMake variable. This
module remains experimental and is subject to change from version to version.

A new SUNMatrix and SUNLinearSolver implementation were added to interface
with the Intel oneAPI Math Kernel Library (oneMKL). Both the matrix and the
linear solver support general dense linear systems as well as block diagonal
linear systems. This matrix is experimental and is subject to change from
version to version.

Added a new *optional* function to the SUNLinearSolver API,
`SUNLinSolSetZeroGuess`, to indicate that the next call to `SUNLinSolSolve` will
be made with a zero initial guess. SUNLinearSolver implementations that do not
use the `SUNLinSolNewEmpty` constructor will, at a minimum, need set the
`setzeroguess` function pointer in the linear solver `ops` structure to
`NULL`. The SUNDIALS iterative linear solver implementations have been updated
to leverage this new set function to remove one dot product per solve.

The time integrator packages (ARKODE, CVODE(S), and IDA(S)) all now support a
new "matrix-embedded" SUNLinearSolver type.  This type supports user-supplied
SUNLinearSolver implementations that set up and solve the specified linear
system at each linear solve call.  Any matrix-related data structures are held
internally to the linear solver itself, and are not provided by the SUNDIALS
package.

Added functions to ARKODE and CVODE(S) for supplying an alternative right-hand
side function and to IDA(S) for supplying an alternative residual for use within
nonlinear system function evaluations:

* `ARKStepSetNlsRhsFn`
* `MRIStepSetNlsRhsFn`
* `CVodeSetNlsRhsFn`
* `IDASetNlsResFn`

Support for user-defined inner (fast) integrators has been to the MRIStep module
in ARKODE. See the "MRIStep Custom Inner Steppers" section in the user guide for
more information on providing a user-defined integration method.

Added specialized fused HIP kernels to CVODE which may offer better
performance on smaller problems when using CVODE with the `NVECTOR_HIP`
module. See the optional input function `CVodeSetUseIntegratorFusedKernels`
for more information. As with other SUNDIALS HIP features, this is
feature is experimental and may change from version to version.

New KINSOL options have been added to apply a constant damping factor in the
fixed point and Picard iterations (see `KINSetDamping`), to delay the start of
Anderson acceleration with the fixed point and Picard iterations (see
`KINSetDelayAA`), and to return the newest solution with the fixed point
iteration (see `KINSetReturnNewest`).

The installed `SUNDIALSConfig.cmake` file now supports the `COMPONENTS` option
to `find_package`. The exported targets no longer have IMPORTED_GLOBAL set.

### Bug Fixes

A bug was fixed in `SUNMatCopyOps` where the matrix-vector product setup
function pointer was not copied.

A bug was fixed in the SPBCGS and SPTFQMR solvers for the case where a non-zero
initial guess and a solution scaling vector are provided. This fix only impacts
codes using SPBCGS or SPTFQMR as standalone solvers as all SUNDIALS packages
utilize a zero initial guess.

A bug was fixed in the ARKODE stepper modules where the stop time may be passed
after resetting the integrator.

A bug was fixed in `IDASetJacTimesResFn` in IDAS where the supplied function was
used in the dense finite difference Jacobian computation rather than the finite
difference Jacobian-vector product approximation.

A bug was fixed in the KINSOL Picard iteration where the value of
`KINSetMaxSetupCalls` would be ignored.

## Changes to SUNDIALS in release 5.7.0

A new NVECTOR implementation based on the SYCL abstraction layer has been added
targeting Intel GPUs. At present the only SYCL compiler supported is the DPC++
(Intel oneAPI) compiler. See the SYCL NVECTOR section in the user guide for more
details. This module is considered experimental and is subject to major changes
even in minor releases.

A new SUNMatrix and SUNLinearSolver implementation were added to interface
with the MAGMA linear algebra library. Both the matrix and the linear solver
support general dense linear systems as well as block diagonal linear systems,
and both are targeted at GPUs (AMD or NVIDIA).

## Changes to SUNDIALS in release 5.6.1

Fixed a bug in the SUNDIALS CMake which caused an error if the
`CMAKE_CXX_STANDARD` and `SUNDIALS_RAJA_BACKENDS` options were not provided.

Fixed some compiler warnings when using the IBM XL compilers.

## Changes to SUNDIALS in release 5.6.0

A new `N_Vector` implementation based on the AMD ROCm HIP platform has been
added. This vector can target NVIDIA or AMD GPUs. See the HIP vector section in
the user guide for more details. This vector is considered experimental and is
subject to change from version to version.

The RAJA `N_Vector` implementation has been updated to support the HIP backend
in addition to the CUDA backend. Users can choose the backend when configuring
SUNDIALS by using the `SUNDIALS_RAJA_BACKENDS` CMake variable. This vector
remains experimental and is subject to change from version to version.

A new optional operation, `N_VGetDeviceArrayPointer`, was added to the N_Vector
API. This operation is useful for vectors that utilize dual memory spaces,
e.g. the native SUNDIALS CUDA N_Vector.

The SUNMATRIX_CUSPARSE and SUNLINEARSOLVER_CUSOLVERSP_BATCHQR implementations
no longer require the SUNDIALS CUDA N_Vector. Instead, they require that the
vector utilized provides the `N_VGetDeviceArrayPointer` operation, and that the
pointer returned by `N_VGetDeviceArrayPointer` is a valid CUDA device pointer.

## Changes to SUNDIALS in release 5.5.0

Refactored the SUNDIALS build system. CMake 3.12.0 or newer is now required.
Users will likely see deprecation warnings, but otherwise the changes
should be fully backwards compatible for almost all users. SUNDIALS
now exports CMake targets and installs a `SUNDIALSConfig.cmake` file.

Added support for SuperLU DIST 6.3.0 or newer.

## Changes to SUNDIALS in release 5.4.0

### Major Features

A new class, `SUNMemoryHelper`, was added to support **GPU users** who have
complex memory management needs such as using memory pools. This is paired with
new constructors for the `NVECTOR_CUDA` and `NVECTOR_RAJA` modules that accept a
`SUNMemoryHelper` object. Refer to "The SUNMemoryHelper API", "NVECTOR CUDA" and
"NVECTOR RAJA" sections in the documentation for more information.

Added full support for time-dependent mass matrices in ARKStep, and expanded
existing non-identity mass matrix infrastructure to support use of the
fixed point nonlinear solver.

An interface between ARKStep and the XBraid multigrid reduction in time (MGRIT)
library has been added to enable parallel-in-time integration. See the ARKStep
documentation and examples for more details. This interface required the
addition of three new N_Vector operations to exchange vector data between
computational nodes, see `N_VBufSize`, `N_VBufPack`, and `N_VBufUnpack`. These
N_Vector operations are only used within the XBraid interface and need not be
implemented for any other context.

### New Features

The `NVECTOR_RAJA` module has been updated to mirror the `NVECTOR_CUDA` module.
Notably, the update adds managed memory support to the `NVECTOR_RAJA` module.
Users of the module will need to update any calls to the `N_VMake_Raja` function
because that signature was changed. This module remains experimental and is
subject to change from version to version.

The expected behavior of `SUNNonlinSolGetNumIters` and
`SUNNonlinSolGetNumConvFails` in the SUNNonlinearSolver API have been updated to
specify that they should return the number of nonlinear solver iterations and
convergence failures in the most recent solve respectively rather than the
cumulative number of iterations and failures across all solves respectively. The
API documentation and SUNDIALS provided SUNNonlinearSolver implementations and
have been updated accordingly. As before, the cumulative number of nonlinear
iterations and failures may be retrieved by calling the integrator provided get
functions:

* `ARKStepGetNumNonlinSolvIters`
* `ARKStepGetNumNonlinSolvConvFails`
* `ARKStepGetNonlinSolvStats`
* `MRIStepGetNumNonlinSolvIters`
* `MRIStepGetNumNonlinSolvConvFails`
* `MRIStepGetNonlinSolvStats`
* `CVodeGetNumNonlinSolvIters`
* `CVodeGetNumNonlinSolvConvFails`
* `CVodeGetNonlinSolvStats`
* `IDAGetNumNonlinSolvIters`
* `IDAGetNumNonlinSolvConvFails`
* `IDAGetNonlinSolvStats`

Added the following the following functions that advanced users might find
useful when providing a custom `SUNNonlinSolSysFn`:

* `ARKStepComputeState`
* `ARKStepGetNonlinearSystemData`
* `MRIStepComputeState`
* `MRIStepGetNonlinearSystemData`
* `CVodeComputeState`
* `CVodeGetNonlinearSystemData`
* `IDAGetNonlinearSystemData`

Added new functions to CVODE(S), ARKODE, and IDA(S) to to specify the factor for
converting between integrator tolerances (WRMS norm) and linear solver tolerances
(L2 norm) i.e., `tol_L2 = nrmfac * tol_WRMS`:

* `ARKStepSetLSNormFactor`
* `ARKStepSetMassLSNormFactor`
* `MRIStepSetLSNormFactor`
* `CVodeSetLSNormFactor`
* `IDASetLSNormFactor`

Added new reset functions `ARKStepReset`, `ERKStepReset`, and
`MRIStepReset` to reset the stepper time and state vector to user-provided
values for continuing the integration from that point while retaining the
integration history. These function complement the reinitialization functions
`ARKStepReInit`, `ERKStepReInit`, and `MRIStepReInit` which reinitialize
the stepper so that the problem integration should resume as if started from
scratch.

Updated the MRIStep time-stepping module in ARKODE to support higher-order
MRI-GARK methods [Sandu, SIAM J. Numer. Anal., 57, 2019], including methods that
involve solve-decoupled, diagonally-implicit treatment of the slow time scale.

The function `CVodeSetLSetupFrequency` has been added to CVODE(S) to set
the frequency of calls to the linear solver setup function.

The Trilinos Tpetra `N_Vector` interface has been updated to work with Trilinos
12.18+. This update changes the local ordinal type to always be an `int`.

Added support for CUDA 11.

### Bug Fixes

A minor inconsistency in CVODE(S) and a bug ARKODE when checking the Jacobian
evaluation frequency has been fixed. As a result codes using using a
non-default Jacobian update frequency through a call to
`CVodeSetMaxStepsBetweenJac` or `ARKStepSetMaxStepsBetweenJac` will need to
increase the provided value by 1 to achieve the same behavior as before.

In IDAS and CVODES, the functions for forward integration with checkpointing
(`IDASolveF`, `CVodeF`) are now subject to a restriction on the number of time
steps allowed to reach the output time. This is the same restriction applied to
the `IDASolve` and `CVode` functions. The default maximum number of steps is
500, but this may be changed using the `<IDA|CVode>SetMaxNumSteps` function.
This change fixes a bug that could cause an infinite loop in the `IDASolveF`
and `CVodeF` and functions. **This change may cause a runtime error in existing user code**.

Fixed bug in using ERK method integration with static mass matrices.

### Deprecation Notice

For greater clarity the following functions have been deprecated:

* `CVodeSetMaxStepsBetweenJac`
* `ARKStepSetMaxStepsBetweenJac`
* `ARKStepSetMaxStepsBetweenLSet`

The following functions should be used instead:

* `CVodeSetJacEvalFrequency`
* `ARKStepSetJacEvalFrequency`
* `ARKStepSetLSetupFrequency`

## Changes to SUNDIALS in release 5.3.0

### Major Feature

Added support to CVODE for integrating IVPs with constraints using BDF methods
and projecting the solution onto the constraint manifold with a user defined
projection function. This implementation is accompanied by additions to user
documentation and CVODE examples. See the `CVodeSetProjFn` function
documentation for more information.

### New Features

Added the ability to control the CUDA kernel launch parameters for the CUDA
vector and spare matrix implementations. These implementations remain
experimental and are subject to change from version to version. In addition, the
CUDA vector kernels were rewritten to be more flexible. Most users should see
equivalent performance or some improvement, but a select few may observe minor
performance degradation with the default settings. Users are encouraged to
contact the SUNDIALS team about any performance changes that they notice.

Added new capabilities for monitoring the solve phase in the Newton and
fixed-point `SUNNonlinearSolver`, and the SUNDIALS iterative linear
solvers. SUNDIALS must be built with the CMake option
`SUNDIALS_BUILD_WITH_MONITORING` to use these capabilities.

Added specialized fused CUDA kernels to CVODE which may offer better performance
on smaller problems when using CVODE with the CUDA vector. See the optional
input function `CVodeSetUseIntegratorFusedKernels` for more
information. As with other SUNDIALS CUDA features, this is feature is
experimental and may change from version to version.

Added a new function, `CVodeSetMonitorFn`, that takes a user-function
to be called by CVODE after every `nst` successfully completed time-steps.
This is intended to provide a way of monitoring the CVODE statistics
throughout the simulation.

Added a new function `CVodeGetLinSolveStats` to get the CVODE linear solver
statistics as a group.

Added the following optional functions to provide an alternative ODE right-hand
side function (ARKODE and CVODE(S)), DAE residual function (IDA(S)), or nonlinear
system function (KINSOL) for use when computing Jacobian-vector products with
the internal difference quotient approximation:

* `ARKStepSetJacTimesRhsFn`
* `CVodeSetJacTimesRhsFn`
* `CVodeSetJacTimesRhsFnB`
* `IDASetJacTimesResFn`
* `IDASetJacTimesResFnB`
* `KINSetJacTimesVecSysFn`

### Bug Fixes

Fixed a bug in the iterative linear solvers where an error is not returned if
the `Atimes` function is `NULL` or, if preconditioning is enabled, the
`PSolve` function is `NULL`.

Fixed a bug in ARKODE where the prototypes for `ERKStepSetMinReduction` and
`ARKStepSetMinReduction` were not included in `arkode_erkstep.h` and
`arkode_arkstep.h` respectively.

Fixed a bug in ARKODE where inequality constraint checking would need to be
disabled and then re-enabled to update the inequality constraint values after
resizing a problem. Resizing a problem will now disable constraints and a call
to `ARKStepSetConstraints` or `ERKStepSetConstraints` is required to re-enable
constraint checking for the new problem size.

## Changes to SUNDIALS in release 5.2.0

### New Features

The following functions were added to each of the time integration packages to
enable or disable the scaling applied to linear system solutions with
matrix-based linear solvers to account for lagged matrix information:

* `ARKStepSetLinearSolutionScaling`
* `CVodeSetLinearSolutionScaling`
* `CVodeSetLinearSolutionScalingB`
* `IDASetLinearSolutionScaling`
* `IDASetLinearSolutionScalingB`

When using a matrix-based linear solver with ARKODE, IDA(S), or BDF methods in
CVODE(S) scaling is enabled by default.

Added a new `SUNMatrix` implementation that interfaces to the sparse matrix
implementation from the NVIDIA cuSPARSE library. In addition, the CUDA Sparse
linear solver has been updated to use the new matrix, as such, users of this
matrix will need to update their code. This implementations are still considered
to be experimental, thus they are subject to breaking changes even in minor
releases.

Added a new "stiff" interpolation module to ARKODE, based on Lagrange polynomial
interpolation, that is accessible to each of the ARKStep, ERKStep and MRIStep
time-stepping modules. This module is designed to provide increased
interpolation accuracy when integrating stiff problems, as opposed to the ARKODE
standard Hermite interpolation module that can suffer when the IVP right-hand
side has large Lipschitz constant. While the Hermite module remains the default,
the new Lagrange module may be enabled using one of the routines
`ARKStepSetInterpolantType`, `ERKStepSetInterpolantType`, or
`MRIStepSetInterpolantType`. The serial example problem `ark_brusselator.c` has
been converted to use this Lagrange interpolation module. Created accompanying
routines `ARKStepSetInterpolantDegree`, `ARKStepSetInterpolantDegree` and
`ARKStepSetInterpolantDegree` to provide user control over these interpolating
polynomials.

Added two new functions, `ARKStepSetMinReduction` and `ERKStepSetMinReduction`
to change the minimum allowed step size reduction factor after an error test
failure.

### Bug Fixes

Fixed a build system bug related to the Fortran 2003 interfaces when using the
IBM XL compiler. When building the Fortran 2003 interfaces with an XL compiler
it is recommended to set `CMAKE_Fortran_COMPILER` to `f2003`, `xlf2003`, or
`xlf2003_r`.

Fixed a bug in how ARKODE interfaces with a user-supplied, iterative, unscaled
linear solver. In this case, ARKODE adjusts the linear solver tolerance in an
attempt to account for the lack of support for left/right scaling matrices.
Previously, ARKODE computed this scaling factor using the error weight vector,
`ewt`; this fix changes that to the residual weight vector, `rwt`, that can
differ from `ewt` when solving problems with non-identity mass matrix.

Fixed a linkage bug affecting Windows users that stemmed from
dllimport/dllexport attribute missing on some SUNDIALS API functions.

Fixed a memory leak in CVODES and IDAS from not deallocating the `atolSmin0` and
`atolQSmin0` arrays.

Fixed a bug where a non-default value for the maximum allowed growth factor
after the first step would be ignored.

### Deprecation Notice

The routines `ARKStepSetDenseOrder`, `ARKStepSetDenseOrder` and
`ARKStepSetDenseOrder` have been deprecated and will be removed in a
future release. The new functions `ARKStepSetInterpolantDegree`,
`ARKStepSetInterpolantDegree`, and `ARKStepSetInterpolantDegree`
should be used instead.

## Changes to SUNDIALS in release 5.1.0

### New Features

Added support for a user-supplied function to update the prediction for each
implicit stage solution in ARKStep. If supplied, this routine will be called
*after* any existing ARKStep predictor algorithm completes, so that the
predictor may be modified by the user as desired.  The new user-supplied routine
has type `ARKStepStagePredictFn`, and may be set by calling
`ARKStepSetStagePredictFn`.

The MRIStep module has been updated to support attaching different user data
pointers to the inner and outer integrators. If applicable, user codes will
need to add a call to `ARKStepSetUserData` to attach their user data
pointer to the inner integrator memory as `MRIStepSetUserData` will
not set the pointer for both the inner and outer integrators. The MRIStep
examples have been updated to reflect this change.

Added support for damping when using Anderson acceleration in KINSOL. See the
mathematical considerations section of the user guide and the description of the
`KINSetDampingAA` function for more details.

Added support for constant damping to the `SUNNonlinearSolver_FixedPoint` module
when using Anderson acceleration. See the `SUNNonlinearSolver_FixedPoint`
section in the user guides and the description of the
`SUNNonlinSolSetDamping_FixedPoint` function for more details.

Added two utility functions, `SUNDIALSFileOpen` and `SUNDIALSFileClose` for
creating/destroying file pointers. These are useful when using the Fortran 2003
interfaces.

Added a new build system option, `CUDA_ARCH`, to specify the CUDA architecture
to target.

### Bug Fixes

Fixed a build system bug related to finding LAPACK/BLAS.

Fixed a build system bug related to checking if the KLU library works.

Fixed a build system bug related to finding PETSc when using the CMake
variables `PETSC_INCLUDES` and `PETSC_LIBRARIES` instead of `PETSC_DIR`.

Fixed a bug in the Fortran 2003 interfaces to the ARKODE Butcher table routines
and structure. This includes changing the `ARKodeButcherTable` type to be a
`type(c_ptr)` in Fortran.

## Changes to SUNDIALS in release 5.0.0

### Build System

Increased the minimum required CMake version to 3.5 for most SUNDIALS
configurations, and 3.10 when CUDA or OpenMP with device offloading are enabled.

The CMake option `BLAS_ENABLE` and the variable `BLAS_LIBRARIES` have been
removed to simplify builds as SUNDIALS packages do not use BLAS directly. For
third party libraries that require linking to BLAS, the path to the BLAS
library should be included in the `_LIBRARIES` variable for the third party
library e.g., `SUPERLUDIST_LIBRARIES` when enabling SuperLU_DIST.

### NVector

Two new functions were added to aid in creating custom `N_Vector`
objects. The constructor `N_VNewEmpty` allocates an "empty" generic
`N_Vector` with the object's content pointer and the function pointers
in the operations structure initialized to `NULL`. When used in the
constructor for custom objects this function will ease the introduction of any
new optional operations to the `N_Vector` API by ensuring only required
operations need to be set. Additionally, the function `N_VCopyOps` has
been added to copy the operation function pointers between vector objects. When
used in clone routines for custom vector objects these functions also will ease
the introduction of any new optional operations to the `N_Vector` API by
ensuring all operations are copied when cloning objects.

Added new `N_Vector` implementations, `ManyVector` and `MPIManyVector`, to
support flexible partitioning of solution data among different processing
elements (e.g., CPU + GPU) or for multi-physics problems that couple distinct
MPI-based simulations together (see the the `ManyVector` and `MPIManyVector`
section in the user guide for more details). This implementation is accompanied
by additions to user documentation and SUNDIALS examples.

Additionally, an `MPIPlusX` vector implementation has been created to support
the MPI+X paradigm where X is a type of on-node parallelism (e.g., OpenMP, CUDA,
etc.). The implementation is accompanied by additions to user documentation and
SUNDIALS examples.

One new required vector operation and ten new optional vector operations have
been added to the `N_Vector` API. The new required operation, `N_VGetLength`,
returns the global vector length. The optional operations have been added to
support the new MPIManyVector implementation. The operation `N_VGetCommunicator`
must be implemented by subvectors that are combined to create an MPIManyVector,
but is not used outside of this context. The remaining nine operations are
optional local reduction operations intended to eliminate unnecessary latency
when performing vector reduction operations (norms, etc.) on distributed memory
systems. The optional local reduction vector operations are `N_VDotProdLocal`,
`N_VMaxNormLocal`, `N_VMinLocal`, `N_VL1NormLocal`, `N_VWSqrSumLocal`,
`N_VWSqrSumMaskLocal`, `N_VInvTestLocal`, `N_VConstrMaskLocal`, and
`N_VMinQuotientLocal`. If an `N_Vector` implementation defines any of the local
operations as `NULL`, then the MPIManyVector will call standard `N_Vector`
operations to complete the computation.

The `*_MPICuda` and `*_MPIRaja` functions have been removed from the CUDA
and RAJA vector implementations respectively. Accordingly, the
`nvector_mpicuda.h`, `nvector_mpiraja.h`, `libsundials_nvecmpicuda.lib`,
and `libsundials_nvecmpicudaraja.lib` files have been removed. Users should
use the MPI+X vector in conjunction with the CUDA and RAJA vectors to replace
the functionality. The necessary changes are minimal and should require few code
modifications. See the example programs in `examples/ida/mpicuda` and
`examples/ida/mpiraja` for examples of how to use the MPI+X vector with the
CUDA and RAJA vectors, respectively.

Made performance improvements to the CUDA vector. Users who utilize a
non-default stream should no longer see default stream synchronizations after
memory transfers.

Added a new constructor to the CUDA vector that allows a user to provide custom
allocate and free functions for the vector data array and internal reduction
buffer.

Added three new `N_Vector` utility functions, `N_VGetVecAtIndexVectorArray`,
`N_VSetVecAtIndexVectorArray`, and `N_VNewVectorArray`, for working with
`N_Vector` arrays when using the Fortran 2003 interfaces.

### SUNMatrix

Two new functions were added to aid in creating custom SUNMatrix objects. The
constructor `SUNMatNewEmpty` allocates an "empty" generic SUNMatrix with the
object's content pointer and the function pointers in the operations structure
initialized to `NULL`. When used in the constructor for custom objects this
function will ease the introduction of any new optional operations to the
SUNMatrix API by ensuring only required operations need to be set. Additionally,
the function `SUNMatCopyOps(A, B)` has been added to copy the operation function
pointers between matrix objects. When used in clone routines for custom matrix
objects these functions also will ease the introduction of any new optional
operations to the SUNMatrix API by ensuring all operations are copied when
cloning objects.

A new operation, `SUNMatMatvecSetup`, was added to the `SUNMatrix` API to
perform any setup necessary for computing a matrix-vector product. This
operation is useful for `SUNMatrix` implementations which need to prepare the
matrix itself, or communication structures before performing the matrix-vector
product. Users who have implemented a custom `SUNMatrix` will need to at least
update their code to set the corresponding `ops` structure member,
`matvecsetup`, to `NULL`.

The generic SUNMatrix API now defines error codes to be returned by SUNMatrix
operations. Operations which return an integer flag indicating success/failure
may return different values than previously.

A new SUNMatrix (and SUNLinearSolver) implementation was added to facilitate
the use of the SuperLU_DIST library with SUNDIALS.

### SUNLinearSolver

A new function was added to aid in creating custom `SUNLinearSolver`
objects. The constructor `SUNLinSolNewEmpty` allocates an "empty" generic
`SUNLinearSolver` with the object's content pointer and the function pointers in
the operations structure initialized to `NULL`. When used in the constructor for
custom objects this function will ease the introduction of any new optional
operations to the `SUNLinearSolver` API by ensuring only required operations
need to be set.

The return type of the `SUNLinSolLastFlag` in the `SUNLinearSolver` has changed
from `long int` to `sunindextype` to be consistent with the type used to store
row indices in dense and banded linear solver modules.

Added a new optional operation to the SUNLINEARSOLVER API, `SUNLinSolGetID`,
that returns a `SUNLinearSolver_ID` for identifying the linear solver module.

The SUNLinearSolver API has been updated to make the initialize and setup
functions optional.

A new SUNLinearSolver (and SUNMatrix) implementation was added to facilitate
the use of the SuperLU_DIST library with SUNDIALS.

Added a new SUNLinearSolver implementation,
`SUNLinearSolver_cuSolverSp_batchQR`, which leverages the NVIDIA cuSOLVER sparse
batched QR method for efficiently solving block diagonal linear systems on
NVIDIA GPUs.

Added three new accessor functions to the SUNLinSol_KLU module,
`SUNLinSol_KLUGetSymbolic`, `SUNLinSol_KLUGetNumeric`, and
`SUNLinSol_KLUGetCommon`, to provide user access to the underlying
KLU solver structures.

### SUNNonlinearSolver

A new function was added to aid in creating custom `SUNNonlinearSolver`
objects. The constructor `SUNNonlinSolNewEmpty` allocates an "empty" generic
`SUNNonlinearSolver` with the object's content pointer and the function pointers
in the operations structure initialized to `NULL`. When used in the constructor
for custom objects this function will ease the introduction of any new optional
operations to the `SUNNonlinearSolver` API by ensuring only required operations
need to be set.

To facilitate the use of user supplied nonlinear solver convergence test
functions the `SUNNonlinSolSetConvTestFn` function in the SUNNonlinearSolver API
has been updated to take a `void*` data pointer as input. The supplied data
pointer will be passed to the nonlinear solver convergence test function on each
call.

The inputs values passed to the first two inputs of the `SUNNonlinSolSolve`
function in the `SUNNonlinearSolver` have been changed to be the predicted state
and the initial guess for the correction to that state. Additionally, the
definitions of `SUNNonlinSolLSetupFn` and `SUNNonlinSolLSolveFn` in the
SUNNonlinearSolver API have been updated to remove unused input parameters.  For
more information on the nonlinear system formulation and the API functions see
the `SUNNonlinearSolver` chapter in the user guides.

Added a new `SUNNonlinearSolver` implementation for interfaces to the PETSc SNES
nonlinear solver.

### New Features

A new linear solver interface functions, `ARKLsLinSysFn` and `CVLsLinSysFn`, as
added as an alternative method for evaluating the linear systems `M - \gamma J`
or `I - \gamma J`.

Added the following functions to get the current state and gamma value to
ARKStep, CVODE and CVODES that may be useful to users who choose to provide
their own nonlinear solver implementation:

* `ARKStepGetCurrentState`
* `ARKStepGetCurrentGamma`
* `CVodeGetCurrentGamma`
* `CVodeGetCurrentState`
* `CVodeGetCurrentGamma`
* `CVodeGetCurrentStateSens`
* `CVodeGetCurrentSensSolveIndex`
* `IDAGetCurrentCj`
* `IDAGetCurrentY`
* `IDAGetCurrentYp`
* `IDAComputeY`
* `IDAComputeYp`

Removed extraneous calls to `N_VMin` for simulations where the scalar
valued absolute tolerance, or all entries of the vector-valued absolute
tolerance array, are strictly positive. In this scenario ARKODE, CVODE(S), and
IDA(S) steppers will remove at least one global reduction per time step.

The ARKODE, CVODE(S), IDA(S), and KINSOL linear solver interfaces have been
updated to only zero the Jacobian matrix before calling a user-supplied Jacobian
evaluation function when the attached linear solver has type
`SUNLINEARSOLVER_DIRECT`.

Added new Fortran 2003 interfaces to all of the SUNDIALS packages (ARKODE,
CVODE(S), IDA(S), and KINSOL as well as most of the `N_Vector`, `SUNMatrix`,
`SUNLinearSolver`, and `SUNNonlinearSolver` implementations. See "Fortran"
section for more details. These new interfaces were generated with SWIG-Fortran
and provide a user an idiomatic Fortran 2003 interface to most of the SUNDIALS C
API.

The MRIStep module has been updated to support explicit, implicit, or IMEX
methods as the fast integrator using the ARKStep module. As a result some
function signatures have been changed including MRIStepCreate which now
takes an ARKStep memory structure for the fast integration as an input.

The reinitialization functions `ERKStepReInit`, `ARKStepReInit`, and
`MRIStepReInit` have been updated to retain the minimum and maximum step
size values from before reinitialization rather than resetting them to the
default values.

Added two new embedded ARK methods of orders 4 and 5 to ARKODE (from
Kennedy & Carpenter, Appl. Numer. Math., 136:183--205, 2019).

Support for optional inequality constraints on individual components of the
solution vector has been added the ARKODE ERKStep and ARKStep modules. See
the descriptions of `ERKStepSetConstraints` and `ARKStepSetConstraints` for
more details. Note that enabling constraint handling requires the `N_Vector`
operations `N_VMinQuotient`, `N_VConstrMask`, and `N_VCompare` that were not
previously required by ARKODE.

Add two new 'Set' functions to MRIStep, `MRIStepSetPreInnerFn` and
`MRIStepSetPostInnerFn`, for performing communication or memory
transfers needed before or after the inner integration.

### Bug Fixes

Fixed a bug in the build system that prevented the PThreads NVECTOR module from
being built.

Fixed a memory leak in the PETSc `N_Vector` clone function.

Fixed a memory leak in the ARKODE, CVODE, and IDA F77 interfaces when not using
the default nonlinear solver.

Fixed a bug in the ARKStep time-stepping module in ARKODE that would result in
an infinite loop if the nonlinear solver failed to converge more than the
maximum allowed times during a single step.

Fixed a bug in ARKODE that would result in a "too much accuracy requested" error
when using fixed time step sizes with explicit methods in some cases.

Fixed a bug in ARKStep where the mass matrix linear solver setup function was
not called in the Matrix-free case.

Fixed a minor bug in ARKStep where an incorrect flag is reported when an
error occurs in the mass matrix setup or Jacobian-vector product setup
functions.

Fixed a bug in the CVODE and CVODES constraint handling where the step size
could be set below the minimum step size.

Fixed a bug in the CVODE and CVODES nonlinear solver interfaces where the norm
of the accumulated correction was not updated when using a non-default
convergence test function.

Fixed a bug in the CVODES `cvRescale` function where the loops to compute the
array of scalars for the fused vector scale operation stopped one iteration
early.

Fixed a bug in CVODES and IDAS where `CVodeF` and `IDASolveF` would return the
wrong flag under certain  circumstances.

Fixed a bug in CVODES and IDAS where `CVodeF` and `IDASolveF` would not return a
root in `NORMAL_STEP` mode if the root occurred after the desired output time.

Fixed a bug in the IDA and IDAS linear solver interfaces where an incorrect
Jacobian-vector product increment was used with iterative solvers other than
SPGMR and SPFGMR.

Fixed a bug the IDAS `IDAQuadReInitB` function where an incorrect memory
structure was passed to `IDAQuadReInit`.

Fixed a bug in the KINSOL linear solver interface where the auxiliary scalar
`sJpnorm` was not computed when necessary with the Picard iteration and the
auxiliary scalar `sFdotJp` was unnecessarily computed in some cases.

## Changes to SUNDIALS in release 4.1.0

### Removed Implementation Headers

The implementation header files (`*_impl.h`) are no longer installed. This
means users who are directly accessing or manipulating package memory structures
will need to update their code to use the package's public API.

### New Features

An additional `N_Vector` implementation was added for interfacing with
the Tpetra vector from Trilinos library to facilitate interoperability between
SUNDIALS and Trilinos. This implementation is accompanied by additions to user
documentation and SUNDIALS examples.

### Bug Fixes

The `EXAMPLES_ENABLE_RAJA` CMake option has been removed. The option
`EXAMPLES_ENABLE_CUDA` enables all examples that use CUDA including the RAJA
examples with a CUDA back end (if RAJA is enabled).

Python is no longer required to run `make test` and `make test_install`.

A bug was fixed where a nonlinear solver object could be freed twice in some use
cases.

Fixed a bug in `ARKodeButcherTable_Write` when printing a Butcher table without
an embedding.

## Changes to SUNDIALS in release 4.0.2

Added information on how to contribute to SUNDIALS and a contributing agreement.

Moved the definitions of backwards compatibility functions for the prior direct
linear solver (DLS) and scaled preconditioned iterarive linear solvers (SPILS)
to a source file. The symbols are now included in the appropriate package
library, e.g. `libsundials_cvode.lib`.

## Changes to SUNDIALS in release 4.0.1

A bug in ARKODE where single precision builds would fail to compile has been
fixed.

## Changes to SUNDIALS in release 4.0.0

The direct and iterative linear solver interfaces in all SUNDIALS packages have
been merged into a single unified linear solver interface to support any valid
`SUNLinearSolver`. This includes the `DIRECT` and `ITERATIVE` types
as well as the new `MATRIX_ITERATIVE` type. Details regarding how SUNDIALS
packages utilize linear solvers of each type as well as a discussion regarding
the intended use cases for user-supplied linear solver implementations are
included the user guide. All example programs have been updated to use
the new unified linear solver interfaces.

The unified linear solver interface is very similar to the previous DLS (direct
linear solver) and SPILS (scaled preconditioned iterative linear solver)
interface in each package. To minimize challenges in user migration to the
unified linear solver interfaces, the previous DLS and SPILS functions may still
be used however, these are now deprecated and will be removed in a future
release. Additionally, that Fortran users will need to enlarge their array of
optional integer outputs, and update the indices that they query for certain
linear solver related statistics.

The names of all SUNDIALS-provided `SUNLinearSolver` constructors have have been
updated to follow the naming convention `SUNLinSol_*` where `*` is the name
of the linear solver. The new constructor names are:

* `SUNLinSol_Band`
* `SUNLinSol_Dense`
* `SUNLinSol_KLU`
* `SUNLinSol_LapackBand`
* `SUNLinSol_LapackDense`
* `SUNLinSol_PCG`
* `SUNLinSol_SPBCGS`
* `SUNLinSol_SPFGMR`
* `SUNLinSol_SPGMR`
* `SUNLinSol_SPTFQMR`
* `SUNLinSol_SuperLUMT`

Linear solver-specific "set" routine names have been similarly standardized. To
minimize challenges in user migration to the new names, the previous function
names may still be used however, these are now deprecated and will be removed in
a future release. All example programs and the standalone linear solver examples
have been updated to use the new naming convention.

The `SUNLinSol_Band` constructor has been simplified to remove the
storage upper bandwidth argument.

SUNDIALS integrators (ARKODE, CVODE(S), and IDA(S)) have been updated to utilize
generic nonlinear solvers defined by the `SUNNonlinearSolver` API. This enables
the addition of new nonlinear solver options and allows for external or
user-supplied nonlinear solvers. The nonlinear solver API and SUNDIALS provided
implementations are described in the user guide and follow the same object
oriented design used by the `N_Vector`, `SUNMatrix`, and `SUNLinearSolver`
classes. Currently two nonlinear solver implementations are provided, Newton and
fixed-point. These replicate the previous integrator-specific implementations of
Newton's method and a fixed-point iteration (previously referred to as a
functional iteration), respectively. Note the new fixed-point implementation can
optionally utilize Anderson's method to accelerate convergence. Example programs
using each of these nonlinear solvers in a standalone manner have been added and
all example programs have been updated accordingly.

The SUNDIALS integrators (ARKODE, CVODE(S), and IDA(S)) all now use the Newton
`SUNNonlinearSolver` by default. Users that wish to use the fixed-point
`SUNNonlinearSolver` will need to create the corresponding nonlinear solver
object and attach it to the integrator with the appropriate set function:

* `ARKStepSetNonlinearSolver`
* `CVodeSetNonlinearSolver`
* `IDASetNonlinearSolver`

Functions for setting the nonlinear solver options or getting nonlinear solver
statistics remain unchanged and internally call generic `SUNNonlinearSolver`
functions as needed.

With the introduction of the `SUNNonlinearSolver` class, the input parameter
`iter` to `CVodeCreate` has been removed along with the function
`CVodeSetIterType` and the constants `CV_NEWTON` and `CV_FUNCTIONAL`. While
SUNDIALS includes a fixed-point nonlinear solver, it is not currently supported
in IDA.

Three fused vector operations and seven vector array operations have been added
to the `N_Vector` API. These *optional* operations are disabled by default and
may be activated by calling vector specific routines after creating a vector
(see the `N_Vector` chapter for more details). The new operations are intended
to increase data reuse in vector operations, reduce parallel communication on
distributed memory systems, and lower the number of kernel launches on systems
with accelerators. The fused operations are:

* `N_VLinearCombination`
* `N_VScaleAddMulti`
* `N_VDotProdMulti`

and the vector array operations are:

* `N_VLinearCombinationVectorArray`
* `N_VScaleVectorArray`
* `N_VConstVectorArray`
* `N_VWrmsNormVectorArray`
* `N_VWrmsNormMaskVectorArray`
* `N_VScaleAddMultiVectorArray`
* `N_VLinearCombinationVectorArray`

If an `N_Vector` implementation defines the implementation any of these
operations as `NULL`, then standard vector operations will automatically be
called as necessary to complete the computation.

A new `N_Vector` implementation, `OpenMPDEV`, leveraging OpenMP device
offloading has been added.

Multiple updates to the CUDA vector were made:

* Changed the `N_VMake_Cuda` function to take a host data pointer and a device
  data pointer instead of an `N_VectorContent_Cuda` object.

* Changed `N_VGetLength_Cuda` to return the global vector length instead of
  the local vector length.

* Added `N_VGetLocalLength_Cuda` to return the local vector length.

* Added `N_VGetMPIComm_Cuda` to return the MPI communicator used.

* Removed the accessor functions in the `suncudavec` namespace.

* Added the ability to set the `cudaStream_t` used for execution of the CUDA
  vector kernels. See the function `N_VSetCudaStreams_Cuda`.

* Added `N_VNewManaged_Cuda`, `N_VMakeManaged_Cuda`, and
  `N_VIsManagedMemory_Cuda` functions to accommodate using managed memory with
  the CUDA vector.

Multiple updates to the RAJA vector were made:

* Changed `N_VGetLength_Raja` to return the global vector length instead of
  the local vector length.

* Added `N_VGetLocalLength_Raja` to return the local vector length.

* Added `N_VGetMPIComm_Raja` to return the MPI communicator used.

* Removed the accessor functions in the `sunrajavec` namespace.

Two changes were made in the ARKODE and CVODE(S) initial step size algorithm:

* Fixed an efficiency bug where an extra call to the RHS function was made.

* Changed the behavior of the algorithm if the max-iterations case is hit.
  Before the algorithm would exit with the step size calculated on the
  penultimate iteration. Now it will exit with the step size calculated
  on the final iteration.

Fortran 2003 interfaces to CVODE, the fixed-point and Newton nonlinear solvers,
the dense, band, KLU, PCG, SPBCGS, SPFGMR, SPGMR, and SPTFQMR linear solvers,
and the serial, PThreads, and OpenMP vectors have been added.

The ARKODE library has been entirely rewritten to support a modular approach to
one-step methods, which should allow rapid research and development of novel
integration methods without affecting existing solver functionality. To support
this, the existing ARK-based methods have been encapsulated inside the new
`ARKStep` time-stepping module. Two new time-stepping modules have been added:

* The `ERKStep` module provides an optimized implementation for explicit
  Runge--Kutta methods with reduced storage and number of calls to the ODE
  right-hand side function.

* The `MRIStep` module implements two-rate explicit-explicit multirate
  infinitesimal step methods utilizing different step sizes for slow and fast
  processes in an additive splitting.

This restructure has resulted in numerous small changes to the user interface,
particularly the suite of "Set" routines for user-provided solver parameters and
"Get" routines to access solver statistics, that are now prefixed with the name
of time-stepping module (e.g., `ARKStep` or `ERKStep`) instead of
`ARKODE`. Aside from affecting the names of these routines, user-level changes
have been kept to a minimum. However, we recommend that users consult both this
documentation and the ARKODE example programs for further details on the updated
infrastructure.

As part of the ARKODE restructuring an `ARKodeButcherTable` structure
has been added for storing Butcher tables. Functions for creating new Butcher
tables and checking their analytic order are provided along with other utility
routines. For more details see the Butcher Table section in the user guide.

ARKODE's dense output infrastructure has been improved to support higher-degree
Hermite polynomial interpolants (up to degree 5) over the last successful time
step.

## Changes to SUNDIALS in release 3.2.1

Fixed a bug in the CUDA vector where the `N_VInvTest` operation could write
beyond the allocated vector data.

Fixed the library installation path for multiarch systems. This fix changes the
default library installation path from `CMAKE_INSTALL_PREFIX/lib` to
`CMAKE_INSTALL_PREFIX/CMAKE_INSTALL_LIBDIR`. The default value library directory
name is automatically set to `lib`, `lib64`, or `lib/<multiarch-tuple>`
depending on the system, but maybe be overridden by setting
`CMAKE_INSTALL_LIBDIR`.

## Changes to SUNDIALS in release 3.2.0

### Library Name Change

Changed the name of the RAJA nvector library to `libsundials_nveccudaraja.lib`
from `libsundials_nvecraja.lib` to better reflect that we only support CUDA as a
backend for RAJA currently.

### New Features

Added hybrid MPI+CUDA and MPI+RAJA vectors to allow use of more than one MPI
rank when using a GPU system. The vectors assume one GPU device per MPI rank.

Support for optional inequality constraints on individual components of the
solution vector has been added to CVODE and CVODES. For more details see the
Mathematical Considerations and Optional Input sections of the user guide. Use
of `CVodeSetConstraints` requires the `N_Vector` operations `N_VMinQuotient`,
`N_VConstrMask`, and `N_VCompare` that were not previously required by CVODE and
CVODES.

### CMake Updates

CMake 3.1.3 is now the minimum required CMake version.

Deprecated the behavior of the `SUNDIALS_INDEX_TYPE` CMake option and added the
`SUNDIALS_INDEX_SIZE` CMake option to select the `sunindextype` integer size.

The native CMake FindMPI module is now used to locate an MPI installation.

If MPI is enabled and MPI compiler wrappers are not set, the build system will
check if `CMAKE_<language>_COMPILER` can compile MPI programs before trying to
locate and use an MPI installation.

The previous options for setting MPI compiler wrappers and the executable for
running MPI programs have been have been deprecated. The new options that align
with those used in native CMake FindMPI module are `MPI_C_COMPILER`,
`MPI_CXX_COMPILER`, `MPI_Fortran_COMPILER`, and `MPIEXEC_EXECUTABLE`.

When a Fortran name-mangling scheme is needed (e.g., `ENABLE_LAPACK` is `ON`)
the build system will infer the scheme from the Fortran compiler. If a Fortran
compiler is not available or the inferred or default scheme needs to be
overridden, the advanced options `SUNDIALS_F77_FUNC_CASE` and
`SUNDIALS_F77_FUNC_UNDERSCORES` can be used to manually set the name-mangling
scheme and bypass trying to infer the scheme.

Parts of the main `CMakeLists.txt` file were moved to new files in the `src` and
`example` directories to make the CMake configuration file structure more
modular.

### Bug Fixes

Fixed a problem with setting `sunindextype` which would occur with some
compilers (e.g. `armclang`) that do not define `__STDC_VERSION__`.

Fixed a thread-safety issue in CVODES and IDAS when using adjoint sensitivity
analysis.

Fixed a bug in IDAS where the saved residual value used in the nonlinear solve
for consistent initial conditions was passed as temporary workspace and could be
overwritten.

## Changes to SUNDIALS in release 3.1.2

### CMake Updates

Updated the minimum required version of CMake to 2.8.12 and enabled using rpath
by default to locate shared libraries on OSX.

### New Features

Added the function `SUNSparseMatrix_Reallocate` to allow specification of the
matrix nonzero storage.

Added named constants for the two reinitialization types for the KLU
SUNLinearSolver.

Updated the `SUNMatScaleAdd` and `SUNMatScaleAddI` implementations in the sparse
SUNMatrix to more optimally handle the case where the target matrix contained
sufficient storage for the sum, but had the wrong sparsity pattern. The sum now
occurs in-place, by performing the sum backwards in the existing
storage. However, it is still more efficient if the user-supplied Jacobian
routine allocates storage for the sum `M + gamma J` or `M + gamma J` manually
(with zero entries if needed).

The following examples from the usage notes page of the SUNDIALS website, and
updated them to work with SUNDIALS 3.x:

* `cvDisc_dns.c` demonstrates using CVODE with discontinuous solutions or RHS.

* `cvRoberts_dns_negsol.c` illustrates the use of the RHS function return
  value to control unphysical negative concentrations.

* `cvRoberts_FSA_dns_Switch.c` demonstrates switching on/off forward
  sensitivity computations. This example came from the usage notes page of the
  SUNDIALS website.

### Bug Fixes

Fixed a Windows specific problem where `sunindextype` was not correctly defined
when using 64-bit integers. On Windows `sunindextype` is now defined as the MSVC
basic type `__int64`.

Fixed a bug in the full KLU SUNLinearSolver reinitialization approach where the
sparse SUNMatrix pointer would go out of scope on some architectures.

The misnamed function `CVSpilsSetJacTimesSetupFnBS` has been deprecated and
replaced by `CVSpilsSetJacTimesBS`. The deprecated function
`CVSpilsSetJacTimesSetupFnBS` will be removed in the next major release.

Changed LICENSE install path to `instdir/include/sundials`.

## Changes to SUNDIALS in release 3.1.1

### Bug Fixes

Fixed a minor bug in the CVODE and CVODES `cvSLdet` routine, where a return was
missing in the error check for three inconsistent roots.

Fixed a potential memory leak in the SPGMR and SPFGMR linear solvers: if
"Initialize" was called multiple times then the solver memory was reallocated
(without being freed).

Fixed a minor bug in `ARKReInit`, where a flag was incorrectly set to indicate
that the problem had been resized (instead of just re-initialized).

Fixed C++11 compiler errors/warnings about incompatible use of string literals.

Updated the KLU SUNLinearSolver to use a typedef for the precision-specific
solve functions to avoid compiler warnings.

Added missing typecasts for some (`void*`) pointers to avoid compiler warnings.

Fixed bug in the sparse SUNMatrix where `int` was used instead of
`sunindextype` in one location.

Fixed a minor bug in `KINPrintInfo` where a case was missing for
`KIN_REPTD_SYSFUNC_ERR` leading to an undefined info message.

Added missing `#include <stdio.h>` in `N_Vector` and `SUNMatrix` header files.

Added missing prototypes for `ARKSpilsGetNumMTSetups` in ARKODE and
`IDASpilsGetNumJTSetupEvals` in IDA and IDAS.

Fixed an indexing bug in the CUDA vector implementation of `N_VWrmsNormMask` and
revised the RAJA vector implementation of `N_VWrmsNormMask` to work with mask
arrays using values other than zero or one. Replaced `double` with `realtype` in
the RAJA vector test functions.

Fixed compilation issue with GCC 7.3.0 and Fortran programs that do not require
a `SUNMatrix` or `SUNLinearSolver` e.g., iterative linear solvers, explicit
methods in ARKODE, functional iteration in CVODE, etc.

## Changes to SUNDIALS in release 3.1.0

Added `N_Vector` print functions that write vector data to a specified file
(e.g., `N_VPrintFile_Serial`).

Added `make test` and `make test_install` options to the build system for
testing SUNDIALS after building with `make` and installing with `make install`
respectively.

## Changes to SUNDIALS in release 3.0.0

### Major Feature

Added new linear solver and matrix interfaces for all SUNDIALS packages and
updated the existing linear solver and matrix implementations. The goal of the
redesign is to provide greater encapsulation and ease interfacing custom linear
solvers with linear solver libraries. Specific changes include:

* Added a `SUNMatrix` interface with three provided implementations:
  dense, banded, and sparse. These replicate previous SUNDIALS direct (Dls) and
  sparse (Sls) matrix structures.

* Added example problems demonstrating use of the matrices.

* Added a `SUNLinearSolver` interface with eleven provided implementations:
  dense, banded, LAPACK dense, LAPACK band, KLU, SuperLU_MT, SPGMR, SPBCGS,
  SPTFQMR, SPFGMR, PCG. These replicate previous SUNDIALS generic linear
  solvers.

* Added example problems demonstrating use of the linear solvers.

* Expanded package-provided direct linear solver (Dls) interfaces and scaled,
  preconditioned, iterative linear solver (Spils) interfaces to utilize
  `SUNMatrix` and `SUNLinearSolver` objects.

* Removed package-specific, linear solver-specific, solver modules (e.g.,
  CVDENSE, KINBAND, IDAKLU, ARKSPGMR) since their functionality is entirely
  replicated by the generic Dls/Spils interfaces and `SUNLinearSolver` /
  `SUNMatrix` classes. The exception is `CVDIAG`, a diagonal
  approximate Jacobian solver available to CVODE and CVODES.

* Converted all SUNDIALS example problems to utilize new the new matrix and
  linear solver objects, along with updated Dls and Spils linear solver
  interfaces.

* Added Spils interface routines to ARKODE, CVODE, CVODES, IDA and IDAS to allow
  specification of a user-provided `JTSetup` routine. This change supports
  users who wish to set up data structures for the user-provided
  Jacobian-times-vector (`JTimes`) routine, and where the cost of one
  `JTSetup` setup per Newton iteration can be amortized between multiple
  `JTimes` calls.

Corresponding updates were made to all the example programs.

### New Features

CUDA and RAJA `N_Vector` implementations to support GPU systems. These vectors
are supplied to provide very basic support for running on GPU architectures.
Users are advised that these vectors both move all data to the GPU device upon
construction, and speedup will only be realized if the user also conducts the
right-hand-side function evaluation on the device. In addition, these vectors
assume the problem fits on one GPU. For further information about RAJA, users
are referred to the [RAJA web site](https://software.llnl.gov/RAJA/).

Added the type `sunindextype` to support using 32-bit or 64-bit integer types
for indexing arrays within all SUNDIALS structures. `sunindextype` is defined to
`int32_t` or `int64_t` when portable types are supported, otherwise it is
defined as `int` or `long int`. The Fortran interfaces continue to use `long
int` for indices, except for the sparse matrix interface that now uses
`sunindextype`. Interfaces to PETSc, hypre, SuperLU_MT, and KLU have been
updated with 32-bit or 64-bit capabilities depending how the user configures
SUNDIALS.

To avoid potential namespace conflicts, the macros defining `booleantype` values
`TRUE` and `FALSE` have been changed to `SUNTRUE` and `SUNFALSE` respectively.

Temporary vectors were removed from preconditioner setup and solve routines for
all packages. It is assumed that all necessary data for user-provided
preconditioner operations will be allocated and stored in user-provided data
structures.

The file `include/sundials_fconfig.h` was added. This file contains SUNDIALS
type information for use in Fortran programs.

Added support for many xSDK-compliant build system keys. For more information on
on xSDK compliance the [xSDK policies](https://xsdk.info/policies/). The xSDK
is a movement in scientific software to provide a foundation for the rapid and
efficient production of high-quality, sustainable extreme-scale scientific
applications. For more information visit the
[xSDK web site](https://xsdk.info).

Added functions `SUNDIALSGetVersion` and `SUNDIALSGetVersionNumber` to get
SUNDIALS release version information at runtime.

Added comments to `arkode_butcher.c` regarding which methods should have
coefficients accurate enough for use in quad precision.

### Build System

Renamed CMake options to enable/disable examples for greater clarity and added
option to enable/disable Fortran 77 examples:

* Changed `EXAMPLES_ENABLE` to `EXAMPLES_ENABLE_C`
* Changed `CXX_ENABLE` to `EXAMPLES_ENABLE_CXX`
* Changed `F90_ENABLE` to `EXAMPLES_ENABLE_F90`
* Added `EXAMPLES_ENABLE_F77` option

Added separate `BLAS_ENABLE` and `BLAS_LIBRARIES` CMake variables.

Fixed minor CMake bugs and included additional error checking during CMake
configuration.

### Bug Fixes

#### ARKODE

Fixed `RCONST` usage in `arkode_butcher.c`.

Fixed bug in `arkInitialSetup` to ensure the mass matrix vector product is
set up before the "msetup" routine is called.

Fixed ARKODE `printf`-related compiler warnings when building SUNDIALS
with extended precision.

#### CVODE and CVODES

In `CVodeFree` now calls `lfree` unconditionally (if non-NULL).

#### IDA and IDAS

Added missing prototype for `IDASetMaxBacksIC` in `ida.h` and `idas.h`.

#### KINSOL

Corrected KINSOL Fortran name translation for `FKIN_SPFGMR`.

Renamed `KINLocalFn` and `KINCommFn` to `KINBBDLocalFn` and `KINBBDCommFn`
respectively in the BBD preconditioner module for consistency with other
SUNDIALS solvers.

## Changes to SUNDIALS in release 2.7.0

### New Features and Enhancements

Two additional `N_Vector` implementations were added -- one for hypre parallel
vectors and one for PETSc vectors. These additions are accompanied by additions
to various interface functions and to user documentation.

Added a new `N_Vector` function, `N_VGetVectorID`, that returns
an identifier for the vector.

The sparse matrix structure was enhanced to support both CSR and CSC matrix
storage formats.

Various additions were made to the KLU and SuperLU_MT sparse linear solver
interfaces, including support for the CSR matrix format when using KLU.

In all packages, the linear solver and preconditioner `free` routines were
updated to return an integer.

In all packages, example codes were updated to use `N_VGetArrayPointer_*`
rather than the `NV_DATA` macro when using the native vectors shipped with
SUNDIALS.

Additional example programs were added throughout including new examples
utilizing the OpenMP vector.

#### ARKODE

The ARKODE implicit predictor algorithms were updated: methods 2 and 3 were
improved slightly, a new predictor approach was added, and the default choice
was modified.

The handling of integer codes for specifying built-in ARKODE Butcher tables was
enhanced. While a global numbering system is still used, methods now have
`#defined` names to simplify the user interface and to streamline
incorporation of new Butcher tables into ARKODE.

The maximum number of Butcher table stages was increased from 8 to 15 to
accommodate very high order methods, and an 8th-order adaptive ERK method was
added.

Support was added for the explicit and implicit methods in an additive
Runge--Kutta method with different stage times to support new SSP-ARK methods.

The FARKODE interface was extended to include a routine to set
scalar/array-valued residual tolerances, to support Fortran applications with
non-identity mass-matrices.

#### IDA and IDAS

The optional input function `IDASetMaxBacksIC` was added to set the
maximum number of linesearch backtracks in the initial condition calculation.

### Bug Fixes

Various minor fixes to installation-related files.

Fixed some examples with respect to the change to use new macro/function names
e.g.,  `SUNRexp`, etc.

In all packages, a memory leak was fixed in the banded preconditioner and
banded-block-diagonal preconditioner interfaces.

Corrected name `N_VCloneEmptyVectorArray` to `N_VCloneVectorArrayEmpty` in
all documentation files.

Various corrections were made to the interfaces to the sparse solvers KLU and
SuperLU_MT.

For each linear solver, the various solver performance counters are now
initialized to 0 in both the solver specification function and in the solver
`linit` function. This ensures that these solver counters are initialized upon
linear solver instantiation as well as at the beginning of the problem solution.

#### ARKODE

The missing `ARKSpilsGetNumMtimesEvals` function was added -- this had been
included in the previous documentation but had not been implemented.

The choice of the method vs embedding the Billington and TRBDF2 explicit
Runge--Kutta methods were swapped, since in those the lower-order coefficients
result in an A-stable method, while the higher-order coefficients do not. This
change results in significantly improved robustness when using those methods.

A bug was fixed for the situation where a user supplies a vector of absolute
tolerances, and also uses the vector Resize functionality.

A bug was fixed wherein a user-supplied Butcher table without an embedding is
supplied, and the user is running with either fixed time steps (or they do
adaptivity manually); previously this had resulted in an error since the
embedding order was below 1.

#### CVODE

Corrections were made to three Fortran interface functions.

In FCVODE, fixed argument order bugs in the `FCVKLU` and `FCVSUPERLUMT`
linear solver interfaces.

Added missing Fortran interface routines for supplying a sparse Jacobian routine
with sparse direct solvers.

#### CVODES

A bug was fixed in the interpolation functions used in solving backward problems
for adjoint sensitivity analysis.

In the interpolation routines for backward problems, added logic to bypass
sensitivity interpolation if input sensitivity argument is `NULL`.

Changed each the return type of `*FreeB` functions to `int` and added
`return(0)` to each.

#### IDA

Corrections were made to three Fortran interface functions.

Corrected the output from the `idaFoodWeb_bnd.c` example, the wrong component
was printed in `PrintOutput`.

#### IDAS

In the interpolation routines for backward problems, added logic to bypass
sensitivity interpolation if input sensitivity argument is `NULL`.

Changed each the return type of `*FreeB` functions to `int` and added
`return(0)` to each.

Corrections were made to three Fortran interface functions.

Added missing Fortran interface routines for supplying a sparse Jacobian routine
with sparse direct solvers.

#### KINSOL

The Picard iteration return was changed to always return the newest iterate upon
success.

A minor bug in the line search was fixed to prevent an infinite loop when the
beta condition fails and lambda is below the minimum size.

Corrections were made to three Fortran interface functions.

The functions `FKINCREATE` and `FKININIT` were added to split the
`FKINMALLOC` routine into two pieces. `FKINMALLOC` remains for backward
compatibility, but documentation for it has been removed.

Added missing Fortran interface routines for supplying a sparse Jacobian routine
with sparse direct solvers.

### Matlab Interfaces Removed

Removed the Matlab interface from distribution as it has not been updated since
2009.

## Changes to SUNDIALS in release 2.6.2

### New Features and Enhancements

Various minor fixes to installation-related files

In KINSOL and ARKODE, updated the Anderson acceleration implementation with QR
updating.

In CVODES and IDAS, added `ReInit` and `SetOrdering` wrappers for backward
problems.

In IDAS, fixed for-loop bugs in `IDAAckpntAllocVectors` that could lead to a
memory leak.

### Bug Fixes

Updated the BiCGStab linear solver to remove a redundant dot product call.

Fixed potential memory leak in KLU `ReInit` functions in all solvers.

In ARKODE, fixed a bug in the Cash-Karp Butcher table where the method and
embedding coefficient were swapped.

In ARKODE, fixed error in `arkDoErrorTest` in recovery after failure.

In CVODES, added `CVKLUB` prototype and corrected `CVSuperLUMTB` prototype.

In the CVODES and IDAS header files, corrected documentation of backward
integration functions, especially the `which` argument.

In IDAS, added missing backward problem support functions `IDALapackDenseB`,
`IDALapackDenseFreeB`, `IDALapackBandB`, and `IDALapackBandFreeB`.

In IDAS, made SuperLUMT call for backward problem consistent with CVODES.

In CVODE, IDA, and ARKODE, fixed Fortran interfaces to enable calls to
`GetErrWeights`, `GetEstLocalErrors`, and `GetDky` within a time step.

## Changes to SUNDIALS in release 2.6.1

Fixed loop limit bug in `SlsAddMat` function.

In all six solver interfaces to KLU and SuperLUMT, added `#include` lines, and
removed redundant KLU structure allocations.

Minor bug fixes in ARKODE.

## Changes to SUNDIALS in release 2.6.0

### Autotools Build Option Removed

With this version of SUNDIALS, support and documentation of the Autotools mode
of installation is being dropped, in favor of the CMake mode, which is
considered more widely portable.

### New Package: ARKODE

Addition of ARKODE package of explicit, implicit, and additive Runge-Kutta
methods for ODEs. This package API is close to CVODE so switching between the
two should be straightforward. Thanks go to Daniel Reynolds for the addition
of this package.

### New Features and Enhancements

Added OpenMP and Pthreads `N_Vector` implementations for thread-parallel
computing environments.

Two major additions were made to the linear system solvers available in all
packages. First, in the serial case, an interface to the sparse direct solver
KLU was added. Second, an interface to SuperLU_MT, the multi-threaded version
of SuperLU, was added as a thread-parallel sparse direct solver option, to be
used with the serial version of the `N_Vector` module. As part of these
additions, a sparse matrix (CSC format) structure was added to CVODE.

#### KINSOL

Two major additions were made to the globalization strategy options (`KINSol`
argument `strategy`). One is fixed-point iteration, and the other is Picard
iteration. Both can be accelerated by use of the Anderson acceleration
method. See the relevant paragraphs in the Mathematical Considerations chapter
is the user guide.

An interface to the Flexible GMRES iterative linear solver was added.

### Bug Fixes

In order to avoid possible name conflicts, the mathematical macro and function
names `MIN`, `MAX`, `SQR`, `RAbs`, `RSqrt`, `RExp`, `RPowerI`, and
`RPowerR` were changed to `SUNMIN`, `SUNMAX`, `SUNSQR`, `SUNRabs`,
`SUNRsqrt`, `SUNRexp`, `SRpowerI`, and `SUNRpowerR`, respectively. These
names occur in both the solver and example programs.

In the LAPACK banded linear solver interfaces, the line `smu = MIN(N-1,mu+ml)`
was changed to `smu = mu + ml` to correct an illegal input error for to
`DGBTRF` and `DGBTRS`.

In all Fortran examples, integer declarations were revised so that those which
must match a C type `long int` are declared `INTEGER*8`, and a comment was
added about the type match. All other integer declarations are just
`INTEGER`. Corresponding minor corrections were made to the user guide.

#### CVODE and CVODES

In `cvRootFind`, a minor bug was corrected, where the input array was ignored,
and a line was added to break out of root-search loop if the initial interval
size is below the tolerance `ttol`.

Two minor bugs were fixed regarding the testing of input on the first call to
`CVode` -- one involving `tstop` and one involving the initialization of
`*tret`.

The example program `cvAdvDiff_diag_p` was added to illustrate the use of in
parallel.

In the FCVODE optional input routines `FCVSETIIN` and `FCVSETRIN`, the
optional fourth argument `key_length` was removed, with hardcoded key string
lengths passed to all tests.

In order to eliminate or minimize the differences between the sources for
private functions in CVODE and CVODES, the names of many private functions were
changed from `CV*` to `cv*` and a few other names were also changed.

An option was added in the case of Adjoint Sensitivity Analysis with dense or
banded Jacobian. With a call to `CVDlsSetDenseJacFnBS` or
`CVDlsSetBandJacFnBS`, the user can specify a user-supplied Jacobian function
of type `CVDls***JacFnBS`, for the case where the backward problem depends on
the forward sensitivities.

In `CVodeQuadSensInit`, the line `cv_mem->cv_fQS_data = ...` was corrected
(missing `Q`).

In the CVODES User Guide, a paragraph was added in Section 6.2.1 on
`CVodeAdjReInit`, and a paragraph was added in Section 6.2.9 on
`CVodeGetAdjY`. In the example `cvsRoberts_ASAi_dns`, the output was revised
to include the use of `CVodeGetAdjY`.

For the Adjoint Sensitivity Analysis case in which the backward problem depends
on the forward sensitivities, options have been added to allow for user-supplied
`pset`, `psolve`, and `jtimes` functions.

In the example `cvsHessian_ASA_FSA`, an error was corrected in the function
`fB2`, `y2` in place of `y3` in the third term of `Ith(yBdot,6)`.

#### IDA and IDAS

In `IDARootfind`, a minor bug was corrected, where the input array `rootdir`
was ignored, and a line was added to break out of root-search loop if the
initial interval size is below the tolerance `ttol`.

A minor bug was fixed regarding the testing of the input `tstop` on the first
call to `IDASolve`.

In the FIDA optional input routines `FIDASETIIN`, `FIDASETRIN`, and
`FIDASETVIN`, the optional fourth argument `key_length` was removed, with
hardcoded key string lengths passed to all `strncmp` tests.

An option was added in the case of Adjoint Sensitivity Analysis with dense or
banded Jacobian. With a call to `IDADlsSetDenseJacFnBS` or
`IDADlsSetBandJacFnBS`, the user can specify a user-supplied Jacobian function
of type `IDADls***JacFnBS`, for the case where the backward problem depends on
the forward sensitivities.

#### KINSOL

In function `KINStop`, two return values were corrected to make the values of
`uu` and `fval` consistent.

A bug involving initialization of `mxnewtstep` was fixed. The error affects
the case of repeated user calls to `KINSol` with no intervening call to
`KINSetMaxNewtonStep`.

A bug in the increments for difference quotient Jacobian approximations was
fixed in function `kinDlsBandDQJac`.

In the FKINSOL module, an incorrect return value `ier` in `FKINfunc` was
fixed.

In the FKINSOL optional input routines `FKINSETIIN`, `FKINSETRIN`, and
`FKINSETVIN`, the optional fourth argument `key_length` was removed, with
hardcoded key string lengths passed to all `strncmp` tests.

## Changes to SUNDIALS in release 2.5.0

### Integer Type Change

One significant design change was made with this release, the problem size and
its relatives, bandwidth parameters, related internal indices, pivot arrays, and
the optional output `lsflag` have all been changed from type `int` to type
`long int`, except for the problem size and bandwidths in user calls to
routines specifying BLAS/LAPACK routines for the dense/band linear solvers. The
function `NewIntArray` is replaced by a pair `NewIntArray` /
`NewLintArray`, for `int` and `long int` arrays, respectively.

### Bug Fixes

In the installation files, we modified the treatment of the macro
`SUNDIALS_USE_GENERIC_MATH`, so that the parameter `GENERIC_MATH_LIB` is
either defined (with no value) or not defined.

In all packages, after the solver memory is created, it is set to zero before
being filled.

In each linear solver interface function, the linear solver memory is freed on
an error return, and the function now includes a line setting to `NULL` the
main memory pointer to the linear solver memory.

#### Rootfinding

In CVODE(S) and IDA(S), in the functions `Rcheck1` and `Rcheck2`, when an
exact zero is found, the array `glo` of `g` values at the left endpoint
is adjusted, instead of shifting the `t` location `tlo` slightly.

#### CVODE and CVODES

In `CVSetTqBDF`, the logic was changed to avoid a divide by zero.

In a minor change to the CVODES user interface, the type of the index `which`
was changed from `long int` to `int`.

Errors in the logic for the integration of backward problems in CVODES were
identified and fixed.

#### IDA and IDAS

To be consistent with IDAS, IDA uses the function `IDAGetDky` for optional
output retrieval.

A memory leak was fixed in two of the `IDASp***Free` functions.

A missing vector pointer setting was added in `IDASensLineSrch`.

In `IDACompleteStep`, conditionals around lines loading a new column of three
auxiliary divided difference arrays, for a possible order increase, were fixed.

#### KINSOL

Three major logic bugs were fixed - involving updating the solution vector,
updating the linesearch parameter, and a missing error return.

Three minor errors were fixed - involving setting `etachoice` in the
Matlab/KINSOL interface, a missing error case in `KINPrintInfo`, and avoiding
an exponential overflow in the evaluation of `omega`.

## Changes to SUNDIALS in release 2.4.0

Added a CMake-based build option in addition to the one based on autotools.

The user interface has been further refined. Some of the API changes involve:

(a) a reorganization of all linear solver modules into two families (besides the
    existing family of scaled preconditioned iterative linear solvers, the
    direct solvers, including new LAPACK-based ones, were also organized into a
    *direct* family);

(b) maintaining a single pointer to user data, optionally specified through a
    `Set`-type function; and

(c) a general streamlining of the preconditioner modules distributed with the
    solvers.

Added interfaces to LAPACK linear solvers for dense and banded matrices to all
packages.

An option was added to specify which direction of zero-crossing is to be
monitored while performing rootfinding in CVODE(S) and IDA(S).

CVODES includes several new features related to sensitivity analysis, among
which are:

(a) support for integration of quadrature equations depending on both the states
    and forward sensitivity (and thus support for forward sensitivity analysis
    of quadrature equations),

(b) support for simultaneous integration of multiple backward problems based on
    the same underlying ODE (e.g., for use in an *forward-over-adjoint* method
    for computing second order derivative information),

(c) support for backward integration of ODEs and quadratures depending on both
    forward states and sensitivities (e.g., for use in computing second-order
    derivative information), and

(d) support for reinitialization of the adjoint module.

Moreover, the prototypes of all functions related to integration of backward
problems were modified to support the simultaneous integration of multiple
problems.

All backward problems defined by the user are internally managed through a
linked list and identified in the user interface through a unique identifier.

## Changes to SUNDIALS in release 2.3.0

### New Features and Enhancements

The main changes in this release involve a rearrangement of the entire
SUNDIALS source tree. At the user interface level, the main impact is in the
mechanism of including SUNDIALS header files which must now include the relative
path e.g., `#include <cvode/cvode.h>` as all exported header files are now
installed in separate subdirectories of the installation *include* directory.

The functions in the generic dense linear solver (`sundials_dense` and
`sundials_smalldense`) were modified to work for rectangular `m x n` (`m <= n`),
while the factorization and solution functions were renamed to `DenseGETRF` /
`denGETRF` and `DenseGETRS` / `denGETRS`, respectively. The factorization and
solution functions in the generic band linear solver were renamed `BandGBTRF`
and `BandGBTRS`, respectively.

In IDA, the user interface to the consistent initial conditions calculations was
modified. The `IDACalcIC` arguments `t0`, `yy0`, and `yp0` were
removed and a new function, `IDAGetConsistentIC` is provided.

### Bug Fixes

In the CVODES adjoint solver module, the following two bugs were fixed:

* In `CVodeF` the solver was sometimes incorrectly taking an additional step
  before returning control to the user (in `CV_NORMAL` mode) thus leading to
  a failure in the interpolated output function.

* In `CVodeB`, while searching for the current check point, the solver was
  sometimes reaching outside the integration interval resulting in a
  segmentation fault.

In IDA, a bug was fixed in the internal difference-quotient dense and banded
Jacobian approximations, related to the estimation of the perturbation (which
could have led to a failure of the linear solver when zero components with
sufficiently small absolute tolerances were present).

## Changes to SUNDIALS in release 2.2.0

### New Header Files Names

To reduce the possibility of conflicts, the names of all header files have been
changed by adding unique prefixes (e.g., `cvode_` and `sundials_`). When
using the default installation procedure, the header files are exported under
various subdirectories of the target `include` directory. For more details see
Appendix the installation chapter in the user guide.

### Build System Changes

Updated configure script and Makefiles for Fortran examples to avoid C++
compiler errors (now use `CC` and `MPICC` to link only if necessary).

The shared object files are now linked into each SUNDIALS library rater than
into a separate `libsundials_shared` library.

### New Features and Enhancements

Deallocation functions now take the address of the respective memory block
pointer as the input argument.

Interfaces to the Scaled Preconditioned Bi-CGstab (SPBCG) and Scaled
Preconditioned Transpose-Free Quasi-Minimal Residual (SPTFQMR) linear solver
modules have been added to all packages. At the same time, function type names
for Scaled Preconditioned Iterative Linear Solvers were added for the
user-supplied Jacobian-times-vector and preconditioner setup and solve
functions. Additionally, in KINSOL interfaces have been added to the SUNDIALS
DENSE, and BAND linear solvers and include support for nonlinear residual
monitoring which can be used to control Jacobian updating.

A new interpolation method was added to the CVODES adjoint module. The function
`CVadjMalloc` has an additional argument which can be used to select the
desired interpolation scheme.

FIDA, a Fortran-C interface module, was added.

The rootfinding feature was added to IDA, whereby the roots of a set of given
functions may be computed during the integration of the DAE system.

In IDA a user-callable routine was added to access the estimated local error
vector.

In the KINSOL Fortran interface module, FKINSOL, optional inputs are now set
using `FKINSETIIN` (integer inputs), `FKINSETRIN` (real inputs), and
`FKINSETVIN` (vector inputs). Optional outputs are still obtained from the
`IOUT` and `ROUT` arrays which are owned by the user and passed as arguments
to `FKINMALLOC`.

## Changes to SUNDIALS in release 2.1.1

The function `N_VCloneEmpty` was added to the global vector operations table.

A minor bug was fixed in the interpolation functions of the adjoint CVODES
module.

## Changes to SUNDIALS in release 2.1.0

The user interface has been further refined. Several functions used for setting
optional inputs were combined into a single one.

In CVODE(S) and IDA, an optional user-supplied routine for setting the error
weight vector was added.

Additionally, to resolve potential variable scope issues, all SUNDIALS solvers
release user data right after its use.

The build systems has been further improved to make it more robust.

## Changes to SUNDIALS in release 2.0.2

Fixed autoconf-related bug to allow configuration with the PGI Fortran compiler.

Modified the build system to use customized detection of the Fortran name
mangling scheme (autoconf's `AC_F77_WRAPPERS` routine is problematic on some
platforms).

A bug was fixed in the `CVode` function that was potentially leading to
erroneous behavior of the rootfinding procedure on the integration first step.

A new chapter in the User Guide was added - with constants that appear in the
user interface.

## Changes to SUNDIALS in release 2.0.1

### Build System

Changed the order of compiler directives in header files to avoid compilation
errors when using a C++ compiler.

Changed the method of generating `sundials_config.h` to avoid potential
warnings of redefinition of preprocessor symbols.

### New Features

In CVODES the option of activating and deactivating forward sensitivity
calculations on successive runs without memory allocation and deallocation.

### Bug Fixes

In CVODES bug fixes related to forward sensitivity computations (possible loss
of accuracy on a BDF order increase and incorrect logic in testing user-supplied
absolute tolerances) were made.

## Changes to SUNDIALS in release 2.0.0

Installation of all of SUNDIALS packages has been completely redesigned and is
now based on configure scripts.

The major changes from the previous version involve a redesign of the user
interface across the entire SUNDIALS suite. We have eliminated the mechanism of
providing optional inputs and extracting optional statistics from the solver
through the `iopt` and `ropt` arrays. Instead, packages now provide `Set`
functions to change the default values for various quantities controlling the
solver and `Get` functions to extract statistics after return from the main
solver routine.

Additionally, the interfaces to several user-supplied routines (such as those
providing Jacobians and preconditioner information) were simplified by reducing
the number of arguments. The same information that was previously accessible
through such arguments can now be obtained through `Get`-type functions.

In CVODE and CVODES a rootfinding feature was added, whereby the roots of a set
of given functions may be computed during the integration of the ODE system.

Changes to the NVector:

* Removed `machEnv`, redefined table of vector operations (now contained in
  the `N_Vector` structure itself).

* All SUNDIALS functions create new `N_Vector` variables through
  cloning, using an `N_Vector` passed by the user as a template.

* A particular vector implementation is supposed to provide user-callable
  constructor and destructor functions.

* Removed the following functions from the structure of vector operations:
  `N_VNew`, `N_VNew_S`, `N_VFree`, `N_VFree_S`, `N_VMake`,
  `N_VDispose`, `N_VGetData`, `N_VSetData`, `N_VConstrProdPos`, and
  `N_VOneMask`.

* Added the following functions to the structure of vector operations:
  `N_VClone`, `N_VDestroy`, `N_VSpace`, `N_VGetArrayPointer`,
  `N_VSetArrayPointer`, and `N_VWrmsNormMask`.

* Note that `nvec_ser` and `nvec_par` are now separate modules outside the
  shared SUNDIALS module.

Changes to the linear solvers:

* In SPGMR, added a dummy `N_Vector` argument to be used as a template for
  cloning.

* In SPGMR, removed `N` (problem dimension) from the argument list of
  `SpgmrMalloc`.

* Replaced `iterativ.{c,h}` with `iterative.{c,h}`.

* Modified constant names in `iterative.h` (preconditioner types are prefixed
  with `PREC_`).

* Changed numerical values for `MODIFIED_GS` (from `0` to `1`) and
  `CLASSICAL_GS` (from `1` to `2`).

Changes to `sundialsmath` submodule:

* Replaced the internal routine for estimating unit roundoff with definition of
  unit roundoff from `float.h`.

* Modified functions to call the appropriate math routines given the precision
  level specified by the user.

Changes to `sundialstypes` submodule:

* Removed `integertype`.

* Added definitions for `BIG_REAL`, `SMALL_REAL`, and `UNIT_ROUNDOFF`
  using values from `float.h` based on the precision.

* Changed definition of macro `RCONST` to depend on the precision level
  specified by the user.<|MERGE_RESOLUTION|>--- conflicted
+++ resolved
@@ -10,15 +10,13 @@
 
 ### New Features and Enhancements
 
-<<<<<<< HEAD
 Added the `ARKodeSetStepDirection` and `ARKodeGetStepDirection` functions to
 change and query the direction of integration.
-=======
+
 Added the `SUNStepper` base class to represent a generic solution procedure for
 IVPs. This is used by the SplittingStep and ForcingStep modules of ARKODE. A
 SUNStepper can be created from an ARKstep memory block with the new function
 `ARKStepCreateSUNStepper`.
->>>>>>> b928595e
 
 The default value of `CMAKE_CUDA_ARCHITECTURES` is no longer set to `70` and is
 now determined automatically by CMake. The previous default was only valid for
