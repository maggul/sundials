# SUNDIALS Changelog

## Changes to SUNDIALS in release X.Y.Z

### Major Features

### New Features and Enhancements

Added the `ARKODE_RALSTON_3_1_2` and `ARKODE_TSITOURAS_7_4_5` explicit
Runge-Kutta Butcher tables.

Improved the efficiency of default ARKODE methods with the following changes:

| Type               | Old Default                                                      | New Default                                                        |
| ------------------ | ---------------------------------------------------------------- | ------------------------------------------------------------------ |
| 2nd Order Explicit | `ARKODE_HEUN_EULER_2_1_2`                                        | `ARKODE_RALSTON_3_1_2`                                             |
| 4th Order Explicit | `ARKODE_ZONNEVELD_5_3_4`                                         | `ARKODE_SOFRONIOU_SPALETTA_5_3_4`                                  |
| 5th Order Explicit | `ARKODE_CASH_KARP_6_4_5`                                         | `ARKODE_TSITOURAS_7_4_5`                                           |
| 6th Order Explicit | `ARKODE_VERNER_8_5_6`                                            | `ARKODE_VERNER_9_5_6`                                              |
| 8th Order Explicit | `ARKODE_FEHLBERG_13_7_8`                                         | `ARKODE_VERNER_13_7_8`                                             |
| 2nd Order Implicit | `ARKODE_SDIRK_2_1_2`                                             | `ARKODE_ARK2_DIRK_3_1_2`                                           |
| 3rd Order Implicit | `ARKODE_ARK324L2SA_DIRK_4_2_3`                                   | `ARKODE_ESDIRK325L2SA_5_2_3`                                       |
| 4th Order Implicit | `ARKODE_SDIRK_5_3_4`                                             | `ARKODE_ESDIRK436L2SA_6_3_4`                                       |
| 5th Order Implicit | `ARKODE_ARK548L2SA_DIRK_8_4_5`                                   | `ARKODE_ESDIRK547L2SA2_7_4_5`                                      |
| 4th Order ARK      | `ARKODE_ARK436L2SA_ERK_6_3_4` and `ARKODE_ARK436L2SA_DIRK_6_3_4` | `ARKODE_ARK437L2SA_ERK_7_3_4` and `ARKODE_ARK437L2SA_DIRK_7_3_4`   |
| 5th Order ARK      | `ARKODE_ARK548L2SA_ERK_8_4_5` and `ARKODE_ARK548L2SA_DIRK_8_4_5` | `ARKODE_ARK548L2SAb_ERK_8_4_5` and `ARKODE_ARK548L2SAb_DIRK_8_4_5` |

The default value of `CMAKE_CUDA_ARCHITECTURES` is no longer set to `70` and is
now determined automatically by CMake. The previous default was only valid for
Volta GPUs while the automatically selected value will vary across compilers and
compiler versions. As such, users are encouraged to override this value with the
architecture for their system.

The Trilinos Teptra NVector interface has been updated to utilize CMake
imported targets added in Trilinos 14 to improve support for different Kokkos
backends with Trilinos.  As such, Trilinos 14 or newer is required and the
`Trilinos_INTERFACE_*` CMake options have been removed.

Example programs using *hypre* have been updated to support v2.20 and newer.

The build system has been updated to utilize the CMake LAPACK imported target
which should ease building SUNDIALS with LAPACK libraries that require setting
specific linker flags e.g., MKL.

### Bug Fixes

<<<<<<< HEAD
Removed error floors from the SUNAdaptController implementations which could
unnecessarily limit the time size growth, particularly after the first step.

On the first two time steps, the Soderlind controller uses an I controller
instead of omitting unavailable terms.
=======
Fixed `ARKodeResize` not using the default `hscale` when an argument of `0` was
provided.
>>>>>>> 9fb8aa9a

Fixed the loading of ARKStep's default first order explicit method.

Fixed a CMake bug regarding usage of missing "print_warning" macro
that was only triggered when the deprecated `CUDA_ARCH` option was used.

Fixed a memory leak that could occur if ``ARKodeSetDefaults`` is called
repeatedly.

Fixed compilation errors when building the Trilinos Teptra NVector with CUDA
support.

### Deprecation Notices

## Changes to SUNDIALS in release 7.1.1

### Bug Fixes

Fixed a [bug](https://github.com/LLNL/sundials/pull/523) in v7.1.0 with the SYCL
N_Vector `N_VSpace` function.

## Changes to SUNDIALS in release 7.1.0

### Major Features

Created shared user interface functions for ARKODE to allow more uniform control
over time-stepping algorithms, improved extensibility, and simplified code
maintenance. The corresponding stepper-specific user-callable functions are now
deprecated and will be removed in a future major release.

Added CMake infrastructure that enables externally maintained addons/plugins to
be *optionally* built with SUNDIALS. See the [Contributing
Guide](./CONTRIBUTING.md) for more details.

### New Features and Enhancements

Added support for Kokkos Kernels v4.

Added the following Runge-Kutta Butcher tables
* `ARKODE_FORWARD_EULER_1_1`
* `ARKODE_RALSTON_EULER_2_1_2`
* `ARKODE_EXPLICIT_MIDPOINT_EULER_2_1_2`
* `ARKODE_BACKWARD_EULER_1_1`
* `ARKODE_IMPLICIT_MIDPOINT_1_2`
* `ARKODE_IMPLICIT_TRAPEZOIDAL_2_2`

Added the following MRI coupling tables
* `ARKODE_MRI_GARK_FORWARD_EULER`
* `ARKODE_MRI_GARK_RALSTON2`
* `ARKODE_MRI_GARK_RALSTON3`
* `ARKODE_MRI_GARK_BACKWARD_EULER`
* `ARKODE_MRI_GARK_IMPLICIT_MIDPOINT`
* `ARKODE_IMEX_MRI_GARK_EULER`
* `ARKODE_IMEX_MRI_GARK_TRAPEZOIDAL`
* `ARKODE_IMEX_MRI_GARK_MIDPOINT`

Added `ARKodeButcherTable_ERKIDToName` and `ARKodeButcherTable_DIRKIDToName` to
convert a Butcher table ID to a string representation.

Added the function ``ARKodeSetAutonomous`` in ARKODE to indicate that the
implicit right-hand side function does not explicitly depend on time. When using
the trivial predictor, an autonomous problem may reuse implicit function
evaluations across stage solves to reduce the total number of function
evaluations.

Users may now disable interpolated output in ARKODE by passing `ARK_INTERP_NONE`
to `ARKodeSetInterpolantType`. When interpolation is disabled, rootfinding is
not supported, implicit methods must use the trivial predictor (the default
option), and interpolation at stop times cannot be used (interpolating at stop
times is disabled by default). With interpolation disabled, calling
`ARKodeEvolve` in `ARK_NORMAL` mode will return at or past the requested output
time (setting a stop time may still be used to halt the integrator at a specific
time). Disabling interpolation will reduce the memory footprint of an integrator
by two or more state vectors (depending on the interpolant type and degree)
which can be beneficial when interpolation is not needed e.g., when integrating
to a final time without output in between or using an explicit fast time scale
integrator with an MRI method.

Added "Resize" capability to ARKODE's SPRKStep time-stepping module.

Enabled the Fortran interfaces to build with 32-bit `sunindextype`.

### Bug Fixes

Updated the CMake variable `HIP_PLATFORM` default to `amd` as the previous
default, `hcc`, is no longer recognized in ROCm 5.7.0 or newer. The new default
is also valid in older version of ROCm (at least back to version 4.3.1).

Renamed the DPCPP value for the `SUNDIALS_GINKGO_BACKENDS` CMake option to `SYCL`
to match Ginkgo's updated naming convention.

Changed the CMake version compatibility mode for SUNDIALS to `AnyNewerVersion`
instead of `SameMajorVersion`. This fixes the issue seen
[here](https://github.com/AMReX-Codes/amrex/pull/3835).

Fixed a CMake bug that caused an MPI linking error for our C++ examples in some
instances. Fixes [GitHub Issue
#464](https://github.com/LLNL/sundials/issues/464).

Fixed the runtime library installation path for windows systems. This fix
changes the default library installation path from
`CMAKE_INSTALL_PREFIX/CMAKE_INSTALL_LIBDIR` to
`CMAKE_INSTALL_PREFIX/CMAKE_INSTALL_BINDIR`.

Fixed conflicting `.lib` files between shared and static libs when using `MSVC`
on Windows.

Fixed invalid `SUNDIALS_EXPORT` generated macro when building both shared and
static libs.

Fixed a bug in some Fortran examples where `c_null_ptr` was passed as an
argument to a function pointer instead of `c_null_funptr`. This caused
compilation issues with the Cray Fortran compiler.

Fixed a bug in the HIP execution policies where `WARP_SIZE` would not be set
with ROCm 6.0.0 or newer.

Fixed a bug that caused error messages to be cut off in some cases. Fixes
[GitHub Issue #461](https://github.com/LLNL/sundials/issues/461).

Fixed a memory leak when an error handler was added to a `SUNContext`. Fixes
[GitHub Issue #466](https://github.com/LLNL/sundials/issues/466).

Fixed a bug where `MRIStepEvolve` would not handle a recoverable error produced
from evolving the inner stepper.

Added missing `SetRootDirection` and `SetNoInactiveRootWarn` functions to
ARKODE's SPRKStep time-stepping module.

Fixed a bug in `ARKodeSPRKTable_Create` where the coefficient arrays were not
allocated.

Fix bug on LLP64 platforms (like Windows 64-bit) where `KLU_INDEXTYPE` could be
32 bits wide even if `SUNDIALS_INT64_T` is defined.

Check if size of `SuiteSparse_long` is 8 if the size of `sunindextype` is 8
when using KLU.

Fixed several build errors with the Fortran interfaces on Windows systems.

### Deprecation Notices

Numerous ARKODE stepper-specific functions are now deprecated in favor of
ARKODE-wide functions.

Deprecated the `ARKStepSetOptimalParams` function. Since this function does not have an
ARKODE-wide equivalent, instructions have been added to the user guide for how
to retain the current functionality using other user-callable functions.

The unsupported implementations of `N_VGetArrayPointer` and `N_VSetArrayPointer`
for the *hypre* and PETSc vectors are now deprecated.  Users should access the
underlying wrapped external library vector objects instead with
`N_VGetVector_ParHyp` and `N_VGetVector_Petsc`, respectively.

## Changes to SUNDIALS in release v7.0.0

### Major Feature

SUNDIALS now has more robust and uniform error handling. Non-release builds will
be built with additional error checking by default. See the
[Error Checking](https://sundials.readthedocs.io/en/latest/sundials/Errors_link.html)
section in the user guide for details.

### Breaking Changes

#### Minimum C Standard

SUNDIALS now requires using a compiler that supports a subset of the C99
standard. Note with the Microsoft C/C++ compiler the subset of C99 features
utilized by SUNDIALS are available starting with [Visual Studio 2015](https://learn.microsoft.com/en-us/cpp/overview/visual-cpp-language-conformance?view=msvc-170#c-standard-library-features-1).

#### Minimum CMake Version

CMake 3.18 or newer is now required when building SUNDIALS.

#### Deprecated Types and Functions Removed

The previously deprecated types `realtype` and `booleantype` were removed from
`sundials_types.h` and replaced with `sunrealtype` and `sunbooleantype`. The
deprecated names for these types can be used by including the header file
`sundials_types_deprecated.h` but will be fully removed in the next major
release. Functions, types and header files that were previously deprecated have
also been removed.

#### Error Handling Changes

With the addition of the new error handling capability, the `*SetErrHandlerFn`
and `*SetErrFile` functions in CVODE(S), IDA(S), ARKODE, and KINSOL have been
removed. Users of these functions can use the functions
`SUNContext_PushErrHandler`, and `SUNLogger_SetErrorFilename` instead. For
further details see the
[Error Checking](https://sundials.readthedocs.io/en/latest/sundials/Errors_link.html)
and
[Logging](https://sundials.readthedocs.io/en/latest/sundials/Logging_link.html)
sections in the documentation.

In addition the following names/symbols were replaced by `SUN_ERR_*` codes:

| Removed                        | Replaced with `SUNErrCode`        |
|:-------------------------------|:----------------------------------|
| `SUNLS_SUCCESS`                | `SUN_SUCCESS`                     |
| `SUNLS_UNRECOV_FAILURE`        | no replacement (value was unused) |
| `SUNLS_MEM_NULL`               | `SUN_ERR_ARG_CORRUPT`             |
| `SUNLS_ILL_INPUT`              | `SUN_ERR_ARG_*`                   |
| `SUNLS_MEM_FAIL`               | `SUN_ERR_MEM_FAIL`                |
| `SUNLS_PACKAGE_FAIL_UNREC`     | `SUN_ERR_EXT_FAIL`                |
| `SUNLS_VECTOROP_ERR`           | `SUN_ERR_OP_FAIL`                 |
| `SUN_NLS_SUCCESS`              | `SUN_SUCCESS`                     |
| `SUN_NLS_MEM_NULL`             | `SUN_ERR_ARG_CORRUPT`             |
| `SUN_NLS_MEM_FAIL`             | `SUN_ERR_MEM_FAIL`                |
| `SUN_NLS_ILL_INPUT`            | `SUN_ERR_ARG_*`                   |
| `SUN_NLS_VECTOROP_ERR`         | `SUN_ERR_OP_FAIL`                 |
| `SUN_NLS_EXT_FAIL`             | `SUN_ERR_EXT_FAIL`                |
| `SUNMAT_SUCCESS`               | `SUN_SUCCESS`                     |
| `SUNMAT_ILL_INPUT`             | `SUN_ERR_ARG_*`                   |
| `SUNMAT_MEM_FAIL`              | `SUN_ERR_MEM_FAIL`                |
| `SUNMAT_OPERATION_FAIL`        | `SUN_ERR_OP_FAIL`                 |
| `SUNMAT_MATVEC_SETUP_REQUIRED` | `SUN_ERR_OP_FAIL`                 |

The following functions have had their signature updated to ensure they can
leverage the new SUNDIALS error handling capabilities.

```c
// From sundials_futils.h
SUNDIALSFileOpen
SUNDIALSFileClose

// From sundials_memory.h
SUNMemoryNewEmpty
SUNMemoryHelper_Alias
SUNMemoryHelper_Wrap

// From sundials_nvector.h
N_VNewVectorArray
```

#### SUNComm Type Added

We have replaced the use of a type-erased (i.e., `void*`) pointer to a
communicator in place of `MPI_Comm` throughout the SUNDIALS API with a
`SUNComm`, which is just a typedef to an `int` in builds without MPI
and a typedef to a `MPI_Comm` in builds with MPI. As a result:

- When MPI is enabled, all SUNDIALS libraries will include MPI symbols and
  applications will need to include the path for MPI headers and link against
  the corresponding MPI library.

- All users will need to update their codes because the call to
  `SUNContext_Create` now takes a `SUNComm` instead
  of type-erased pointer to a communicator. For non-MPI codes,
  pass `SUN_COMM_NULL` to the `comm` argument instead of
  `NULL`. For MPI codes, pass the `MPI_Comm` directly.

- The same change must be made for calls to
  `SUNLogger_Create` or `SUNProfiler_Create`.

- Some users will need to update their calls to `N_VGetCommunicator`, and
  update any custom `N_Vector` implementations that provide
  `N_VGetCommunicator`, since it now returns a `SUNComm`.

The change away from type-erased pointers for `SUNComm` fixes problems like the
one described in [GitHub Issue #275](https://github.com/LLNL/sundials/issues/275).

The SUNLogger is now always MPI-aware if MPI is enabled in SUNDIALS and the
`SUNDIALS_LOGGING_ENABLE_MPI` CMake option and macro definition were removed
accordingly.

#### SUNDIALS Core Library

Users now need to link to `sundials_core` in addition to the libraries already
linked to. This will be picked up automatically in projects that use the
SUNDIALS CMake target. The library `sundials_generic` has been superseded by
`sundials_core` and is no longer available. This fixes some duplicate symbol
errors on Windows when linking to multiple SUNDIALS libraries.

#### Fortran Interface Modules Streamlined

We have streamlined the Fortran modules that need to be included by users by combining
the SUNDIALS core into one Fortran module, `fsundials_core_mod`. Modules for
implementations of the core APIs still exist (e.g., for the Dense linear solver there
is `fsunlinsol_dense_mod`) as do the modules for the SUNDIALS packages (e.g., `fcvode_mod`).
The following modules are the ones that have been consolidated into `fsundials_core_mod`:

```
fsundials_adaptcontroller_mod
fsundials_context_mod
fsundials_futils_mod
fsundials_linearsolver_mod
fsundials_logger_mod
fsundials_matrix_mod
fsundials_nonlinearsolver_mod
fsundials_nvector_mod
fsundials_profiler_mod
fsundials_types_mod
```

### Minor Changes

The `CMAKE_BUILD_TYPE` defaults to `RelWithDebInfo` mode now i.e., SUNDIALS
will be built with optimizations and debugging symbols enabled by default.
Previously the build type was unset by default so no optimization or debugging
flags were set.

The advanced CMake options to override the inferred LAPACK name-mangling scheme
have been updated from `SUNDIALS_F77_FUNC_CASE` and
`SUNDIALS_F77_FUNC_UNDERSCORES` to `SUNDIALS_LAPACK_CASE` and
`SUNDIALS_LAPACK_UNDERSCORES`, respectively.

As a subset of C99 is now required the CMake option `USE_GENERIC_MATH` as been
removed.

The C++ convenience classes (e.g., `sundials::Context`) have been moved to
from SUNDIALS `.h` headers to corresponding `.hpp` headers (e.g.,
`sundials/sundials_context.hpp`) so C++ codes do not need to compile with
C++14 support when using the C API.

Converted most previous Fortran 77 and 90 examples to use SUNDIALS' Fortran 2003
interface.

### Bug Fixes

Fixed [#329](https://github.com/LLNL/sundials/issues/329) so that C++20 aggregate initialization can be used.

Fixed integer overflow in the internal SUNDIALS hashmap. This resolves
[#409](https://github.com/LLNL/sundials/issues/409) and
[#249](https://github.com/LLNL/sundials/issues/249).

### Deprecation Notice

The functions in `sundials_math.h` will be deprecated in the next release.

```c
  sunrealtype SUNRpowerI(sunrealtype base, int exponent);
  sunrealtype SUNRpowerR(sunrealtype base, sunrealtype exponent);
  sunbooleantype SUNRCompare(sunrealtype a, sunrealtype b);
  sunbooleantype SUNRCompareTol(sunrealtype a, sunrealtype b, sunrealtype tol);
  sunrealtype SUNStrToReal(const char* str);
```

Additionally, the following header files (and everything in them) will be
deprecated -- users who rely on these are recommended to transition to the
corresponding `SUNMatrix` and `SUNLinearSolver` modules:

```c
sundials_direct.h
sundials_dense.h
sundials_band.h
```

## Changes to SUNDIALS in release 6.7.0

### Major Feature

Added the `SUNAdaptController` base class, ported ARKODE's internal
implementations of time step controllers into implementations of this class,
and updated ARKODE to use these objects instead of its own implementations.
Added `ARKStepSetAdaptController` and `ERKStepSetAdaptController` routines
so that users can modify controller parameters, or even provide custom
implementations.

### New Features

Improved computational complexity of `SUNMatScaleAddI_Sparse` from `O(M*N)` to
`O(NNZ)`.

Added Fortran support for the LAPACK dense `SUNLinearSolver` implementation.

Added the routines `ARKStepSetAdaptivityAdjustment` and
`ERKStepSetAdaptivityAdjustment`, that allow users to adjust the
value for the method order supplied to the temporal adaptivity controllers.
The ARKODE default for this adjustment has been -1 since its initial
release, but for some applications a value of 0 is more appropriate.
Users who notice that their simulations encounter a large number of
temporal error test failures may want to experiment with adjusting this value.

Added the third order ERK method `ARKODE_SHU_OSHER_3_2_3`, the fourth order
ERK method `ARKODE_SOFRONIOU_SPALETTA_5_3_4`, the sixth order ERK method
`ARKODE_VERNER_9_5_6`, the seventh order ERK method `ARKODE_VERNER_10_6_7`,
the eighth order ERK method `ARKODE_VERNER_13_7_8`, and the ninth order ERK
method `ARKODE_VERNER_16_8_9`.

ARKStep, ERKStep, MRIStep, and SPRKStep were updated to remove a potentially
unnecessary right-hand side evaluation at the end of an integration. ARKStep was
additionally updated to remove extra right-hand side evaluations when using an
explicit method or an implicit method with an explicit first stage.

The `MRIStepInnerStepper` class in MRIStep was updated to make supplying an
`MRIStepInnerFullRhsFn` optional.

### Bug Fixes

Changed the `SUNProfiler` so that it does not rely on `MPI_WTime` in any case.
This fixes [GitHub Issue #312](https://github.com/LLNL/sundials/issues/312).

Fixed scaling bug in `SUNMatScaleAddI_Sparse` for non-square matrices.

Fixed a regression introduced by the stop time bug fix in v6.6.1 where ARKODE,
CVODE, CVODES, IDA, and IDAS would return at the stop time rather than the
requested output time if the stop time was reached in the same step in which the
output time was passed.

Fixed a bug in ERKStep where methods with `c[s-1] = 1` but `a[s-1,j] != b[j]`
were incorrectly treated as having the first same as last (FSAL) property.

Fixed a bug in ARKODE where `ARKStepSetInterpolateStopTime` would return an
interpolated solution at the stop time in some cases when interpolation was
disabled.

Fixed a bug in `ARKStepSetTableNum` wherein it did not recognize
`ARKODE_ARK2_ERK_3_1_2` and `ARKODE_ARK2_DIRK_3_1_2` as a valid additive
Runge--Kutta Butcher table pair.

Fixed a bug in `MRIStepCoupling_Write` where explicit coupling tables were not
written to the output file pointer.

Fixed missing soversions in some `SUNLinearSolver` and `SUNNonlinearSolver`
CMake targets.

Renamed some internal types in CVODES and IDAS to allow both packages to be
built together in the same binary.

## Changes to SUNDIALS in release 6.6.2

Fixed the build system support for MAGMA when using a NVIDIA HPC SDK
installation of CUDA and fixed the targets used for rocBLAS and rocSPARSE.

## Changes to SUNDIALS in release 6.6.1

### New Features

Updated the Tpetra NVector interface to support Trilinos 14.

### Bug Fixes

Fixed a memory leak when destroying a CUDA, HIP, SYCL, or system SUNMemoryHelper
object.

Fixed a bug in ARKODE, CVODE, CVODES, IDA, and IDAS where the stop time may not
be cleared when using normal mode if the requested output time is the same as
the stop time. Additionally, with ARKODE, CVODE, and CVODES this fix removes an
unnecessary interpolation of the solution at the stop time that could occur in
this case.

## Changes to SUNDIALS in release 6.6.0

### Major Features

A new time-stepping module, `SPRKStep`, was added to ARKODE. This time-stepper
provides explicit symplectic partitioned Runge-Kutta methods up to order 10
for separable Hamiltonian systems.

Added support for relaxation Runge-Kutta methods in ERKStep and ARKStep in
ARKODE.

### New Features

Updated CVODE, CVODES and ARKODE default behavior when returning the solution when
the internal time has reached a user-specified stop time.  Previously, the output
solution was interpolated to the value of `tstop`; the default is now to copy the
internal solution vector.  Users who wish to revert to interpolation may call a new
routine `CVodeSetInterpolateStopTime`, `ARKStepSetInterpolateStopTime`,
`ERKStepSetInterpolateStopTime`, or `MRIStepSetInterpolateStopTime`.

Added the second order IMEX method from Giraldo, Kelly, and Constantinescu 2013
as the default second order IMEX method in ARKStep. The explicit table is given
by `ARKODE_ARK2_ERK_3_1_2` and the implicit table by `ARKODE_ARK2_DIRK_3_1_2`.

Updated the F2003 utility routines `SUNDIALSFileOpen` and `SUNDIALSFileClose`
to support user specification of `stdout` and `stderr` strings for the output
file names.

## Bug Fixes

A potential bug was fixed when using inequality constraint handling and
calling `ARKStepGetEstLocalErrors` or `ERKStepGetEstLocalErrors` after a failed
step in which an inequality constraint violation occurred. In this case, the
values returned by `ARKStepGetEstLocalErrors` or `ERKStepGetEstLocalErrors` may
have been invalid.

## Changes to SUNDIALS in release 6.5.1

### New Features

Added the functions `ARKStepClearStopTime`, `ERKStepClearStopTime`,
`MRIStepClearStopTime`, `CVodeClearStopTime`, and `IDAClearStopTime` to
disable a previously set stop time.

The default interpolant in ARKODE when using a first order method has been
updated to a linear interpolant to ensure values obtained by the integrator are
returned at the ends of the time interval. To restore the previous behavior of
using a constant interpolant call `ARKStepSetInterpolantDegree`,
`ERKStepSetInterpolantDegree`, or `MRIStepSetInterpolantDegree` and set the
interpolant degree to zero before evolving the problem.

### Bug Fixes

Fixed build errors when using SuperLU_DIST with ROCM enabled to target AMD GPUs.

Fixed compilation errors in some SYCL examples when using the `icx` compiler.

## Changes to SUNDIALS in release 6.5.0

### New Features

A new capability to keep track of memory allocations made through the `SUNMemoryHelper`
classes has been added. Memory allocation stats can be accessed through the
`SUNMemoryHelper_GetAllocStats` function. See the documentation for
the `SUNMemoryHelper` classes for more details.

Added the functions `ARKStepGetJac`, `ARKStepGetJacTime`,
`ARKStepGetJacNumSteps`, `MRIStepGetJac`, `MRIStepGetJacTime`,
`MRIStepGetJacNumSteps`, `CVodeGetJac`, `CVodeGetJacTime`,
`CVodeGetJacNumSteps`, `IDAGetJac`, `IDAGetJacCj`, `IDAGetJacTime`,
`IDAGetJacNumSteps`, `KINGetJac`, `KINGetJacNumIters` to assist in
debugging simulations utilizing a matrix-based linear solver.

Added support for CUDA 12.

Added support for the SYCL backend with RAJA 2022.x.y.

### Bug Fixes

Fixed an underflow bug during root finding in ARKODE, CVODE, CVODES, IDA and
IDAS. This fixes [GitHub Issue #57](https://github.com/LLNL/sundials/issues/57>).

Fixed an issue with finding oneMKL when using the `icpx` compiler with the
`-fsycl` flag as the C++ compiler instead of `dpcpp`.

Fixed the shape of the arrays returned by `FN_VGetArrayPointer` functions as well
as the `FSUNDenseMatrix_Data`, `FSUNBandMatrix_Data`, `FSUNSparseMatrix_Data`,
`FSUNSparseMatrix_IndexValues`, and `FSUNSparseMatrix_IndexPointers` functions.
Compiling and running code that uses the SUNDIALS Fortran interfaces with
bounds checking will now work.

Fixed an implicit conversion error in the Butcher table for ESDIRK5(4)7L[2]SA2.

## Changes to SUNDIALS in release 6.4.1

Fixed a bug with the Kokkos interfaces that would arise when using clang.

Fixed a compilation error with the Intel oneAPI 2022.2 Fortran compiler in the
Fortran 2003 interface test for the serial `N_Vector`.

Fixed a bug in the SUNLINSOL_LAPACKBAND and SUNLINSOL_LAPACKDENSE modules
which would cause the tests to fail on some platforms.

## Changes to SUNDIALS in release 6.4.0

### New Requirements

CMake 3.18.0 or newer is now required for CUDA support.

A C++14 compliant compiler is now required for C++ based features and examples
e.g., CUDA, HIP, RAJA, Trilinos, SuperLU_DIST, MAGMA, Ginkgo, and Kokkos.

### Major Features

Added support for the [Ginkgo](https://ginkgo-project.github.io/) linear algebra
library. This support includes new `SUNMatrix` and `SUNLinearSolver`
implementations, see the `SUNMATRIX_GINKGO` and `SUNLINEARSOLVER_GINKGO`
sections in the documentation for more information.

Added new `NVector`, dense `SUNMatrix`, and dense `SUNLinearSolver`
implementations utilizing [Kokkos Ecosystem](https://kokkos.org/) for
performance portability, see the `NVECTOR_KOKKOS`, `SUNMATRIX_KOKKOSDENSE` and
`SUNLINEARSOLVER_KOKKOSDENSE` sections in the documentation for more
information.

### New Features

Added support for GPU enabled SuperLU_DIST and SuperLU_DIST v8.x.x. Removed
support for SuperLU_DIST v6.x.x or older. Fix mismatched definition and
declaration bug in SuperLU_DIST matrix constructor.

Added the functions `ARKStepSetTableName`, `ERKStepSetTableName`,
`MRIStepCoupling_LoadTableByName`, `ARKodeButcherTable_LoadDIRKByName`, and
`ARKodeButcherTable_LoadERKByName` to load a table from a string.

### Bug Fixes

Fixed a bug in the CUDA and HIP vectors where `N_VMaxNorm` would return the
minimum positive floating-point value for the zero vector.

Fixed memory leaks/out of bounds memory accesses in the ARKODE MRIStep module
that could occur when attaching a coupling table after reinitialization with a
different number of stages than originally selected.

Fixed a memory leak in CVODE and CVODES where the projection memory would not be
deallocated when calling `CVodeFree`.

## Changes to SUNDIALS in release 6.3.0

### New Features

Added `GetUserData` functions in each package to retrieve the user data pointer
provided to `SetUserData` functions. See `ARKStepGetUserData`,
`ERKStepGetUserData`, `MRIStepGetUserData`, `CVodeGetUserData`,
`IDAGetUserData`, or `KINGetUserData` for more information.

Added a variety of embedded DIRK methods from [Kennedy & Carpenter,
NASA TM-2016-219173, 2016] and [Kennedy & Carpenter, Appl. Numer. Math., 146, 2019] to
ARKODE.

Updated `MRIStepReset` to call the corresponding `MRIStepInnerResetFn` with the same
(*tR*,*yR*) arguments for the `MRIStepInnerStepper` object that is used to evolve the
MRI "fast" time scale subproblems.

Added a new [example](examples/cvode/serial/cvRocket_dns.c) which
demonstrates using CVODE with a discontinuous right-hand-side function
and rootfinding.

### Bug Fixes

Fixed a bug in `ERKStepReset`, `ERKStepReInit`, `ARKStepReset`, `ARKStepReInit`,
`MRIStepReset`, and `MRIStepReInit` where a previously-set value of *tstop* (from
a call to `ERKStepSetStopTime`, `ARKStepSetStopTime`, or `MRIStepSetStopTime`,
respectively) would not be cleared.

Fixed the unituitive behavior of the `USE_GENERIC_MATH` CMake option which
caused the double precision math functions to be used regardless of the value of
`SUNDIALS_PRECISION`. Now, SUNDIALS will use precision appropriate math
functions when they are available and the user may provide the math library to
link to via the advanced CMake option `SUNDIALS_MATH_LIBRARY`.

Changed `SUNDIALS_LOGGING_ENABLE_MPI` CMake option default to be 'OFF'. This
fixes [GitHub Issue #177](https://github.com/LLNL/sundials/issues/177).

## Changes to SUNDIALS in release 6.2.0

### Major Features

Added the `SUNLogger` API which provides a SUNDIALS-wide
mechanism for logging of errors, warnings, informational output,
and debugging output.

Added support to CVODES for integrating IVPs with constraints using BDF methods
and projecting the solution onto the constraint manifold with a user defined
projection function. This implementation is accompanied by additions to the
CVODES user documentation and examples.

### New Features

Added the function `SUNProfiler_Reset` to reset the region timings and counters
to zero.

Added the following functions to output all of the integrator, nonlinear solver,
linear solver, and other statistics in one call:

* `ARKStepPrintAllStats`
* `ERKStepPrintAllStats`
* `MRIStepPrintAllStats`
* `CVodePrintAllStats`
* `IDAPrintAllStats`
* `KINPrintAllStats`

The file `scripts/sundials_csv.py` contains functions for parsing the
comma-separated value (CSV) output files when using the CSV output format.

Added functions to CVODE, CVODES, IDA, and IDAS to change the default step size
adaptivity parameters. For more information see the documentation for:

* `CVodeSetEtaFixedStepBounds`
* `CVodeSetEtaMaxFirstStep`
* `CVodeSetEtaMaxEarlyStep`
* `CVodeSetNumStepsEtaMaxEarlyStep`
* `CVodeSetEtaMax`
* `CVodeSetEtaMin`
* `CVodeSetEtaMinErrFail`
* `CVodeSetEtaMaxErrFail`
* `CVodeSetNumFailsEtaMaxErrFail`
* `CVodeSetEtaConvFail`
* `IDASetEtaFixedStepBounds`
* `IDAsetEtaMax`
* `IDASetEtaMin`
* `IDASetEtaLow`
* `IDASetEtaMinErrFail`
* `IDASetEtaConvFail`

Added the functions `ARKStepSetDeduceImplicitRhs` and
`MRIStepSetDeduceImplicitRhs` to optionally remove an evaluation of the implicit
right-hand side function after nonlinear solves. See the mathematical
considerations section of the user guide for information on using this
optimization.

Added the function `MRIStepSetOrder` to select the default MRI method of a given
order.

Added the functions `CVodeSetDeltaGammaMaxLSetup` and
`CVodeSetDeltaGammaMaxBadJac` in CVODE and CVODES to adjust the `gamma` change
thresholds to require a linear solver setup or Jacobian/precondition update,
respectively.

Added the function `IDASetDetlaCjLSetup` in IDA and IDAS to adjust the parameter
that determines when a change in `c_j` requires calling the linear solver setup
function.

Added the function `IDASetMinStep` to set a minimum step size.

### Bug Fixes

Fixed the `SUNContext` convenience class for C++ users to disallow copy
construction and allow move construction.

The behavior of `N_VSetKernelExecPolicy_Sycl` has been updated to be consistent
with the CUDA and HIP vectors. The input execution policies are now cloned and
may be freed after calling `N_VSetKernelExecPolicy_Sycl`. Additionally, `NULL`
inputs are now allowed and, if provided, will reset the vector execution
policies to the defaults.

A memory leak in the SYCL vector was fixed where the execution policies were not
freed when the vector was destroyed.

The include guard in `nvector_mpimanyvector.h` has been corrected to enable
using both the ManyVector and MPIManyVector vector implementations in the same
simulation.

A bug was fixed in the ARKODE, CVODE(S), and IDA(S) functions to retrieve the
number of nonlinear solver failures. The failure count returned was the number
of failed *steps* due to a nonlinear solver failure i.e., if a nonlinear solve
failed with a stale Jacobian or preconditioner but succeeded after updating the
Jacobian or preconditioner, the initial failure was not included in the
nonlinear solver failure count. The following functions have been updated to
return the total number of nonlinear solver failures:

* `ARKStepGetNumNonlinSolvConvFails`
* `ARKStepGetNonlinSolvStats`
* `MRIStepGetNumNonlinSolvConvFails`
* `MRIStepGetNonlinSolvStats`
* `CVodeGetNumNonlinSolvConvFails`
* `CVodeGetNonlinSolvStats`
* `CVodeGetSensNumNonlinSolvConvFails`
* `CVodeGetSensNonlinSolvStats`
* `CVodeGetStgrSensNumNonlinSolvConvFails`
* `CVodeGetStgrSensNonlinSolvStats`
* `IDAGetNumNonlinSolvConvFails`
* `IDAGetNonlinSolvStats`
* `IDAGetSensNumNonlinSolvConvFails`
* `IDAGetSensNonlinSolvStats`

As a result of this change users may see an increase in the number of failures
reported from the above functions. The following functions have been added to
retrieve the number of failed steps due to a nonlinear solver failure i.e., the
counts previously returned by the above functions:

* `ARKStepGetNumStepSolveFails`
* `MRIStepGetNumStepSolveFails`
* `CVodeGetNumStepSolveFails`
* `CVodeGetNumStepSensSolveFails`
* `CVodeGetNumStepStgrSensSolveFails`
* `IDAGetNumStepSolveFails`
* `IDAGetNumStepSensSolveFails`

Changed exported SUNDIALS PETSc CMake targets to be INTERFACE IMPORTED instead
of UNKNOWN IMPORTED.

### Deprecation Notice

Deprecated the following functions, it is recommended to use the `SUNLogger` API
instead.

* `ARKStepSetDiagnostics`
* `ERKStepSetDiagnostics`
* `MRIStepSetDiagnostics`
* `KINSetInfoFile`
* `SUNNonlinSolSetPrintLevel_Newton`
* `SUNNonlinSolSetInfoFile_Newton`
* `SUNNonlinSolSetPrintLevel_FixedPoint`
* `SUNNonlinSolSetInfoFile_FixedPoint`
* `SUNLinSolSetInfoFile_PCG`
* `SUNLinSolSetPrintLevel_PCG`
* `SUNLinSolSetInfoFile_SPGMR`
* `SUNLinSolSetPrintLevel_SPGMR`
* `SUNLinSolSetInfoFile_SPFGMR`
* `SUNLinSolSetPrintLevel_SPFGMR`
* `SUNLinSolSetInfoFile_SPTFQM`
* `SUNLinSolSetPrintLevel_SPTFQMR`
* `SUNLinSolSetInfoFile_SPBCGS`
* `SUNLinSolSetPrintLevel_SPBCGS`

The `SUNLinSolSetInfoFile_*` and  `SUNNonlinSolSetInfoFile_*` family of
functions are now enabled by setting the CMake option `SUNDIALS_LOGGING_LEVEL`
to a value `>= 3`.

## Changes to SUNDIALS in release 6.1.1

### New Features

Added new Fortran example program,
`examples/arkode/F2003_serial/ark_kpr_mri_f2003.f90` demonstrating MRI
capabilities.

### Bug Fixes

Fixed exported `SUNDIALSConfig.cmake`.

Fixed Fortran interface to `MRIStepInnerStepper` and `MRIStepCoupling`
structures and functions.

## Changes to SUNDIALS in release 6.1.0

### New Features

Added new reduction implementations for the CUDA and HIP vectors that use
shared memory (local data storage) instead of atomics. These new implementations
are recommended when the target hardware does not provide atomic support for the
floating point precision that SUNDIALS is being built with. The HIP vector uses
these by default, but the `N_VSetKernelExecPolicy_Cuda` and
`N_VSetKernelExecPolicy_Hip` functions can be used to choose between
different reduction implementations.

`SUNDIALS::<lib>` targets with no static/shared suffix have been added for use
within the build directory (this mirrors the targets exported on installation).

`CMAKE_C_STANDARD` is now set to 99 by default.

### Bug Fixes

Fixed exported `SUNDIALSConfig.cmake` when profiling is enabled without Caliper.

Fixed `sundials_export.h` include in `sundials_config.h`.

Fixed memory leaks in the SuperLU_MT linear solver interface.

## Changes to SUNDIALS in release 6.0.0

### Breaking Changes

#### SUNContext Object Added

SUNDIALS v6.0.0 introduces a new `SUNContext` object on which all other SUNDIALS
objects depend. As such, the constructors for all SUNDIALS packages, vectors,
matrices, linear solvers, nonlinear solvers, and memory helpers have been
updated to accept a context as the last input. Users upgrading to SUNDIALS
v6.0.0 will need to call `SUNContext_Create` to create a context object with
before calling any other SUNDIALS library function, and then provide this object
to other SUNDIALS constructors. The context object has been introduced to allow
SUNDIALS to provide new features, such as the profiling/instrumentation also
introduced in this release, while maintaining thread-safety. See the
documentation section on the `SUNContext` for more details.

The script `upgrade-to-sundials-6-from-5.sh` has been provided with this release
(and obtainable from the GitHub release page) to help ease the transition to
SUNDIALS v6.0.0. The script will add a `SUNCTX_PLACEHOLDER` argument to all of
the calls to SUNDIALS constructors that now require a `SUNContext` object. It
can also update deprecated SUNDIALS constants/types to the new names. It can be
run like this:

```
> ./upgrade-to-sundials-6-from-5.sh <files to update>
```

#### Updated SUNMemoryHelper Function Signatures

The `SUNMemoryHelper` functions `Alloc`, `Dealloc`, and `Copy` have been updated
to accept an opaque handle as the last input. At a minimum, existing
`SUNMemoryHelper` implementations will need to update these functions to accept
the additional argument. Typically, this handle is the execution stream (e.g., a
CUDA/HIP stream or SYCL queue) for the operation. The CUDA, HIP, and SYCL
`SUNMemoryHelper` implementations have been updated accordingly. Additionally,
the constructor for the SYCL implementation has been updated to remove the SYCL
queue as an input.

#### Deprecated Functions Removed

The previously deprecated constructor `N_VMakeWithManagedAllocator_Cuda` and
the function `N_VSetCudaStream_Cuda` have been removed and replaced with
`N_VNewWithMemHelp_Cuda` and `N_VSetKernelExecPolicy_Cuda` respectively.

The previously deprecated macros `PVEC_REAL_MPI_TYPE` and
`PVEC_INTEGER_MPI_TYPE` have been removed and replaced with
`MPI_SUNREALTYPE` and `MPI_SUNINDEXTYPE` respectively.

The following previously deprecated functions have been removed

| Removed                   | Replaced with                    |
|:--------------------------|:---------------------------------|
| `SUNBandLinearSolver`     | `SUNLinSol_Band`                 |
| `SUNDenseLinearSolver`    | `SUNLinSol_Dense`                |
| `SUNKLU`                  | `SUNLinSol_KLU`                  |
| `SUNKLUReInit`            | `SUNLinSol_KLUReInit`            |
| `SUNKLUSetOrdering`       | `SUNLinSol_KLUSetOrdering`       |
| `SUNLapackBand`           | `SUNLinSol_LapackBand`           |
| `SUNLapackDense`          | `SUNLinSol_LapackDense`          |
| `SUNPCG`                  | `SUNLinSol_PCG`                  |
| `SUNPCGSetPrecType`       | `SUNLinSol_PCGSetPrecType`       |
| `SUNPCGSetMaxl`           | `SUNLinSol_PCGSetMaxl`           |
| `SUNSPBCGS`               | `SUNLinSol_SPBCGS`               |
| `SUNSPBCGSSetPrecType`    | `SUNLinSol_SPBCGSSetPrecType`    |
| `SUNSPBCGSSetMaxl`        | `SUNLinSol_SPBCGSSetMaxl`        |
| `SUNSPFGMR`               | `SUNLinSol_SPFGMR`               |
| `SUNSPFGMRSetPrecType`    | `SUNLinSol_SPFGMRSetPrecType`    |
| `SUNSPFGMRSetGSType`      | `SUNLinSol_SPFGMRSetGSType`      |
| `SUNSPFGMRSetMaxRestarts` | `SUNLinSol_SPFGMRSetMaxRestarts` |
| `SUNSPGMR`                | `SUNLinSol_SPGMR`                |
| `SUNSPGMRSetPrecType`     | `SUNLinSol_SPGMRSetPrecType`     |
| `SUNSPGMRSetGSType`       | `SUNLinSol_SPGMRSetGSType`       |
| `SUNSPGMRSetMaxRestarts`  | `SUNLinSol_SPGMRSetMaxRestarts`  |
| `SUNSPTFQMR`              | `SUNLinSol_SPTFQMR`              |
| `SUNSPTFQMRSetPrecType`   | `SUNLinSol_SPTFQMRSetPrecType`   |
| `SUNSPTFQMRSetMaxl`       | `SUNLinSol_SPTFQMRSetMaxl`       |
| `SUNSuperLUMT`            | `SUNLinSol_SuperLUMT`            |
| `SUNSuperLUMTSetOrdering` | `SUNLinSol_SuperLUMTSetOrdering` |

The deprecated functions `MRIStepGetCurrentButcherTables` and
`MRIStepWriteButcher` and the utility functions `MRIStepSetTable` and
`MRIStepSetTableNum` have been removed. Users wishing to create an MRI-GARK
method from a Butcher table should use `MRIStepCoupling_MIStoMRI` to create
the corresponding MRI coupling table and attach it with `MRIStepSetCoupling`.

The previously deprecated functions `ARKStepSetMaxStepsBetweenLSet` and
`ARKStepSetMaxStepsBetweenJac` have been removed and replaced with
`ARKStepSetLSetupFrequency` and `ARKStepSetMaxStepsBetweenJac` respectively.

The previously deprecated function `CVodeSetMaxStepsBetweenJac` has been removed
and replaced with `CVodeSetJacEvalFrequency`.

The ARKODE, CVODE, IDA, and KINSOL Fortran 77 interfaces have been removed. See
the "SUNDIALS Fortran Interface" section in the user guides and the F2003
example programs for more details using the SUNDIALS Fortran 2003 module
interfaces.

#### Namespace Changes

The CUDA, HIP, and SYCL execution policies have been moved from the `sundials`
namespace to the `sundials::cuda`, `sundials::hip`, and `sundials::sycl`
namespaces respectively. Accordingly, the prefixes "Cuda", "Hip", and "Sycl"
have been removed from the execution policy classes and methods.

The `Sundials` namespace used by the Trilinos Tpetra NVector has been replaced
with the `sundials::trilinos::nvector_tpetra` namespace.

### Major Features

#### SUNProfiler

A capability to profile/instrument SUNDIALS library code has been added. This
can be enabled with the CMake option `SUNDIALS_BUILD_WITH_PROFILING`. A built-in
profiler will be used by default, but the
[Caliper](https://github.com/LLNL/Caliper) library can also be used instead with
the CMake option `ENABLE_CALIPER`. See the documentation section on profiling
for more details.  **WARNING**: Profiling will impact performance, and should be
enabled judiciously.

#### IMEX MRI Methods and MRIStepInnerStepper Object

The ARKODE MRIStep module has been extended to support implicit-explicit (IMEX)
multirate infinitesimal generalized additive Runge-Kutta (MRI-GARK) methods. As
such, `MRIStepCreate` has been updated to include arguments for the slow
explicit and slow implicit ODE right-hand side functions. `MRIStepCreate` has
also been updated to require attaching an `MRIStepInnerStepper` for evolving the
fast time scale. `MRIStepReInit` has been similarly updated to take explicit
and implicit right-hand side functions as input. Codes using explicit or
implicit MRI methods will need to update `MRIStepCreate` and `MRIStepReInit`
calls to pass `NULL` for either the explicit or implicit right-hand side
function as appropriate. If ARKStep is used as the fast time scale integrator,
codes will need to call `ARKStepCreateMRIStepInnerStepper` to wrap the ARKStep
memory as an `MRIStepInnerStepper` object. Additionally, `MRIStepGetNumRhsEvals`
has been updated to return the number of slow implicit and explicit function
evaluations. The coupling table structure `MRIStepCouplingMem` and the
functions `MRIStepCoupling_Alloc` and `MRIStepCoupling_Create` have also
been updated to support IMEX-MRI-GARK methods.

### New Features

Two new optional vector operations, `N_VDotProdMultiLocal` and
`N_VDotProdMultiAllReduce`, have been added to support low-synchronization
methods for Anderson acceleration.

The implementation of solve-decoupled implicit MRI-GARK methods has been updated
to remove extraneous slow implicit function calls and reduce the memory
requirements.

Added a new function `CVodeGetLinSolveStats` to get the CVODES linear solver
statistics as a group.

Added a new function, `CVodeSetMonitorFn`, that takes a user-function
to be called by CVODES after every `nst` successfully completed time-steps.
This is intended to provide a way of monitoring the CVODES statistics
throughout the simulation.

New orthogonalization methods were added for use within Anderson acceleration
in KINSOL. See the "Anderson Acceleration QR Factorization" subsection within
the mathematical considerations chapter of the user guide and the
`KINSetOrthAA` function documentation for more details.

### Deprecation Notice

The serial, PThreads, PETSc, *hypre*, Parallel, OpenMP_DEV, and OpenMP vector
functions `N_VCloneVectorArray_*` and `N_VDestroyVectorArray_*` have been
deprecated. The generic `N_VCloneVectorArray` and `N_VDestroyVectorArray`
functions should be used instead.

Many constants, types, and functions have been renamed so that they are properly
namespaced. The old names have been deprecated and will be removed in SUNDIALS
v7.0.0.

The following constants, macros, and typedefs are now deprecated:

| Deprecated Name            | New Name                          |
|:---------------------------|:----------------------------------|
| `realtype`                 | `sunrealtype`                     |
| `booleantype`              | `sunbooleantype`                  |
| `RCONST`                   | `SUN_RCONST`                      |
| `BIG_REAL`                 | `SUN_BIG_REAL`                    |
| `SMALL_REAL`               | `SUN_SMALL_REAL`                  |
| `UNIT_ROUNDOFF`            | `SUN_UNIT_ROUNDOFF`               |
| `PREC_NONE`                | `SUN_PREC_NONE`                   |
| `PREC_LEFT`                | `SUN_PREC_LEFT`                   |
| `PREC_RIGHT`               | `SUN_PREC_RIGHT`                  |
| `PREC_BOTH`                | `SUN_PREC_BOTH`                   |
| `MODIFIED_GS`              | `SUN_MODIFIED_GS`                 |
| `CLASSICAL_GS`             | `SUN_CLASSICAL_GS`                |
| `ATimesFn`                 | `SUNATimesFn`                     |
| `PSetupFn`                 | `SUNPSetupFn`                     |
| `PSolveFn`                 | `SUNPSolveFn`                     |
| `DlsMat`                   | `SUNDlsMat`                       |
| `DENSE_COL`                | `SUNDLS_DENSE_COL`                |
| `DENSE_ELEM`               | `SUNDLS_DENSE_ELEM`               |
| `BAND_COL`                 | `SUNDLS_BAND_COL`                 |
| `BAND_COL_ELEM`            | `SUNDLS_BAND_COL_ELEM`            |
| `BAND_ELEM`                | `SUNDLS_BAND_ELEM`                |
| `SDIRK_2_1_2`              | `ARKODE_SDIRK_2_1_2`              |
| `BILLINGTON_3_3_2`         | `ARKODE_BILLINGTON_3_3_2`         |
| `TRBDF2_3_3_2`             | `ARKODE_TRBDF2_3_3_2`             |
| `KVAERNO_4_2_3`            | `ARKODE_KVAERNO_4_2_3`            |
| `ARK324L2SA_DIRK_4_2_3`    | `ARKODE_ARK324L2SA_DIRK_4_2_3`    |
| `CASH_5_2_4`               | `ARKODE_CASH_5_2_4`               |
| `CASH_5_3_4`               | `ARKODE_CASH_5_3_4`               |
| `SDIRK_5_3_4`              | `ARKODE_SDIRK_5_3_4`              |
| `KVAERNO_5_3_4`            | `ARKODE_KVAERNO_5_3_4`            |
| `ARK436L2SA_DIRK_6_3_4`    | `ARKODE_ARK436L2SA_DIRK_6_3_4`    |
| `KVAERNO_7_4_5`            | `ARKODE_KVAERNO_7_4_5`            |
| `ARK548L2SA_DIRK_8_4_5`    | `ARKODE_ARK548L2SA_DIRK_8_4_5`    |
| `ARK437L2SA_DIRK_7_3_4`    | `ARKODE_ARK437L2SA_DIRK_7_3_4`    |
| `ARK548L2SAb_DIRK_8_4_5`   | `ARKODE_ARK548L2SAb_DIRK_8_4_5`   |
| `MIN_DIRK_NUM`             | `ARKODE_MIN_DIRK_NUM`             |
| `MAX_DIRK_NUM`             | `ARKODE_MAX_DIRK_NUM`             |
| `MIS_KW3`                  | `ARKODE_MIS_KW3`                  |
| `MRI_GARK_ERK33a`          | `ARKODE_MRI_GARK_ERK33a`          |
| `MRI_GARK_ERK45a`          | `ARKODE_MRI_GARK_ERK45a`          |
| `MRI_GARK_IRK21a`          | `ARKODE_MRI_GARK_IRK21a`          |
| `MRI_GARK_ESDIRK34a`       | `ARKODE_MRI_GARK_ESDIRK34a`       |
| `MRI_GARK_ESDIRK46a`       | `ARKODE_MRI_GARK_ESDIRK46a`       |
| `IMEX_MRI_GARK3a`          | `ARKODE_IMEX_MRI_GARK3a`          |
| `IMEX_MRI_GARK3b`          | `ARKODE_IMEX_MRI_GARK3b`          |
| `IMEX_MRI_GARK4`           | `ARKODE_IMEX_MRI_GARK4`           |
| `MIN_MRI_NUM`              | `ARKODE_MIN_MRI_NUM`              |
| `MAX_MRI_NUM`              | `ARKODE_MAX_MRI_NUM`              |
| `DEFAULT_MRI_TABLE_3`      | `MRISTEP_DEFAULT_TABLE_3`         |
| `DEFAULT_EXPL_MRI_TABLE_3` | `MRISTEP_DEFAULT_EXPL_TABLE_3`    |
| `DEFAULT_EXPL_MRI_TABLE_4` | `MRISTEP_DEFAULT_EXPL_TABLE_4`    |
| `DEFAULT_IMPL_SD_TABLE_2`  | `MRISTEP_DEFAULT_IMPL_SD_TABLE_2` |
| `DEFAULT_IMPL_SD_TABLE_3`  | `MRISTEP_DEFAULT_IMPL_SD_TABLE_3` |
| `DEFAULT_IMPL_SD_TABLE_4`  | `MRISTEP_DEFAULT_IMPL_SD_TABLE_4` |
| `DEFAULT_IMEX_SD_TABLE_3`  | `MRISTEP_DEFAULT_IMEX_SD_TABLE_3` |
| `DEFAULT_IMEX_SD_TABLE_4`  | `MRISTEP_DEFAULT_IMEX_SD_TABLE_4` |
| `HEUN_EULER_2_1_2`         | `ARKODE_HEUN_EULER_2_1_2`         |
| `BOGACKI_SHAMPINE_4_2_3`   | `ARKODE_BOGACKI_SHAMPINE_4_2_3`   |
| `ARK324L2SA_ERK_4_2_3`     | `ARKODE_ARK324L2SA_ERK_4_2_3`     |
| `ZONNEVELD_5_3_4`          | `ARKODE_ZONNEVELD_5_3_4`          |
| `ARK436L2SA_ERK_6_3_4`     | `ARKODE_ARK436L2SA_ERK_6_3_4`     |
| `SAYFY_ABURUB_6_3_4`       | `ARKODE_SAYFY_ABURUB_6_3_4`       |
| `CASH_KARP_6_4_5`          | `ARKODE_CASH_KARP_6_4_5`          |
| `FEHLBERG_6_4_5`           | `ARKODE_FEHLBERG_6_4_5`           |
| `DORMAND_PRINCE_7_4_5`     | `ARKODE_DORMAND_PRINCE_7_4_5`     |
| `ARK548L2SA_ERK_8_4_5`     | `ARKODE_ARK548L2SA_ERK_8_4_5`     |
| `VERNER_8_5_6`             | `ARKODE_VERNER_8_5_6`             |
| `FEHLBERG_13_7_8`          | `ARKODE_FEHLBERG_13_7_8`          |
| `KNOTH_WOLKE_3_3`          | `ARKODE_KNOTH_WOLKE_3_3`          |
| `ARK437L2SA_ERK_7_3_4`     | `ARKODE_ARK437L2SA_ERK_7_3_4`     |
| `ARK548L2SAb_ERK_8_4_5`    | `ARKODE_ARK548L2SAb_ERK_8_4_5`    |
| `MIN_ERK_NUM`              | `ARKODE_MIN_ERK_NUM`              |
| `MAX_ERK_NUM`              | `ARKODE_MAX_ERK_NUM`              |
| `DEFAULT_ERK_2`            | `ARKSTEP_DEFAULT_ERK_2`           |
| `DEFAULT_ERK_3`            | `ARKSTEP_DEFAULT_ERK_3`           |
| `DEFAULT_ERK_4`            | `ARKSTEP_DEFAULT_ERK_4`           |
| `DEFAULT_ERK_5`            | `ARKSTEP_DEFAULT_ERK_5`           |
| `DEFAULT_ERK_6`            | `ARKSTEP_DEFAULT_ERK_6`           |
| `DEFAULT_ERK_8`            | `ARKSTEP_DEFAULT_ERK_8`           |
| `DEFAULT_DIRK_2`           | `ARKSTEP_DEFAULT_DIRK_2`          |
| `DEFAULT_DIRK_3`           | `ARKSTEP_DEFAULT_DIRK_3`          |
| `DEFAULT_DIRK_4`           | `ARKSTEP_DEFAULT_DIRK_4`          |
| `DEFAULT_DIRK_5`           | `ARKSTEP_DEFAULT_DIRK_5`          |
| `DEFAULT_ARK_ETABLE_3`     | `ARKSTEP_DEFAULT_ARK_ETABLE_3`    |
| `DEFAULT_ARK_ETABLE_4`     | `ARKSTEP_DEFAULT_ARK_ETABLE_4`    |
| `DEFAULT_ARK_ETABLE_5`     | `ARKSTEP_DEFAULT_ARK_ETABLE_4`    |
| `DEFAULT_ARK_ITABLE_3`     | `ARKSTEP_DEFAULT_ARK_ITABLE_3`    |
| `DEFAULT_ARK_ITABLE_4`     | `ARKSTEP_DEFAULT_ARK_ITABLE_4`    |
| `DEFAULT_ARK_ITABLE_5`     | `ARKSTEP_DEFAULT_ARK_ITABLE_5`    |
| `DEFAULT_ERK_2`            | `ERKSTEP_DEFAULT_2`               |
| `DEFAULT_ERK_3`            | `ERKSTEP_DEFAULT_3`               |
| `DEFAULT_ERK_4`            | `ERKSTEP_DEFAULT_4`               |
| `DEFAULT_ERK_5`            | `ERKSTEP_DEFAULT_5`               |
| `DEFAULT_ERK_6`            | `ERKSTEP_DEFAULT_6`               |
| `DEFAULT_ERK_8`            | `ERKSTEP_DEFAULT_8`               |

In addition, the following functions are now deprecated (compile-time warnings
will be printed if supported by the compiler):

| Deprecated Name               | New Name                     |
|:------------------------------|:-----------------------------|
| `CVSpilsSetLinearSolver`      | `CVodeSetLinearSolver`       |
| `CVSpilsSetEpsLin`            | `CVodeSetEpsLin`             |
| `CVSpilsSetPreconditioner`    | `CVodeSetPreconditioner`     |
| `CVSpilsSetJacTimes`          | `CVodeSetJacTimes`           |
| `CVSpilsGetWorkSpace`         | `CVodeGetLinWorkSpace`       |
| `CVSpilsGetNumPrecEvals`      | `CVodeGetNumPrecEvals`       |
| `CVSpilsGetNumPrecSolves`     | `CVodeGetNumPrecSolves`      |
| `CVSpilsGetNumLinIters`       | `CVodeGetNumLinIters`        |
| `CVSpilsGetNumConvFails`      | `CVodeGetNumConvFails`       |
| `CVSpilsGetNumJTSetupEvals`   | `CVodeGetNumJTSetupEvals`    |
| `CVSpilsGetNumJtimesEvals`    | `CVodeGetNumJtimesEvals`     |
| `CVSpilsGetNumRhsEvals`       | `CVodeGetNumLinRhsEvals`     |
| `CVSpilsGetLastFlag`          | `CVodeGetLastLinFlag`        |
| `CVSpilsGetReturnFlagName`    | `CVodeGetLinReturnFlagName`  |
| `CVSpilsSetLinearSolverB`     | `CVodeSetLinearSolverB`      |
| `CVSpilsSetEpsLinB`           | `CVodeSetEpsLinB`            |
| `CVSpilsSetPreconditionerB`   | `CVodeSetPreconditionerB`    |
| `CVSpilsSetPreconditionerBS`  | `CVodeSetPreconditionerBS`   |
| `CVSpilsSetJacTimesB`         | `CVodeSetJacTimesB`          |
| `CVSpilsSetJacTimesBS`        | `CVodeSetJacTimesBS`         |
| `CVDlsSetLinearSolver`        | `CVodeSetLinearSolver`       |
| `CVDlsSetJacFn`               | `CVodeSetJacFn`              |
| `CVDlsGetWorkSpace`           | `CVodeGetLinWorkSpace`       |
| `CVDlsGetNumJacEvals`         | `CVodeGetNumJacEvals`        |
| `CVDlsGetNumRhsEvals`         | `CVodeGetNumLinRhsEvals`     |
| `CVDlsGetLastFlag`            | `CVodeGetLastLinFlag`        |
| `CVDlsGetReturnFlagName`      | `CVodeGetLinReturnFlagName`  |
| `CVDlsSetLinearSolverB`       | `CVodeSetLinearSolverB`      |
| `CVDlsSetJacFnB`              | `CVodeSetJacFnB`             |
| `CVDlsSetJacFnBS`             | `CVodeSetJacFnBS`            |
| `CVDlsSetLinearSolver`        | `CVodeSetLinearSolver`       |
| `CVDlsSetJacFn`               | `CVodeSetJacFn`              |
| `CVDlsGetWorkSpace`           | `CVodeGetLinWorkSpace`       |
| `CVDlsGetNumJacEvals`         | `CVodeGetNumJacEvals`        |
| `CVDlsGetNumRhsEvals`         | `CVodeGetNumLinRhsEvals`     |
| `CVDlsGetLastFlag`            | `CVodeGetLastLinFlag`        |
| `CVDlsGetReturnFlagName`      | `CVodeGetLinReturnFlagName`  |
| `KINDlsSetLinearSolver`       | `KINSetLinearSolver`         |
| `KINDlsSetJacFn`              | `KINSetJacFn`                |
| `KINDlsGetWorkSpace`          | `KINGetLinWorkSpace`         |
| `KINDlsGetNumJacEvals`        | `KINGetNumJacEvals`          |
| `KINDlsGetNumFuncEvals`       | `KINGetNumLinFuncEvals`      |
| `KINDlsGetLastFlag`           | `KINGetLastLinFlag`          |
| `KINDlsGetReturnFlagName`     | `KINGetLinReturnFlagName`    |
| `KINSpilsSetLinearSolver`     | `KINSetLinearSolver`         |
| `KINSpilsSetPreconditioner`   | `KINSetPreconditioner`       |
| `KINSpilsSetJacTimesVecFn`    | `KINSetJacTimesVecFn`        |
| `KINSpilsGetWorkSpace`        | `KINGetLinWorkSpace`         |
| `KINSpilsGetNumPrecEvals`     | `KINGetNumPrecEvals`         |
| `KINSpilsGetNumPrecSolves`    | `KINGetNumPrecSolves`        |
| `KINSpilsGetNumLinIters`      | `KINGetNumLinIters`          |
| `KINSpilsGetNumConvFails`     | `KINGetNumLinConvFails`      |
| `KINSpilsGetNumJtimesEvals`   | `KINGetNumJtimesEvals`       |
| `KINSpilsGetNumFuncEvals`     | `KINGetNumLinFuncEvals`      |
| `KINSpilsGetLastFlag`         | `KINGetLastLinFlag`          |
| `KINSpilsGetReturnFlagName`   | `KINGetLinReturnFlagName`    |
| `IDASpilsSetLinearSolver`     | `IDASetLinearSolver`         |
| `IDASpilsSetPreconditioner`   | `IDASetPreconditioner`       |
| `IDASpilsSetJacTimes`         | `IDASetJacTimes`             |
| `IDASpilsSetEpsLin`           | `IDASetEpsLin`               |
| `IDASpilsSetIncrementFactor`  | `IDASetIncrementFactor`      |
| `IDASpilsGetWorkSpace`        | `IDAGetLinWorkSpace`         |
| `IDASpilsGetNumPrecEvals`     | `IDAGetNumPrecEvals`         |
| `IDASpilsGetNumPrecSolves`    | `IDAGetNumPrecSolves`        |
| `IDASpilsGetNumLinIters`      | `IDAGetNumLinIters`          |
| `IDASpilsGetNumConvFails`     | `IDAGetNumLinConvFails`      |
| `IDASpilsGetNumJTSetupEvals`  | `IDAGetNumJTSetupEvals`      |
| `IDASpilsGetNumJtimesEvals`   | `IDAGetNumJtimesEvals`       |
| `IDASpilsGetNumResEvals`      | `IDAGetNumLinResEvals`       |
| `IDASpilsGetLastFlag`         | `IDAGetLastLinFlag`          |
| `IDASpilsGetReturnFlagName`   | `IDAGetLinReturnFlagName`    |
| `IDASpilsSetLinearSolverB`    | `IDASetLinearSolverB`        |
| `IDASpilsSetEpsLinB`          | `IDASetEpsLinB`              |
| `IDASpilsSetIncrementFactorB` | `IDASetIncrementFactorB`     |
| `IDASpilsSetPreconditionerB`  | `IDASetPreconditionerB`      |
| `IDASpilsSetPreconditionerBS` | `IDASetPreconditionerBS`     |
| `IDASpilsSetJacTimesB`        | `IDASetJacTimesB`            |
| `IDASpilsSetJacTimesBS`       | `IDASetJacTimesBS`           |
| `IDADlsSetLinearSolver`       | `IDASetLinearSolver`         |
| `IDADlsSetJacFn`              | `IDASetJacFn`                |
| `IDADlsGetWorkSpace`          | `IDAGetLinWorkSpace`         |
| `IDADlsGetNumJacEvals`        | `IDAGetNumJacEvals`          |
| `IDADlsGetNumResEvals`        | `IDAGetNumLinResEvals`       |
| `IDADlsGetLastFlag`           | `IDAGetLastLinFlag`          |
| `IDADlsGetReturnFlagName`     | `IDAGetLinReturnFlagName`    |
| `IDADlsSetLinearSolverB`      | `IDASetLinearSolverB`        |
| `IDADlsSetJacFnB`             | `IDASetJacFnB`               |
| `IDADlsSetJacFnBS`            | `IDASetJacFnBS`              |
| `DenseGETRF`                  | `SUNDlsMat_DenseGETRF`       |
| `DenseGETRS`                  | `SUNDlsMat_DenseGETRS`       |
| `denseGETRF`                  | `SUNDlsMat_denseGETRF`       |
| `denseGETRS`                  | `SUNDlsMat_denseGETRS`       |
| `DensePOTRF`                  | `SUNDlsMat_DensePOTRF`       |
| `DensePOTRS`                  | `SUNDlsMat_DensePOTRS`       |
| `densePOTRF`                  | `SUNDlsMat_densePOTRF`       |
| `densePOTRS`                  | `SUNDlsMat_densePOTRS`       |
| `DenseGEQRF`                  | `SUNDlsMat_DenseGEQRF`       |
| `DenseORMQR`                  | `SUNDlsMat_DenseORMQR`       |
| `denseGEQRF`                  | `SUNDlsMat_denseGEQRF`       |
| `denseORMQR`                  | `SUNDlsMat_denseORMQR`       |
| `DenseCopy`                   | `SUNDlsMat_DenseCopy`        |
| `denseCopy`                   | `SUNDlsMat_denseCopy`        |
| `DenseScale`                  | `SUNDlsMat_DenseScale`       |
| `denseScale`                  | `SUNDlsMat_denseScale`       |
| `denseAddIdentity`            | `SUNDlsMat_denseAddIdentity` |
| `DenseMatvec`                 | `SUNDlsMat_DenseMatvec`      |
| `denseMatvec`                 | `SUNDlsMat_denseMatvec`      |
| `BandGBTRF`                   | `SUNDlsMat_BandGBTRF`        |
| `bandGBTRF`                   | `SUNDlsMat_bandGBTRF`        |
| `BandGBTRS`                   | `SUNDlsMat_BandGBTRS`        |
| `bandGBTRS`                   | `SUNDlsMat_bandGBTRS`        |
| `BandCopy`                    | `SUNDlsMat_BandCopy`         |
| `bandCopy`                    | `SUNDlsMat_bandCopy`         |
| `BandScale`                   | `SUNDlsMat_BandScale`        |
| `bandScale`                   | `SUNDlsMat_bandScale`        |
| `bandAddIdentity`             | `SUNDlsMat_bandAddIdentity`  |
| `BandMatvec`                  | `SUNDlsMat_BandMatvec`       |
| `bandMatvec`                  | `SUNDlsMat_bandMatvec`       |
| `ModifiedGS`                  | `SUNModifiedGS`              |
| `ClassicalGS`                 | `SUNClassicalGS`             |
| `QRfact`                      | `SUNQRFact`                  |
| `QRsol`                       | `SUNQRsol`                   |
| `DlsMat_NewDenseMat`          | `SUNDlsMat_NewDenseMat`      |
| `DlsMat_NewBandMat`           | `SUNDlsMat_NewBandMat`       |
| `DestroyMat`                  | `SUNDlsMat_DestroyMat`       |
| `NewIntArray`                 | `SUNDlsMat_NewIntArray`      |
| `NewIndexArray`               | `SUNDlsMat_NewIndexArray`    |
| `NewRealArray`                | `SUNDlsMat_NewRealArray`     |
| `DestroyArray`                | `SUNDlsMat_DestroyArray`     |
| `AddIdentity`                 | `SUNDlsMat_AddIdentity`      |
| `SetToZero`                   | `SUNDlsMat_SetToZero`        |
| `PrintMat`                    | `SUNDlsMat_PrintMat`         |
| `newDenseMat`                 | `SUNDlsMat_newDenseMat`      |
| `newBandMat`                  | `SUNDlsMat_newBandMat`       |
| `destroyMat`                  | `SUNDlsMat_destroyMat`       |
| `newIntArray`                 | `SUNDlsMat_newIntArray`      |
| `newIndexArray`               | `SUNDlsMat_newIndexArray`    |
| `newRealArray`                | `SUNDlsMat_newRealArray`     |
| `destroyArray`                | `SUNDlsMat_destroyArray`     |

In addition, the entire `sundials_lapack.h` header file is now deprecated for
removal in SUNDIALS v7.0.0. Note, this header file is not needed to use the
SUNDIALS LAPACK linear solvers.

Deprecated ARKODE nonlinear solver predictors: specification of the ARKStep
"bootstrap" or "minimum correction" predictors (options 4 and 5 from
`ARKStepSetPredictorMethod`), or MRIStep "bootstrap" predictor (option 4 from
`MRIStepSetPredictorMethod`), will output a deprecation warning message.
These options will be removed in a future release.

## Changes to SUNDIALS in release 5.8.0

### New Features

The RAJA vector implementation has been updated to support the SYCL backend in
addition to the CUDA and HIP backend. Users can choose the backend when
configuring SUNDIALS by using the `SUNDIALS_RAJA_BACKENDS` CMake variable. This
module remains experimental and is subject to change from version to version.

A new SUNMatrix and SUNLinearSolver implementation were added to interface
with the Intel oneAPI Math Kernel Library (oneMKL). Both the matrix and the
linear solver support general dense linear systems as well as block diagonal
linear systems. This matrix is experimental and is subject to change from
version to version.

Added a new *optional* function to the SUNLinearSolver API,
`SUNLinSolSetZeroGuess`, to indicate that the next call to `SUNLinSolSolve` will
be made with a zero initial guess. SUNLinearSolver implementations that do not
use the `SUNLinSolNewEmpty` constructor will, at a minimum, need set the
`setzeroguess` function pointer in the linear solver `ops` structure to
`NULL`. The SUNDIALS iterative linear solver implementations have been updated
to leverage this new set function to remove one dot product per solve.

The time integrator packages (ARKODE, CVODE(S), and IDA(S)) all now support a
new "matrix-embedded" SUNLinearSolver type.  This type supports user-supplied
SUNLinearSolver implementations that set up and solve the specified linear
system at each linear solve call.  Any matrix-related data structures are held
internally to the linear solver itself, and are not provided by the SUNDIALS
package.

Added functions to ARKODE and CVODE(S) for supplying an alternative right-hand
side function and to IDA(S) for supplying an alternative residual for use within
nonlinear system function evaluations:

* `ARKStepSetNlsRhsFn`
* `MRIStepSetNlsRhsFn`
* `CVodeSetNlsRhsFn`
* `IDASetNlsResFn`

Support for user-defined inner (fast) integrators has been to the MRIStep module
in ARKODE. See the "MRIStep Custom Inner Steppers" section in the user guide for
more information on providing a user-defined integration method.

Added specialized fused HIP kernels to CVODE which may offer better
performance on smaller problems when using CVODE with the `NVECTOR_HIP`
module. See the optional input function `CVodeSetUseIntegratorFusedKernels`
for more information. As with other SUNDIALS HIP features, this is
feature is experimental and may change from version to version.

New KINSOL options have been added to apply a constant damping factor in the
fixed point and Picard iterations (see `KINSetDamping`), to delay the start of
Anderson acceleration with the fixed point and Picard iterations (see
`KINSetDelayAA`), and to return the newest solution with the fixed point
iteration (see `KINSetReturnNewest`).

The installed `SUNDIALSConfig.cmake` file now supports the `COMPONENTS` option
to `find_package`. The exported targets no longer have IMPORTED_GLOBAL set.

### Bug Fixes

A bug was fixed in `SUNMatCopyOps` where the matrix-vector product setup
function pointer was not copied.

A bug was fixed in the SPBCGS and SPTFQMR solvers for the case where a non-zero
initial guess and a solution scaling vector are provided. This fix only impacts
codes using SPBCGS or SPTFQMR as standalone solvers as all SUNDIALS packages
utilize a zero initial guess.

A bug was fixed in the ARKODE stepper modules where the stop time may be passed
after resetting the integrator.

A bug was fixed in `IDASetJacTimesResFn` in IDAS where the supplied function was
used in the dense finite difference Jacobian computation rather than the finite
difference Jacobian-vector product approximation.

A bug was fixed in the KINSOL Picard iteration where the value of
`KINSetMaxSetupCalls` would be ignored.

## Changes to SUNDIALS in release 5.7.0

A new NVECTOR implementation based on the SYCL abstraction layer has been added
targeting Intel GPUs. At present the only SYCL compiler supported is the DPC++
(Intel oneAPI) compiler. See the SYCL NVECTOR section in the user guide for more
details. This module is considered experimental and is subject to major changes
even in minor releases.

A new SUNMatrix and SUNLinearSolver implementation were added to interface
with the MAGMA linear algebra library. Both the matrix and the linear solver
support general dense linear systems as well as block diagonal linear systems,
and both are targeted at GPUs (AMD or NVIDIA).

## Changes to SUNDIALS in release 5.6.1

Fixed a bug in the SUNDIALS CMake which caused an error if the
`CMAKE_CXX_STANDARD` and `SUNDIALS_RAJA_BACKENDS` options were not provided.

Fixed some compiler warnings when using the IBM XL compilers.

## Changes to SUNDIALS in release 5.6.0

A new `N_Vector` implementation based on the AMD ROCm HIP platform has been
added. This vector can target NVIDIA or AMD GPUs. See the HIP vector section in
the user guide for more details. This vector is considered experimental and is
subject to change from version to version.

The RAJA `N_Vector` implementation has been updated to support the HIP backend
in addition to the CUDA backend. Users can choose the backend when configuring
SUNDIALS by using the `SUNDIALS_RAJA_BACKENDS` CMake variable. This vector
remains experimental and is subject to change from version to version.

A new optional operation, `N_VGetDeviceArrayPointer`, was added to the N_Vector
API. This operation is useful for vectors that utilize dual memory spaces,
e.g. the native SUNDIALS CUDA N_Vector.

The SUNMATRIX_CUSPARSE and SUNLINEARSOLVER_CUSOLVERSP_BATCHQR implementations
no longer require the SUNDIALS CUDA N_Vector. Instead, they require that the
vector utilized provides the `N_VGetDeviceArrayPointer` operation, and that the
pointer returned by `N_VGetDeviceArrayPointer` is a valid CUDA device pointer.

## Changes to SUNDIALS in release 5.5.0

Refactored the SUNDIALS build system. CMake 3.12.0 or newer is now required.
Users will likely see deprecation warnings, but otherwise the changes
should be fully backwards compatible for almost all users. SUNDIALS
now exports CMake targets and installs a `SUNDIALSConfig.cmake` file.

Added support for SuperLU DIST 6.3.0 or newer.

## Changes to SUNDIALS in release 5.4.0

### Major Features

A new class, `SUNMemoryHelper`, was added to support **GPU users** who have
complex memory management needs such as using memory pools. This is paired with
new constructors for the `NVECTOR_CUDA` and `NVECTOR_RAJA` modules that accept a
`SUNMemoryHelper` object. Refer to "The SUNMemoryHelper API", "NVECTOR CUDA" and
"NVECTOR RAJA" sections in the documentation for more information.

Added full support for time-dependent mass matrices in ARKStep, and expanded
existing non-identity mass matrix infrastructure to support use of the
fixed point nonlinear solver.

An interface between ARKStep and the XBraid multigrid reduction in time (MGRIT)
library has been added to enable parallel-in-time integration. See the ARKStep
documentation and examples for more details. This interface required the
addition of three new N_Vector operations to exchange vector data between
computational nodes, see `N_VBufSize`, `N_VBufPack`, and `N_VBufUnpack`. These
N_Vector operations are only used within the XBraid interface and need not be
implemented for any other context.

### New Features

The `NVECTOR_RAJA` module has been updated to mirror the `NVECTOR_CUDA` module.
Notably, the update adds managed memory support to the `NVECTOR_RAJA` module.
Users of the module will need to update any calls to the `N_VMake_Raja` function
because that signature was changed. This module remains experimental and is
subject to change from version to version.

The expected behavior of `SUNNonlinSolGetNumIters` and
`SUNNonlinSolGetNumConvFails` in the SUNNonlinearSolver API have been updated to
specify that they should return the number of nonlinear solver iterations and
convergence failures in the most recent solve respectively rather than the
cumulative number of iterations and failures across all solves respectively. The
API documentation and SUNDIALS provided SUNNonlinearSolver implementations and
have been updated accordingly. As before, the cumulative number of nonlinear
iterations and failures may be retrieved by calling the integrator provided get
functions:

* `ARKStepGetNumNonlinSolvIters`
* `ARKStepGetNumNonlinSolvConvFails`
* `ARKStepGetNonlinSolvStats`
* `MRIStepGetNumNonlinSolvIters`
* `MRIStepGetNumNonlinSolvConvFails`
* `MRIStepGetNonlinSolvStats`
* `CVodeGetNumNonlinSolvIters`
* `CVodeGetNumNonlinSolvConvFails`
* `CVodeGetNonlinSolvStats`
* `IDAGetNumNonlinSolvIters`
* `IDAGetNumNonlinSolvConvFails`
* `IDAGetNonlinSolvStats`

Added the following the following functions that advanced users might find
useful when providing a custom `SUNNonlinSolSysFn`:

* `ARKStepComputeState`
* `ARKStepGetNonlinearSystemData`
* `MRIStepComputeState`
* `MRIStepGetNonlinearSystemData`
* `CVodeComputeState`
* `CVodeGetNonlinearSystemData`
* `IDAGetNonlinearSystemData`

Added new functions to CVODE(S), ARKODE, and IDA(S) to to specify the factor for
converting between integrator tolerances (WRMS norm) and linear solver tolerances
(L2 norm) i.e., `tol_L2 = nrmfac * tol_WRMS`:

* `ARKStepSetLSNormFactor`
* `ARKStepSetMassLSNormFactor`
* `MRIStepSetLSNormFactor`
* `CVodeSetLSNormFactor`
* `IDASetLSNormFactor`

Added new reset functions `ARKStepReset`, `ERKStepReset`, and
`MRIStepReset` to reset the stepper time and state vector to user-provided
values for continuing the integration from that point while retaining the
integration history. These function complement the reinitialization functions
`ARKStepReInit`, `ERKStepReInit`, and `MRIStepReInit` which reinitialize
the stepper so that the problem integration should resume as if started from
scratch.

Updated the MRIStep time-stepping module in ARKODE to support higher-order
MRI-GARK methods [Sandu, SIAM J. Numer. Anal., 57, 2019], including methods that
involve solve-decoupled, diagonally-implicit treatment of the slow time scale.

The function `CVodeSetLSetupFrequency` has been added to CVODE(S) to set
the frequency of calls to the linear solver setup function.

The Trilinos Tpetra `N_Vector` interface has been updated to work with Trilinos
12.18+. This update changes the local ordinal type to always be an `int`.

Added support for CUDA 11.

### Bug Fixes

A minor inconsistency in CVODE(S) and a bug ARKODE when checking the Jacobian
evaluation frequency has been fixed. As a result codes using using a
non-default Jacobian update frequency through a call to
`CVodeSetMaxStepsBetweenJac` or `ARKStepSetMaxStepsBetweenJac` will need to
increase the provided value by 1 to achieve the same behavior as before.

In IDAS and CVODES, the functions for forward integration with checkpointing
(`IDASolveF`, `CVodeF`) are now subject to a restriction on the number of time
steps allowed to reach the output time. This is the same restriction applied to
the `IDASolve` and `CVode` functions. The default maximum number of steps is
500, but this may be changed using the `<IDA|CVode>SetMaxNumSteps` function.
This change fixes a bug that could cause an infinite loop in the `IDASolveF`
and `CVodeF` and functions. **This change may cause a runtime error in existing user code**.

Fixed bug in using ERK method integration with static mass matrices.

### Deprecation Notice

For greater clarity the following functions have been deprecated:

* `CVodeSetMaxStepsBetweenJac`
* `ARKStepSetMaxStepsBetweenJac`
* `ARKStepSetMaxStepsBetweenLSet`

The following functions should be used instead:

* `CVodeSetJacEvalFrequency`
* `ARKStepSetJacEvalFrequency`
* `ARKStepSetLSetupFrequency`

## Changes to SUNDIALS in release 5.3.0

### Major Feature

Added support to CVODE for integrating IVPs with constraints using BDF methods
and projecting the solution onto the constraint manifold with a user defined
projection function. This implementation is accompanied by additions to user
documentation and CVODE examples. See the `CVodeSetProjFn` function
documentation for more information.

### New Features

Added the ability to control the CUDA kernel launch parameters for the CUDA
vector and spare matrix implementations. These implementations remain
experimental and are subject to change from version to version. In addition, the
CUDA vector kernels were rewritten to be more flexible. Most users should see
equivalent performance or some improvement, but a select few may observe minor
performance degradation with the default settings. Users are encouraged to
contact the SUNDIALS team about any performance changes that they notice.

Added new capabilities for monitoring the solve phase in the Newton and
fixed-point `SUNNonlinearSolver`, and the SUNDIALS iterative linear
solvers. SUNDIALS must be built with the CMake option
`SUNDIALS_BUILD_WITH_MONITORING` to use these capabilities.

Added specialized fused CUDA kernels to CVODE which may offer better performance
on smaller problems when using CVODE with the CUDA vector. See the optional
input function `CVodeSetUseIntegratorFusedKernels` for more
information. As with other SUNDIALS CUDA features, this is feature is
experimental and may change from version to version.

Added a new function, `CVodeSetMonitorFn`, that takes a user-function
to be called by CVODE after every `nst` successfully completed time-steps.
This is intended to provide a way of monitoring the CVODE statistics
throughout the simulation.

Added a new function `CVodeGetLinSolveStats` to get the CVODE linear solver
statistics as a group.

Added the following optional functions to provide an alternative ODE right-hand
side function (ARKODE and CVODE(S)), DAE residual function (IDA(S)), or nonlinear
system function (KINSOL) for use when computing Jacobian-vector products with
the internal difference quotient approximation:

* `ARKStepSetJacTimesRhsFn`
* `CVodeSetJacTimesRhsFn`
* `CVodeSetJacTimesRhsFnB`
* `IDASetJacTimesResFn`
* `IDASetJacTimesResFnB`
* `KINSetJacTimesVecSysFn`

### Bug Fixes

Fixed a bug in the iterative linear solvers where an error is not returned if
the `Atimes` function is `NULL` or, if preconditioning is enabled, the
`PSolve` function is `NULL`.

Fixed a bug in ARKODE where the prototypes for `ERKStepSetMinReduction` and
`ARKStepSetMinReduction` were not included in `arkode_erkstep.h` and
`arkode_arkstep.h` respectively.

Fixed a bug in ARKODE where inequality constraint checking would need to be
disabled and then re-enabled to update the inequality constraint values after
resizing a problem. Resizing a problem will now disable constraints and a call
to `ARKStepSetConstraints` or `ERKStepSetConstraints` is required to re-enable
constraint checking for the new problem size.

## Changes to SUNDIALS in release 5.2.0

### New Features

The following functions were added to each of the time integration packages to
enable or disable the scaling applied to linear system solutions with
matrix-based linear solvers to account for lagged matrix information:

* `ARKStepSetLinearSolutionScaling`
* `CVodeSetLinearSolutionScaling`
* `CVodeSetLinearSolutionScalingB`
* `IDASetLinearSolutionScaling`
* `IDASetLinearSolutionScalingB`

When using a matrix-based linear solver with ARKODE, IDA(S), or BDF methods in
CVODE(S) scaling is enabled by default.

Added a new `SUNMatrix` implementation that interfaces to the sparse matrix
implementation from the NVIDIA cuSPARSE library. In addition, the CUDA Sparse
linear solver has been updated to use the new matrix, as such, users of this
matrix will need to update their code. This implementations are still considered
to be experimental, thus they are subject to breaking changes even in minor
releases.

Added a new "stiff" interpolation module to ARKODE, based on Lagrange polynomial
interpolation, that is accessible to each of the ARKStep, ERKStep and MRIStep
time-stepping modules. This module is designed to provide increased
interpolation accuracy when integrating stiff problems, as opposed to the ARKODE
standard Hermite interpolation module that can suffer when the IVP right-hand
side has large Lipschitz constant. While the Hermite module remains the default,
the new Lagrange module may be enabled using one of the routines
`ARKStepSetInterpolantType`, `ERKStepSetInterpolantType`, or
`MRIStepSetInterpolantType`. The serial example problem `ark_brusselator.c` has
been converted to use this Lagrange interpolation module. Created accompanying
routines `ARKStepSetInterpolantDegree`, `ARKStepSetInterpolantDegree` and
`ARKStepSetInterpolantDegree` to provide user control over these interpolating
polynomials.

Added two new functions, `ARKStepSetMinReduction` and `ERKStepSetMinReduction`
to change the minimum allowed step size reduction factor after an error test
failure.

### Bug Fixes

Fixed a build system bug related to the Fortran 2003 interfaces when using the
IBM XL compiler. When building the Fortran 2003 interfaces with an XL compiler
it is recommended to set `CMAKE_Fortran_COMPILER` to `f2003`, `xlf2003`, or
`xlf2003_r`.

Fixed a bug in how ARKODE interfaces with a user-supplied, iterative, unscaled
linear solver. In this case, ARKODE adjusts the linear solver tolerance in an
attempt to account for the lack of support for left/right scaling matrices.
Previously, ARKODE computed this scaling factor using the error weight vector,
`ewt`; this fix changes that to the residual weight vector, `rwt`, that can
differ from `ewt` when solving problems with non-identity mass matrix.

Fixed a linkage bug affecting Windows users that stemmed from
dllimport/dllexport attribute missing on some SUNDIALS API functions.

Fixed a memory leak in CVODES and IDAS from not deallocating the `atolSmin0` and
`atolQSmin0` arrays.

Fixed a bug where a non-default value for the maximum allowed growth factor
after the first step would be ignored.

### Deprecation Notice

The routines `ARKStepSetDenseOrder`, `ARKStepSetDenseOrder` and
`ARKStepSetDenseOrder` have been deprecated and will be removed in a
future release. The new functions `ARKStepSetInterpolantDegree`,
`ARKStepSetInterpolantDegree`, and `ARKStepSetInterpolantDegree`
should be used instead.

## Changes to SUNDIALS in release 5.1.0

### New Features

Added support for a user-supplied function to update the prediction for each
implicit stage solution in ARKStep. If supplied, this routine will be called
*after* any existing ARKStep predictor algorithm completes, so that the
predictor may be modified by the user as desired.  The new user-supplied routine
has type `ARKStepStagePredictFn`, and may be set by calling
`ARKStepSetStagePredictFn`.

The MRIStep module has been updated to support attaching different user data
pointers to the inner and outer integrators. If applicable, user codes will
need to add a call to `ARKStepSetUserData` to attach their user data
pointer to the inner integrator memory as `MRIStepSetUserData` will
not set the pointer for both the inner and outer integrators. The MRIStep
examples have been updated to reflect this change.

Added support for damping when using Anderson acceleration in KINSOL. See the
mathematical considerations section of the user guide and the description of the
`KINSetDampingAA` function for more details.

Added support for constant damping to the `SUNNonlinearSolver_FixedPoint` module
when using Anderson acceleration. See the `SUNNonlinearSolver_FixedPoint`
section in the user guides and the description of the
`SUNNonlinSolSetDamping_FixedPoint` function for more details.

Added two utility functions, `SUNDIALSFileOpen` and `SUNDIALSFileClose` for
creating/destroying file pointers. These are useful when using the Fortran 2003
interfaces.

Added a new build system option, `CUDA_ARCH`, to specify the CUDA architecture
to target.

### Bug Fixes

Fixed a build system bug related to finding LAPACK/BLAS.

Fixed a build system bug related to checking if the KLU library works.

Fixed a build system bug related to finding PETSc when using the CMake
variables `PETSC_INCLUDES` and `PETSC_LIBRARIES` instead of `PETSC_DIR`.

Fixed a bug in the Fortran 2003 interfaces to the ARKODE Butcher table routines
and structure. This includes changing the `ARKodeButcherTable` type to be a
`type(c_ptr)` in Fortran.

## Changes to SUNDIALS in release 5.0.0

### Build System

Increased the minimum required CMake version to 3.5 for most SUNDIALS
configurations, and 3.10 when CUDA or OpenMP with device offloading are enabled.

The CMake option `BLAS_ENABLE` and the variable `BLAS_LIBRARIES` have been
removed to simplify builds as SUNDIALS packages do not use BLAS directly. For
third party libraries that require linking to BLAS, the path to the BLAS
library should be included in the `_LIBRARIES` variable for the third party
library e.g., `SUPERLUDIST_LIBRARIES` when enabling SuperLU_DIST.

### NVector

Two new functions were added to aid in creating custom `N_Vector`
objects. The constructor `N_VNewEmpty` allocates an "empty" generic
`N_Vector` with the object's content pointer and the function pointers
in the operations structure initialized to `NULL`. When used in the
constructor for custom objects this function will ease the introduction of any
new optional operations to the `N_Vector` API by ensuring only required
operations need to be set. Additionally, the function `N_VCopyOps` has
been added to copy the operation function pointers between vector objects. When
used in clone routines for custom vector objects these functions also will ease
the introduction of any new optional operations to the `N_Vector` API by
ensuring all operations are copied when cloning objects.

Added new `N_Vector` implementations, `ManyVector` and `MPIManyVector`, to
support flexible partitioning of solution data among different processing
elements (e.g., CPU + GPU) or for multi-physics problems that couple distinct
MPI-based simulations together (see the the `ManyVector` and `MPIManyVector`
section in the user guide for more details). This implementation is accompanied
by additions to user documentation and SUNDIALS examples.

Additionally, an `MPIPlusX` vector implementation has been created to support
the MPI+X paradigm where X is a type of on-node parallelism (e.g., OpenMP, CUDA,
etc.). The implementation is accompanied by additions to user documentation and
SUNDIALS examples.

One new required vector operation and ten new optional vector operations have
been added to the `N_Vector` API. The new required operation, `N_VGetLength`,
returns the global vector length. The optional operations have been added to
support the new MPIManyVector implementation. The operation `N_VGetCommunicator`
must be implemented by subvectors that are combined to create an MPIManyVector,
but is not used outside of this context. The remaining nine operations are
optional local reduction operations intended to eliminate unnecessary latency
when performing vector reduction operations (norms, etc.) on distributed memory
systems. The optional local reduction vector operations are `N_VDotProdLocal`,
`N_VMaxNormLocal`, `N_VMinLocal`, `N_VL1NormLocal`, `N_VWSqrSumLocal`,
`N_VWSqrSumMaskLocal`, `N_VInvTestLocal`, `N_VConstrMaskLocal`, and
`N_VMinQuotientLocal`. If an `N_Vector` implementation defines any of the local
operations as `NULL`, then the MPIManyVector will call standard `N_Vector`
operations to complete the computation.

The `*_MPICuda` and `*_MPIRaja` functions have been removed from the CUDA
and RAJA vector implementations respectively. Accordingly, the
`nvector_mpicuda.h`, `nvector_mpiraja.h`, `libsundials_nvecmpicuda.lib`,
and `libsundials_nvecmpicudaraja.lib` files have been removed. Users should
use the MPI+X vector in conjunction with the CUDA and RAJA vectors to replace
the functionality. The necessary changes are minimal and should require few code
modifications. See the example programs in `examples/ida/mpicuda` and
`examples/ida/mpiraja` for examples of how to use the MPI+X vector with the
CUDA and RAJA vectors, respectively.

Made performance improvements to the CUDA vector. Users who utilize a
non-default stream should no longer see default stream synchronizations after
memory transfers.

Added a new constructor to the CUDA vector that allows a user to provide custom
allocate and free functions for the vector data array and internal reduction
buffer.

Added three new `N_Vector` utility functions, `N_VGetVecAtIndexVectorArray`,
`N_VSetVecAtIndexVectorArray`, and `N_VNewVectorArray`, for working with
`N_Vector` arrays when using the Fortran 2003 interfaces.

### SUNMatrix

Two new functions were added to aid in creating custom SUNMatrix objects. The
constructor `SUNMatNewEmpty` allocates an "empty" generic SUNMatrix with the
object's content pointer and the function pointers in the operations structure
initialized to `NULL`. When used in the constructor for custom objects this
function will ease the introduction of any new optional operations to the
SUNMatrix API by ensuring only required operations need to be set. Additionally,
the function `SUNMatCopyOps(A, B)` has been added to copy the operation function
pointers between matrix objects. When used in clone routines for custom matrix
objects these functions also will ease the introduction of any new optional
operations to the SUNMatrix API by ensuring all operations are copied when
cloning objects.

A new operation, `SUNMatMatvecSetup`, was added to the `SUNMatrix` API to
perform any setup necessary for computing a matrix-vector product. This
operation is useful for `SUNMatrix` implementations which need to prepare the
matrix itself, or communication structures before performing the matrix-vector
product. Users who have implemented a custom `SUNMatrix` will need to at least
update their code to set the corresponding `ops` structure member,
`matvecsetup`, to `NULL`.

The generic SUNMatrix API now defines error codes to be returned by SUNMatrix
operations. Operations which return an integer flag indicating success/failure
may return different values than previously.

A new SUNMatrix (and SUNLinearSolver) implementation was added to facilitate
the use of the SuperLU_DIST library with SUNDIALS.

### SUNLinearSolver

A new function was added to aid in creating custom `SUNLinearSolver`
objects. The constructor `SUNLinSolNewEmpty` allocates an "empty" generic
`SUNLinearSolver` with the object's content pointer and the function pointers in
the operations structure initialized to `NULL`. When used in the constructor for
custom objects this function will ease the introduction of any new optional
operations to the `SUNLinearSolver` API by ensuring only required operations
need to be set.

The return type of the `SUNLinSolLastFlag` in the `SUNLinearSolver` has changed
from `long int` to `sunindextype` to be consistent with the type used to store
row indices in dense and banded linear solver modules.

Added a new optional operation to the SUNLINEARSOLVER API, `SUNLinSolGetID`,
that returns a `SUNLinearSolver_ID` for identifying the linear solver module.

The SUNLinearSolver API has been updated to make the initialize and setup
functions optional.

A new SUNLinearSolver (and SUNMatrix) implementation was added to facilitate
the use of the SuperLU_DIST library with SUNDIALS.

Added a new SUNLinearSolver implementation,
`SUNLinearSolver_cuSolverSp_batchQR`, which leverages the NVIDIA cuSOLVER sparse
batched QR method for efficiently solving block diagonal linear systems on
NVIDIA GPUs.

Added three new accessor functions to the SUNLinSol_KLU module,
`SUNLinSol_KLUGetSymbolic`, `SUNLinSol_KLUGetNumeric`, and
`SUNLinSol_KLUGetCommon`, to provide user access to the underlying
KLU solver structures.

### SUNNonlinearSolver

A new function was added to aid in creating custom `SUNNonlinearSolver`
objects. The constructor `SUNNonlinSolNewEmpty` allocates an "empty" generic
`SUNNonlinearSolver` with the object's content pointer and the function pointers
in the operations structure initialized to `NULL`. When used in the constructor
for custom objects this function will ease the introduction of any new optional
operations to the `SUNNonlinearSolver` API by ensuring only required operations
need to be set.

To facilitate the use of user supplied nonlinear solver convergence test
functions the `SUNNonlinSolSetConvTestFn` function in the SUNNonlinearSolver API
has been updated to take a `void*` data pointer as input. The supplied data
pointer will be passed to the nonlinear solver convergence test function on each
call.

The inputs values passed to the first two inputs of the `SUNNonlinSolSolve`
function in the `SUNNonlinearSolver` have been changed to be the predicted state
and the initial guess for the correction to that state. Additionally, the
definitions of `SUNNonlinSolLSetupFn` and `SUNNonlinSolLSolveFn` in the
SUNNonlinearSolver API have been updated to remove unused input parameters.  For
more information on the nonlinear system formulation and the API functions see
the `SUNNonlinearSolver` chapter in the user guides.

Added a new `SUNNonlinearSolver` implementation for interfaces to the PETSc SNES
nonlinear solver.

### New Features

A new linear solver interface functions, `ARKLsLinSysFn` and `CVLsLinSysFn`, as
added as an alternative method for evaluating the linear systems `M - \gamma J`
or `I - \gamma J`.

Added the following functions to get the current state and gamma value to
ARKStep, CVODE and CVODES that may be useful to users who choose to provide
their own nonlinear solver implementation:

* `ARKStepGetCurrentState`
* `ARKStepGetCurrentGamma`
* `CVodeGetCurrentGamma`
* `CVodeGetCurrentState`
* `CVodeGetCurrentGamma`
* `CVodeGetCurrentStateSens`
* `CVodeGetCurrentSensSolveIndex`
* `IDAGetCurrentCj`
* `IDAGetCurrentY`
* `IDAGetCurrentYp`
* `IDAComputeY`
* `IDAComputeYp`

Removed extraneous calls to `N_VMin` for simulations where the scalar
valued absolute tolerance, or all entries of the vector-valued absolute
tolerance array, are strictly positive. In this scenario ARKODE, CVODE(S), and
IDA(S) steppers will remove at least one global reduction per time step.

The ARKODE, CVODE(S), IDA(S), and KINSOL linear solver interfaces have been
updated to only zero the Jacobian matrix before calling a user-supplied Jacobian
evaluation function when the attached linear solver has type
`SUNLINEARSOLVER_DIRECT`.

Added new Fortran 2003 interfaces to all of the SUNDIALS packages (ARKODE,
CVODE(S), IDA(S), and KINSOL as well as most of the `N_Vector`, `SUNMatrix`,
`SUNLinearSolver`, and `SUNNonlinearSolver` implementations. See "Fortran"
section for more details. These new interfaces were generated with SWIG-Fortran
and provide a user an idiomatic Fortran 2003 interface to most of the SUNDIALS C
API.

The MRIStep module has been updated to support explicit, implicit, or IMEX
methods as the fast integrator using the ARKStep module. As a result some
function signatures have been changed including MRIStepCreate which now
takes an ARKStep memory structure for the fast integration as an input.

The reinitialization functions `ERKStepReInit`, `ARKStepReInit`, and
`MRIStepReInit` have been updated to retain the minimum and maximum step
size values from before reinitialization rather than resetting them to the
default values.

Added two new embedded ARK methods of orders 4 and 5 to ARKODE (from
Kennedy & Carpenter, Appl. Numer. Math., 136:183--205, 2019).

Support for optional inequality constraints on individual components of the
solution vector has been added the ARKODE ERKStep and ARKStep modules. See
the descriptions of `ERKStepSetConstraints` and `ARKStepSetConstraints` for
more details. Note that enabling constraint handling requires the `N_Vector`
operations `N_VMinQuotient`, `N_VConstrMask`, and `N_VCompare` that were not
previously required by ARKODE.

Add two new 'Set' functions to MRIStep, `MRIStepSetPreInnerFn` and
`MRIStepSetPostInnerFn`, for performing communication or memory
transfers needed before or after the inner integration.

### Bug Fixes

Fixed a bug in the build system that prevented the PThreads NVECTOR module from
being built.

Fixed a memory leak in the PETSc `N_Vector` clone function.

Fixed a memory leak in the ARKODE, CVODE, and IDA F77 interfaces when not using
the default nonlinear solver.

Fixed a bug in the ARKStep time-stepping module in ARKODE that would result in
an infinite loop if the nonlinear solver failed to converge more than the
maximum allowed times during a single step.

Fixed a bug in ARKODE that would result in a "too much accuracy requested" error
when using fixed time step sizes with explicit methods in some cases.

Fixed a bug in ARKStep where the mass matrix linear solver setup function was
not called in the Matrix-free case.

Fixed a minor bug in ARKStep where an incorrect flag is reported when an
error occurs in the mass matrix setup or Jacobian-vector product setup
functions.

Fixed a bug in the CVODE and CVODES constraint handling where the step size
could be set below the minimum step size.

Fixed a bug in the CVODE and CVODES nonlinear solver interfaces where the norm
of the accumulated correction was not updated when using a non-default
convergence test function.

Fixed a bug in the CVODES `cvRescale` function where the loops to compute the
array of scalars for the fused vector scale operation stopped one iteration
early.

Fixed a bug in CVODES and IDAS where `CVodeF` and `IDASolveF` would return the
wrong flag under certain  circumstances.

Fixed a bug in CVODES and IDAS where `CVodeF` and `IDASolveF` would not return a
root in `NORMAL_STEP` mode if the root occurred after the desired output time.

Fixed a bug in the IDA and IDAS linear solver interfaces where an incorrect
Jacobian-vector product increment was used with iterative solvers other than
SPGMR and SPFGMR.

Fixed a bug the IDAS `IDAQuadReInitB` function where an incorrect memory
structure was passed to `IDAQuadReInit`.

Fixed a bug in the KINSOL linear solver interface where the auxiliary scalar
`sJpnorm` was not computed when necessary with the Picard iteration and the
auxiliary scalar `sFdotJp` was unnecessarily computed in some cases.

## Changes to SUNDIALS in release 4.1.0

### Removed Implementation Headers

The implementation header files (`*_impl.h`) are no longer installed. This
means users who are directly accessing or manipulating package memory structures
will need to update their code to use the package's public API.

### New Features

An additional `N_Vector` implementation was added for interfacing with
the Tpetra vector from Trilinos library to facilitate interoperability between
SUNDIALS and Trilinos. This implementation is accompanied by additions to user
documentation and SUNDIALS examples.

### Bug Fixes

The `EXAMPLES_ENABLE_RAJA` CMake option has been removed. The option
`EXAMPLES_ENABLE_CUDA` enables all examples that use CUDA including the RAJA
examples with a CUDA back end (if RAJA is enabled).

Python is no longer required to run `make test` and `make test_install`.

A bug was fixed where a nonlinear solver object could be freed twice in some use
cases.

Fixed a bug in `ARKodeButcherTable_Write` when printing a Butcher table without
an embedding.

## Changes to SUNDIALS in release 4.0.2

Added information on how to contribute to SUNDIALS and a contributing agreement.

Moved the definitions of backwards compatibility functions for the prior direct
linear solver (DLS) and scaled preconditioned iterarive linear solvers (SPILS)
to a source file. The symbols are now included in the appropriate package
library, e.g. `libsundials_cvode.lib`.

## Changes to SUNDIALS in release 4.0.1

A bug in ARKODE where single precision builds would fail to compile has been
fixed.

## Changes to SUNDIALS in release 4.0.0

The direct and iterative linear solver interfaces in all SUNDIALS packages have
been merged into a single unified linear solver interface to support any valid
`SUNLinearSolver`. This includes the `DIRECT` and `ITERATIVE` types
as well as the new `MATRIX_ITERATIVE` type. Details regarding how SUNDIALS
packages utilize linear solvers of each type as well as a discussion regarding
the intended use cases for user-supplied linear solver implementations are
included the user guide. All example programs have been updated to use
the new unified linear solver interfaces.

The unified linear solver interface is very similar to the previous DLS (direct
linear solver) and SPILS (scaled preconditioned iterative linear solver)
interface in each package. To minimize challenges in user migration to the
unified linear solver interfaces, the previous DLS and SPILS functions may still
be used however, these are now deprecated and will be removed in a future
release. Additionally, that Fortran users will need to enlarge their array of
optional integer outputs, and update the indices that they query for certain
linear solver related statistics.

The names of all SUNDIALS-provided `SUNLinearSolver` constructors have have been
updated to follow the naming convention `SUNLinSol_*` where `*` is the name
of the linear solver. The new constructor names are:

* `SUNLinSol_Band`
* `SUNLinSol_Dense`
* `SUNLinSol_KLU`
* `SUNLinSol_LapackBand`
* `SUNLinSol_LapackDense`
* `SUNLinSol_PCG`
* `SUNLinSol_SPBCGS`
* `SUNLinSol_SPFGMR`
* `SUNLinSol_SPGMR`
* `SUNLinSol_SPTFQMR`
* `SUNLinSol_SuperLUMT`

Linear solver-specific "set" routine names have been similarly standardized. To
minimize challenges in user migration to the new names, the previous function
names may still be used however, these are now deprecated and will be removed in
a future release. All example programs and the standalone linear solver examples
have been updated to use the new naming convention.

The `SUNLinSol_Band` constructor has been simplified to remove the
storage upper bandwidth argument.

SUNDIALS integrators (ARKODE, CVODE(S), and IDA(S)) have been updated to utilize
generic nonlinear solvers defined by the `SUNNonlinearSolver` API. This enables
the addition of new nonlinear solver options and allows for external or
user-supplied nonlinear solvers. The nonlinear solver API and SUNDIALS provided
implementations are described in the user guide and follow the same object
oriented design used by the `N_Vector`, `SUNMatrix`, and `SUNLinearSolver`
classes. Currently two nonlinear solver implementations are provided, Newton and
fixed-point. These replicate the previous integrator-specific implementations of
Newton's method and a fixed-point iteration (previously referred to as a
functional iteration), respectively. Note the new fixed-point implementation can
optionally utilize Anderson's method to accelerate convergence. Example programs
using each of these nonlinear solvers in a standalone manner have been added and
all example programs have been updated accordingly.

The SUNDIALS integrators (ARKODE, CVODE(S), and IDA(S)) all now use the Newton
`SUNNonlinearSolver` by default. Users that wish to use the fixed-point
`SUNNonlinearSolver` will need to create the corresponding nonlinear solver
object and attach it to the integrator with the appropriate set function:

* `ARKStepSetNonlinearSolver`
* `CVodeSetNonlinearSolver`
* `IDASetNonlinearSolver`

Functions for setting the nonlinear solver options or getting nonlinear solver
statistics remain unchanged and internally call generic `SUNNonlinearSolver`
functions as needed.

With the introduction of the `SUNNonlinearSolver` class, the input parameter
`iter` to `CVodeCreate` has been removed along with the function
`CVodeSetIterType` and the constants `CV_NEWTON` and `CV_FUNCTIONAL`. While
SUNDIALS includes a fixed-point nonlinear solver, it is not currently supported
in IDA.

Three fused vector operations and seven vector array operations have been added
to the `N_Vector` API. These *optional* operations are disabled by default and
may be activated by calling vector specific routines after creating a vector
(see the `N_Vector` chapter for more details). The new operations are intended
to increase data reuse in vector operations, reduce parallel communication on
distributed memory systems, and lower the number of kernel launches on systems
with accelerators. The fused operations are:

* `N_VLinearCombination`
* `N_VScaleAddMulti`
* `N_VDotProdMulti`

and the vector array operations are:

* `N_VLinearCombinationVectorArray`
* `N_VScaleVectorArray`
* `N_VConstVectorArray`
* `N_VWrmsNormVectorArray`
* `N_VWrmsNormMaskVectorArray`
* `N_VScaleAddMultiVectorArray`
* `N_VLinearCombinationVectorArray`

If an `N_Vector` implementation defines the implementation any of these
operations as `NULL`, then standard vector operations will automatically be
called as necessary to complete the computation.

A new `N_Vector` implementation, `OpenMPDEV`, leveraging OpenMP device
offloading has been added.

Multiple updates to the CUDA vector were made:

* Changed the `N_VMake_Cuda` function to take a host data pointer and a device
  data pointer instead of an `N_VectorContent_Cuda` object.

* Changed `N_VGetLength_Cuda` to return the global vector length instead of
  the local vector length.

* Added `N_VGetLocalLength_Cuda` to return the local vector length.

* Added `N_VGetMPIComm_Cuda` to return the MPI communicator used.

* Removed the accessor functions in the `suncudavec` namespace.

* Added the ability to set the `cudaStream_t` used for execution of the CUDA
  vector kernels. See the function `N_VSetCudaStreams_Cuda`.

* Added `N_VNewManaged_Cuda`, `N_VMakeManaged_Cuda`, and
  `N_VIsManagedMemory_Cuda` functions to accommodate using managed memory with
  the CUDA vector.

Multiple updates to the RAJA vector were made:

* Changed `N_VGetLength_Raja` to return the global vector length instead of
  the local vector length.

* Added `N_VGetLocalLength_Raja` to return the local vector length.

* Added `N_VGetMPIComm_Raja` to return the MPI communicator used.

* Removed the accessor functions in the `sunrajavec` namespace.

Two changes were made in the ARKODE and CVODE(S) initial step size algorithm:

* Fixed an efficiency bug where an extra call to the RHS function was made.

* Changed the behavior of the algorithm if the max-iterations case is hit.
  Before the algorithm would exit with the step size calculated on the
  penultimate iteration. Now it will exit with the step size calculated
  on the final iteration.

Fortran 2003 interfaces to CVODE, the fixed-point and Newton nonlinear solvers,
the dense, band, KLU, PCG, SPBCGS, SPFGMR, SPGMR, and SPTFQMR linear solvers,
and the serial, PThreads, and OpenMP vectors have been added.

The ARKODE library has been entirely rewritten to support a modular approach to
one-step methods, which should allow rapid research and development of novel
integration methods without affecting existing solver functionality. To support
this, the existing ARK-based methods have been encapsulated inside the new
`ARKStep` time-stepping module. Two new time-stepping modules have been added:

* The `ERKStep` module provides an optimized implementation for explicit
  Runge--Kutta methods with reduced storage and number of calls to the ODE
  right-hand side function.

* The `MRIStep` module implements two-rate explicit-explicit multirate
  infinitesimal step methods utilizing different step sizes for slow and fast
  processes in an additive splitting.

This restructure has resulted in numerous small changes to the user interface,
particularly the suite of "Set" routines for user-provided solver parameters and
"Get" routines to access solver statistics, that are now prefixed with the name
of time-stepping module (e.g., `ARKStep` or `ERKStep`) instead of
`ARKODE`. Aside from affecting the names of these routines, user-level changes
have been kept to a minimum. However, we recommend that users consult both this
documentation and the ARKODE example programs for further details on the updated
infrastructure.

As part of the ARKODE restructuring an `ARKodeButcherTable` structure
has been added for storing Butcher tables. Functions for creating new Butcher
tables and checking their analytic order are provided along with other utility
routines. For more details see the Butcher Table section in the user guide.

ARKODE's dense output infrastructure has been improved to support higher-degree
Hermite polynomial interpolants (up to degree 5) over the last successful time
step.

## Changes to SUNDIALS in release 3.2.1

Fixed a bug in the CUDA vector where the `N_VInvTest` operation could write
beyond the allocated vector data.

Fixed the library installation path for multiarch systems. This fix changes the
default library installation path from `CMAKE_INSTALL_PREFIX/lib` to
`CMAKE_INSTALL_PREFIX/CMAKE_INSTALL_LIBDIR`. The default value library directory
name is automatically set to `lib`, `lib64`, or `lib/<multiarch-tuple>`
depending on the system, but maybe be overridden by setting
`CMAKE_INSTALL_LIBDIR`.

## Changes to SUNDIALS in release 3.2.0

### Library Name Change

Changed the name of the RAJA nvector library to `libsundials_nveccudaraja.lib`
from `libsundials_nvecraja.lib` to better reflect that we only support CUDA as a
backend for RAJA currently.

### New Features

Added hybrid MPI+CUDA and MPI+RAJA vectors to allow use of more than one MPI
rank when using a GPU system. The vectors assume one GPU device per MPI rank.

Support for optional inequality constraints on individual components of the
solution vector has been added to CVODE and CVODES. For more details see the
Mathematical Considerations and Optional Input sections of the user guide. Use
of `CVodeSetConstraints` requires the `N_Vector` operations `N_VMinQuotient`,
`N_VConstrMask`, and `N_VCompare` that were not previously required by CVODE and
CVODES.

### CMake Updates

CMake 3.1.3 is now the minimum required CMake version.

Deprecated the behavior of the `SUNDIALS_INDEX_TYPE` CMake option and added the
`SUNDIALS_INDEX_SIZE` CMake option to select the `sunindextype` integer size.

The native CMake FindMPI module is now used to locate an MPI installation.

If MPI is enabled and MPI compiler wrappers are not set, the build system will
check if `CMAKE_<language>_COMPILER` can compile MPI programs before trying to
locate and use an MPI installation.

The previous options for setting MPI compiler wrappers and the executable for
running MPI programs have been have been deprecated. The new options that align
with those used in native CMake FindMPI module are `MPI_C_COMPILER`,
`MPI_CXX_COMPILER`, `MPI_Fortran_COMPILER`, and `MPIEXEC_EXECUTABLE`.

When a Fortran name-mangling scheme is needed (e.g., `ENABLE_LAPACK` is `ON`)
the build system will infer the scheme from the Fortran compiler. If a Fortran
compiler is not available or the inferred or default scheme needs to be
overridden, the advanced options `SUNDIALS_F77_FUNC_CASE` and
`SUNDIALS_F77_FUNC_UNDERSCORES` can be used to manually set the name-mangling
scheme and bypass trying to infer the scheme.

Parts of the main `CMakeLists.txt` file were moved to new files in the `src` and
`example` directories to make the CMake configuration file structure more
modular.

### Bug Fixes

Fixed a problem with setting `sunindextype` which would occur with some
compilers (e.g. `armclang`) that do not define `__STDC_VERSION__`.

Fixed a thread-safety issue in CVODES and IDAS when using adjoint sensitivity
analysis.

Fixed a bug in IDAS where the saved residual value used in the nonlinear solve
for consistent initial conditions was passed as temporary workspace and could be
overwritten.

## Changes to SUNDIALS in release 3.1.2

### CMake Updates

Updated the minimum required version of CMake to 2.8.12 and enabled using rpath
by default to locate shared libraries on OSX.

### New Features

Added the function `SUNSparseMatrix_Reallocate` to allow specification of the
matrix nonzero storage.

Added named constants for the two reinitialization types for the KLU
SUNLinearSolver.

Updated the `SUNMatScaleAdd` and `SUNMatScaleAddI` implementations in the sparse
SUNMatrix to more optimally handle the case where the target matrix contained
sufficient storage for the sum, but had the wrong sparsity pattern. The sum now
occurs in-place, by performing the sum backwards in the existing
storage. However, it is still more efficient if the user-supplied Jacobian
routine allocates storage for the sum `M + gamma J` or `M + gamma J` manually
(with zero entries if needed).

The following examples from the usage notes page of the SUNDIALS website, and
updated them to work with SUNDIALS 3.x:

* `cvDisc_dns.c` demonstrates using CVODE with discontinuous solutions or RHS.

* `cvRoberts_dns_negsol.c` illustrates the use of the RHS function return
  value to control unphysical negative concentrations.

* `cvRoberts_FSA_dns_Switch.c` demonstrates switching on/off forward
  sensitivity computations. This example came from the usage notes page of the
  SUNDIALS website.

### Bug Fixes

Fixed a Windows specific problem where `sunindextype` was not correctly defined
when using 64-bit integers. On Windows `sunindextype` is now defined as the MSVC
basic type `__int64`.

Fixed a bug in the full KLU SUNLinearSolver reinitialization approach where the
sparse SUNMatrix pointer would go out of scope on some architectures.

The misnamed function `CVSpilsSetJacTimesSetupFnBS` has been deprecated and
replaced by `CVSpilsSetJacTimesBS`. The deprecated function
`CVSpilsSetJacTimesSetupFnBS` will be removed in the next major release.

Changed LICENSE install path to `instdir/include/sundials`.

## Changes to SUNDIALS in release 3.1.1

### Bug Fixes

Fixed a minor bug in the CVODE and CVODES `cvSLdet` routine, where a return was
missing in the error check for three inconsistent roots.

Fixed a potential memory leak in the SPGMR and SPFGMR linear solvers: if
"Initialize" was called multiple times then the solver memory was reallocated
(without being freed).

Fixed a minor bug in `ARKReInit`, where a flag was incorrectly set to indicate
that the problem had been resized (instead of just re-initialized).

Fixed C++11 compiler errors/warnings about incompatible use of string literals.

Updated the KLU SUNLinearSolver to use a typedef for the precision-specific
solve functions to avoid compiler warnings.

Added missing typecasts for some (`void*`) pointers to avoid compiler warnings.

Fixed bug in the sparse SUNMatrix where `int` was used instead of
`sunindextype` in one location.

Fixed a minor bug in `KINPrintInfo` where a case was missing for
`KIN_REPTD_SYSFUNC_ERR` leading to an undefined info message.

Added missing `#include <stdio.h>` in `N_Vector` and `SUNMatrix` header files.

Added missing prototypes for `ARKSpilsGetNumMTSetups` in ARKODE and
`IDASpilsGetNumJTSetupEvals` in IDA and IDAS.

Fixed an indexing bug in the CUDA vector implementation of `N_VWrmsNormMask` and
revised the RAJA vector implementation of `N_VWrmsNormMask` to work with mask
arrays using values other than zero or one. Replaced `double` with `realtype` in
the RAJA vector test functions.

Fixed compilation issue with GCC 7.3.0 and Fortran programs that do not require
a `SUNMatrix` or `SUNLinearSolver` e.g., iterative linear solvers, explicit
methods in ARKODE, functional iteration in CVODE, etc.

## Changes to SUNDIALS in release 3.1.0

Added `N_Vector` print functions that write vector data to a specified file
(e.g., `N_VPrintFile_Serial`).

Added `make test` and `make test_install` options to the build system for
testing SUNDIALS after building with `make` and installing with `make install`
respectively.

## Changes to SUNDIALS in release 3.0.0

### Major Feature

Added new linear solver and matrix interfaces for all SUNDIALS packages and
updated the existing linear solver and matrix implementations. The goal of the
redesign is to provide greater encapsulation and ease interfacing custom linear
solvers with linear solver libraries. Specific changes include:

* Added a `SUNMatrix` interface with three provided implementations:
  dense, banded, and sparse. These replicate previous SUNDIALS direct (Dls) and
  sparse (Sls) matrix structures.

* Added example problems demonstrating use of the matrices.

* Added a `SUNLinearSolver` interface with eleven provided implementations:
  dense, banded, LAPACK dense, LAPACK band, KLU, SuperLU_MT, SPGMR, SPBCGS,
  SPTFQMR, SPFGMR, PCG. These replicate previous SUNDIALS generic linear
  solvers.

* Added example problems demonstrating use of the linear solvers.

* Expanded package-provided direct linear solver (Dls) interfaces and scaled,
  preconditioned, iterative linear solver (Spils) interfaces to utilize
  `SUNMatrix` and `SUNLinearSolver` objects.

* Removed package-specific, linear solver-specific, solver modules (e.g.,
  CVDENSE, KINBAND, IDAKLU, ARKSPGMR) since their functionality is entirely
  replicated by the generic Dls/Spils interfaces and `SUNLinearSolver` /
  `SUNMatrix` classes. The exception is `CVDIAG`, a diagonal
  approximate Jacobian solver available to CVODE and CVODES.

* Converted all SUNDIALS example problems to utilize new the new matrix and
  linear solver objects, along with updated Dls and Spils linear solver
  interfaces.

* Added Spils interface routines to ARKODE, CVODE, CVODES, IDA and IDAS to allow
  specification of a user-provided `JTSetup` routine. This change supports
  users who wish to set up data structures for the user-provided
  Jacobian-times-vector (`JTimes`) routine, and where the cost of one
  `JTSetup` setup per Newton iteration can be amortized between multiple
  `JTimes` calls.

Corresponding updates were made to all the example programs.

### New Features

CUDA and RAJA `N_Vector` implementations to support GPU systems. These vectors
are supplied to provide very basic support for running on GPU architectures.
Users are advised that these vectors both move all data to the GPU device upon
construction, and speedup will only be realized if the user also conducts the
right-hand-side function evaluation on the device. In addition, these vectors
assume the problem fits on one GPU. For further information about RAJA, users
are referred to the [RAJA web site](https://software.llnl.gov/RAJA/).

Added the type `sunindextype` to support using 32-bit or 64-bit integer types
for indexing arrays within all SUNDIALS structures. `sunindextype` is defined to
`int32_t` or `int64_t` when portable types are supported, otherwise it is
defined as `int` or `long int`. The Fortran interfaces continue to use `long
int` for indices, except for the sparse matrix interface that now uses
`sunindextype`. Interfaces to PETSc, hypre, SuperLU_MT, and KLU have been
updated with 32-bit or 64-bit capabilities depending how the user configures
SUNDIALS.

To avoid potential namespace conflicts, the macros defining `booleantype` values
`TRUE` and `FALSE` have been changed to `SUNTRUE` and `SUNFALSE` respectively.

Temporary vectors were removed from preconditioner setup and solve routines for
all packages. It is assumed that all necessary data for user-provided
preconditioner operations will be allocated and stored in user-provided data
structures.

The file `include/sundials_fconfig.h` was added. This file contains SUNDIALS
type information for use in Fortran programs.

Added support for many xSDK-compliant build system keys. For more information on
on xSDK compliance the [xSDK policies](https://xsdk.info/policies/). The xSDK
is a movement in scientific software to provide a foundation for the rapid and
efficient production of high-quality, sustainable extreme-scale scientific
applications. For more information visit the
[xSDK web site](https://xsdk.info).

Added functions `SUNDIALSGetVersion` and `SUNDIALSGetVersionNumber` to get
SUNDIALS release version information at runtime.

Added comments to `arkode_butcher.c` regarding which methods should have
coefficients accurate enough for use in quad precision.

### Build System

Renamed CMake options to enable/disable examples for greater clarity and added
option to enable/disable Fortran 77 examples:

* Changed `EXAMPLES_ENABLE` to `EXAMPLES_ENABLE_C`
* Changed `CXX_ENABLE` to `EXAMPLES_ENABLE_CXX`
* Changed `F90_ENABLE` to `EXAMPLES_ENABLE_F90`
* Added `EXAMPLES_ENABLE_F77` option

Added separate `BLAS_ENABLE` and `BLAS_LIBRARIES` CMake variables.

Fixed minor CMake bugs and included additional error checking during CMake
configuration.

### Bug Fixes

#### ARKODE

Fixed `RCONST` usage in `arkode_butcher.c`.

Fixed bug in `arkInitialSetup` to ensure the mass matrix vector product is
set up before the "msetup" routine is called.

Fixed ARKODE `printf`-related compiler warnings when building SUNDIALS
with extended precision.

#### CVODE and CVODES

In `CVodeFree` now calls `lfree` unconditionally (if non-NULL).

#### IDA and IDAS

Added missing prototype for `IDASetMaxBacksIC` in `ida.h` and `idas.h`.

#### KINSOL

Corrected KINSOL Fortran name translation for `FKIN_SPFGMR`.

Renamed `KINLocalFn` and `KINCommFn` to `KINBBDLocalFn` and `KINBBDCommFn`
respectively in the BBD preconditioner module for consistency with other
SUNDIALS solvers.

## Changes to SUNDIALS in release 2.7.0

### New Features and Enhancements

Two additional `N_Vector` implementations were added -- one for hypre parallel
vectors and one for PETSc vectors. These additions are accompanied by additions
to various interface functions and to user documentation.

Added a new `N_Vector` function, `N_VGetVectorID`, that returns
an identifier for the vector.

The sparse matrix structure was enhanced to support both CSR and CSC matrix
storage formats.

Various additions were made to the KLU and SuperLU_MT sparse linear solver
interfaces, including support for the CSR matrix format when using KLU.

In all packages, the linear solver and preconditioner `free` routines were
updated to return an integer.

In all packages, example codes were updated to use `N_VGetArrayPointer_*`
rather than the `NV_DATA` macro when using the native vectors shipped with
SUNDIALS.

Additional example programs were added throughout including new examples
utilizing the OpenMP vector.

#### ARKODE

The ARKODE implicit predictor algorithms were updated: methods 2 and 3 were
improved slightly, a new predictor approach was added, and the default choice
was modified.

The handling of integer codes for specifying built-in ARKODE Butcher tables was
enhanced. While a global numbering system is still used, methods now have
`#defined` names to simplify the user interface and to streamline
incorporation of new Butcher tables into ARKODE.

The maximum number of Butcher table stages was increased from 8 to 15 to
accommodate very high order methods, and an 8th-order adaptive ERK method was
added.

Support was added for the explicit and implicit methods in an additive
Runge--Kutta method with different stage times to support new SSP-ARK methods.

The FARKODE interface was extended to include a routine to set
scalar/array-valued residual tolerances, to support Fortran applications with
non-identity mass-matrices.

#### IDA and IDAS

The optional input function `IDASetMaxBacksIC` was added to set the
maximum number of linesearch backtracks in the initial condition calculation.

### Bug Fixes

Various minor fixes to installation-related files.

Fixed some examples with respect to the change to use new macro/function names
e.g.,  `SUNRexp`, etc.

In all packages, a memory leak was fixed in the banded preconditioner and
banded-block-diagonal preconditioner interfaces.

Corrected name `N_VCloneEmptyVectorArray` to `N_VCloneVectorArrayEmpty` in
all documentation files.

Various corrections were made to the interfaces to the sparse solvers KLU and
SuperLU_MT.

For each linear solver, the various solver performance counters are now
initialized to 0 in both the solver specification function and in the solver
`linit` function. This ensures that these solver counters are initialized upon
linear solver instantiation as well as at the beginning of the problem solution.

#### ARKODE

The missing `ARKSpilsGetNumMtimesEvals` function was added -- this had been
included in the previous documentation but had not been implemented.

The choice of the method vs embedding the Billington and TRBDF2 explicit
Runge--Kutta methods were swapped, since in those the lower-order coefficients
result in an A-stable method, while the higher-order coefficients do not. This
change results in significantly improved robustness when using those methods.

A bug was fixed for the situation where a user supplies a vector of absolute
tolerances, and also uses the vector Resize functionality.

A bug was fixed wherein a user-supplied Butcher table without an embedding is
supplied, and the user is running with either fixed time steps (or they do
adaptivity manually); previously this had resulted in an error since the
embedding order was below 1.

#### CVODE

Corrections were made to three Fortran interface functions.

In FCVODE, fixed argument order bugs in the `FCVKLU` and `FCVSUPERLUMT`
linear solver interfaces.

Added missing Fortran interface routines for supplying a sparse Jacobian routine
with sparse direct solvers.

#### CVODES

A bug was fixed in the interpolation functions used in solving backward problems
for adjoint sensitivity analysis.

In the interpolation routines for backward problems, added logic to bypass
sensitivity interpolation if input sensitivity argument is `NULL`.

Changed each the return type of `*FreeB` functions to `int` and added
`return(0)` to each.

#### IDA

Corrections were made to three Fortran interface functions.

Corrected the output from the `idaFoodWeb_bnd.c` example, the wrong component
was printed in `PrintOutput`.

#### IDAS

In the interpolation routines for backward problems, added logic to bypass
sensitivity interpolation if input sensitivity argument is `NULL`.

Changed each the return type of `*FreeB` functions to `int` and added
`return(0)` to each.

Corrections were made to three Fortran interface functions.

Added missing Fortran interface routines for supplying a sparse Jacobian routine
with sparse direct solvers.

#### KINSOL

The Picard iteration return was changed to always return the newest iterate upon
success.

A minor bug in the line search was fixed to prevent an infinite loop when the
beta condition fails and lambda is below the minimum size.

Corrections were made to three Fortran interface functions.

The functions `FKINCREATE` and `FKININIT` were added to split the
`FKINMALLOC` routine into two pieces. `FKINMALLOC` remains for backward
compatibility, but documentation for it has been removed.

Added missing Fortran interface routines for supplying a sparse Jacobian routine
with sparse direct solvers.

### Matlab Interfaces Removed

Removed the Matlab interface from distribution as it has not been updated since
2009.

## Changes to SUNDIALS in release 2.6.2

### New Features and Enhancements

Various minor fixes to installation-related files

In KINSOL and ARKODE, updated the Anderson acceleration implementation with QR
updating.

In CVODES and IDAS, added `ReInit` and `SetOrdering` wrappers for backward
problems.

In IDAS, fixed for-loop bugs in `IDAAckpntAllocVectors` that could lead to a
memory leak.

### Bug Fixes

Updated the BiCGStab linear solver to remove a redundant dot product call.

Fixed potential memory leak in KLU `ReInit` functions in all solvers.

In ARKODE, fixed a bug in the Cash-Karp Butcher table where the method and
embedding coefficient were swapped.

In ARKODE, fixed error in `arkDoErrorTest` in recovery after failure.

In CVODES, added `CVKLUB` prototype and corrected `CVSuperLUMTB` prototype.

In the CVODES and IDAS header files, corrected documentation of backward
integration functions, especially the `which` argument.

In IDAS, added missing backward problem support functions `IDALapackDenseB`,
`IDALapackDenseFreeB`, `IDALapackBandB`, and `IDALapackBandFreeB`.

In IDAS, made SuperLUMT call for backward problem consistent with CVODES.

In CVODE, IDA, and ARKODE, fixed Fortran interfaces to enable calls to
`GetErrWeights`, `GetEstLocalErrors`, and `GetDky` within a time step.

## Changes to SUNDIALS in release 2.6.1

Fixed loop limit bug in `SlsAddMat` function.

In all six solver interfaces to KLU and SuperLUMT, added `#include` lines, and
removed redundant KLU structure allocations.

Minor bug fixes in ARKODE.

## Changes to SUNDIALS in release 2.6.0

### Autotools Build Option Removed

With this version of SUNDIALS, support and documentation of the Autotools mode
of installation is being dropped, in favor of the CMake mode, which is
considered more widely portable.

### New Package: ARKODE

Addition of ARKODE package of explicit, implicit, and additive Runge-Kutta
methods for ODEs. This package API is close to CVODE so switching between the
two should be straightforward. Thanks go to Daniel Reynolds for the addition
of this package.

### New Features and Enhancements

Added OpenMP and Pthreads `N_Vector` implementations for thread-parallel
computing environments.

Two major additions were made to the linear system solvers available in all
packages. First, in the serial case, an interface to the sparse direct solver
KLU was added. Second, an interface to SuperLU_MT, the multi-threaded version
of SuperLU, was added as a thread-parallel sparse direct solver option, to be
used with the serial version of the `N_Vector` module. As part of these
additions, a sparse matrix (CSC format) structure was added to CVODE.

#### KINSOL

Two major additions were made to the globalization strategy options (`KINSol`
argument `strategy`). One is fixed-point iteration, and the other is Picard
iteration. Both can be accelerated by use of the Anderson acceleration
method. See the relevant paragraphs in the Mathematical Considerations chapter
is the user guide.

An interface to the Flexible GMRES iterative linear solver was added.

### Bug Fixes

In order to avoid possible name conflicts, the mathematical macro and function
names `MIN`, `MAX`, `SQR`, `RAbs`, `RSqrt`, `RExp`, `RPowerI`, and
`RPowerR` were changed to `SUNMIN`, `SUNMAX`, `SUNSQR`, `SUNRabs`,
`SUNRsqrt`, `SUNRexp`, `SRpowerI`, and `SUNRpowerR`, respectively. These
names occur in both the solver and example programs.

In the LAPACK banded linear solver interfaces, the line `smu = MIN(N-1,mu+ml)`
was changed to `smu = mu + ml` to correct an illegal input error for to
`DGBTRF` and `DGBTRS`.

In all Fortran examples, integer declarations were revised so that those which
must match a C type `long int` are declared `INTEGER*8`, and a comment was
added about the type match. All other integer declarations are just
`INTEGER`. Corresponding minor corrections were made to the user guide.

#### CVODE and CVODES

In `cvRootFind`, a minor bug was corrected, where the input array was ignored,
and a line was added to break out of root-search loop if the initial interval
size is below the tolerance `ttol`.

Two minor bugs were fixed regarding the testing of input on the first call to
`CVode` -- one involving `tstop` and one involving the initialization of
`*tret`.

The example program `cvAdvDiff_diag_p` was added to illustrate the use of in
parallel.

In the FCVODE optional input routines `FCVSETIIN` and `FCVSETRIN`, the
optional fourth argument `key_length` was removed, with hardcoded key string
lengths passed to all tests.

In order to eliminate or minimize the differences between the sources for
private functions in CVODE and CVODES, the names of many private functions were
changed from `CV*` to `cv*` and a few other names were also changed.

An option was added in the case of Adjoint Sensitivity Analysis with dense or
banded Jacobian. With a call to `CVDlsSetDenseJacFnBS` or
`CVDlsSetBandJacFnBS`, the user can specify a user-supplied Jacobian function
of type `CVDls***JacFnBS`, for the case where the backward problem depends on
the forward sensitivities.

In `CVodeQuadSensInit`, the line `cv_mem->cv_fQS_data = ...` was corrected
(missing `Q`).

In the CVODES User Guide, a paragraph was added in Section 6.2.1 on
`CVodeAdjReInit`, and a paragraph was added in Section 6.2.9 on
`CVodeGetAdjY`. In the example `cvsRoberts_ASAi_dns`, the output was revised
to include the use of `CVodeGetAdjY`.

For the Adjoint Sensitivity Analysis case in which the backward problem depends
on the forward sensitivities, options have been added to allow for user-supplied
`pset`, `psolve`, and `jtimes` functions.

In the example `cvsHessian_ASA_FSA`, an error was corrected in the function
`fB2`, `y2` in place of `y3` in the third term of `Ith(yBdot,6)`.

#### IDA and IDAS

In `IDARootfind`, a minor bug was corrected, where the input array `rootdir`
was ignored, and a line was added to break out of root-search loop if the
initial interval size is below the tolerance `ttol`.

A minor bug was fixed regarding the testing of the input `tstop` on the first
call to `IDASolve`.

In the FIDA optional input routines `FIDASETIIN`, `FIDASETRIN`, and
`FIDASETVIN`, the optional fourth argument `key_length` was removed, with
hardcoded key string lengths passed to all `strncmp` tests.

An option was added in the case of Adjoint Sensitivity Analysis with dense or
banded Jacobian. With a call to `IDADlsSetDenseJacFnBS` or
`IDADlsSetBandJacFnBS`, the user can specify a user-supplied Jacobian function
of type `IDADls***JacFnBS`, for the case where the backward problem depends on
the forward sensitivities.

#### KINSOL

In function `KINStop`, two return values were corrected to make the values of
`uu` and `fval` consistent.

A bug involving initialization of `mxnewtstep` was fixed. The error affects
the case of repeated user calls to `KINSol` with no intervening call to
`KINSetMaxNewtonStep`.

A bug in the increments for difference quotient Jacobian approximations was
fixed in function `kinDlsBandDQJac`.

In the FKINSOL module, an incorrect return value `ier` in `FKINfunc` was
fixed.

In the FKINSOL optional input routines `FKINSETIIN`, `FKINSETRIN`, and
`FKINSETVIN`, the optional fourth argument `key_length` was removed, with
hardcoded key string lengths passed to all `strncmp` tests.

## Changes to SUNDIALS in release 2.5.0

### Integer Type Change

One significant design change was made with this release, the problem size and
its relatives, bandwidth parameters, related internal indices, pivot arrays, and
the optional output `lsflag` have all been changed from type `int` to type
`long int`, except for the problem size and bandwidths in user calls to
routines specifying BLAS/LAPACK routines for the dense/band linear solvers. The
function `NewIntArray` is replaced by a pair `NewIntArray` /
`NewLintArray`, for `int` and `long int` arrays, respectively.

### Bug Fixes

In the installation files, we modified the treatment of the macro
`SUNDIALS_USE_GENERIC_MATH`, so that the parameter `GENERIC_MATH_LIB` is
either defined (with no value) or not defined.

In all packages, after the solver memory is created, it is set to zero before
being filled.

In each linear solver interface function, the linear solver memory is freed on
an error return, and the function now includes a line setting to `NULL` the
main memory pointer to the linear solver memory.

#### Rootfinding

In CVODE(S) and IDA(S), in the functions `Rcheck1` and `Rcheck2`, when an
exact zero is found, the array `glo` of `g` values at the left endpoint
is adjusted, instead of shifting the `t` location `tlo` slightly.

#### CVODE and CVODES

In `CVSetTqBDF`, the logic was changed to avoid a divide by zero.

In a minor change to the CVODES user interface, the type of the index `which`
was changed from `long int` to `int`.

Errors in the logic for the integration of backward problems in CVODES were
identified and fixed.

#### IDA and IDAS

To be consistent with IDAS, IDA uses the function `IDAGetDky` for optional
output retrieval.

A memory leak was fixed in two of the `IDASp***Free` functions.

A missing vector pointer setting was added in `IDASensLineSrch`.

In `IDACompleteStep`, conditionals around lines loading a new column of three
auxiliary divided difference arrays, for a possible order increase, were fixed.

#### KINSOL

Three major logic bugs were fixed - involving updating the solution vector,
updating the linesearch parameter, and a missing error return.

Three minor errors were fixed - involving setting `etachoice` in the
Matlab/KINSOL interface, a missing error case in `KINPrintInfo`, and avoiding
an exponential overflow in the evaluation of `omega`.

## Changes to SUNDIALS in release 2.4.0

Added a CMake-based build option in addition to the one based on autotools.

The user interface has been further refined. Some of the API changes involve:

(a) a reorganization of all linear solver modules into two families (besides the
    existing family of scaled preconditioned iterative linear solvers, the
    direct solvers, including new LAPACK-based ones, were also organized into a
    *direct* family);

(b) maintaining a single pointer to user data, optionally specified through a
    `Set`-type function; and

(c) a general streamlining of the preconditioner modules distributed with the
    solvers.

Added interfaces to LAPACK linear solvers for dense and banded matrices to all
packages.

An option was added to specify which direction of zero-crossing is to be
monitored while performing rootfinding in CVODE(S) and IDA(S).

CVODES includes several new features related to sensitivity analysis, among
which are:

(a) support for integration of quadrature equations depending on both the states
    and forward sensitivity (and thus support for forward sensitivity analysis
    of quadrature equations),

(b) support for simultaneous integration of multiple backward problems based on
    the same underlying ODE (e.g., for use in an *forward-over-adjoint* method
    for computing second order derivative information),

(c) support for backward integration of ODEs and quadratures depending on both
    forward states and sensitivities (e.g., for use in computing second-order
    derivative information), and

(d) support for reinitialization of the adjoint module.

Moreover, the prototypes of all functions related to integration of backward
problems were modified to support the simultaneous integration of multiple
problems.

All backward problems defined by the user are internally managed through a
linked list and identified in the user interface through a unique identifier.

## Changes to SUNDIALS in release 2.3.0

### New Features and Enhancements

The main changes in this release involve a rearrangement of the entire
SUNDIALS source tree. At the user interface level, the main impact is in the
mechanism of including SUNDIALS header files which must now include the relative
path e.g., `#include <cvode/cvode.h>` as all exported header files are now
installed in separate subdirectories of the installation *include* directory.

The functions in the generic dense linear solver (`sundials_dense` and
`sundials_smalldense`) were modified to work for rectangular `m x n` (`m <= n`),
while the factorization and solution functions were renamed to `DenseGETRF` /
`denGETRF` and `DenseGETRS` / `denGETRS`, respectively. The factorization and
solution functions in the generic band linear solver were renamed `BandGBTRF`
and `BandGBTRS`, respectively.

In IDA, the user interface to the consistent initial conditions calculations was
modified. The `IDACalcIC` arguments `t0`, `yy0`, and `yp0` were
removed and a new function, `IDAGetConsistentIC` is provided.

### Bug Fixes

In the CVODES adjoint solver module, the following two bugs were fixed:

* In `CVodeF` the solver was sometimes incorrectly taking an additional step
  before returning control to the user (in `CV_NORMAL` mode) thus leading to
  a failure in the interpolated output function.

* In `CVodeB`, while searching for the current check point, the solver was
  sometimes reaching outside the integration interval resulting in a
  segmentation fault.

In IDA, a bug was fixed in the internal difference-quotient dense and banded
Jacobian approximations, related to the estimation of the perturbation (which
could have led to a failure of the linear solver when zero components with
sufficiently small absolute tolerances were present).

## Changes to SUNDIALS in release 2.2.0

### New Header Files Names

To reduce the possibility of conflicts, the names of all header files have been
changed by adding unique prefixes (e.g., `cvode_` and `sundials_`). When
using the default installation procedure, the header files are exported under
various subdirectories of the target `include` directory. For more details see
Appendix the installation chapter in the user guide.

### Build System Changes

Updated configure script and Makefiles for Fortran examples to avoid C++
compiler errors (now use `CC` and `MPICC` to link only if necessary).

The shared object files are now linked into each SUNDIALS library rater than
into a separate `libsundials_shared` library.

### New Features and Enhancements

Deallocation functions now take the address of the respective memory block
pointer as the input argument.

Interfaces to the Scaled Preconditioned Bi-CGstab (SPBCG) and Scaled
Preconditioned Transpose-Free Quasi-Minimal Residual (SPTFQMR) linear solver
modules have been added to all packages. At the same time, function type names
for Scaled Preconditioned Iterative Linear Solvers were added for the
user-supplied Jacobian-times-vector and preconditioner setup and solve
functions. Additionally, in KINSOL interfaces have been added to the SUNDIALS
DENSE, and BAND linear solvers and include support for nonlinear residual
monitoring which can be used to control Jacobian updating.

A new interpolation method was added to the CVODES adjoint module. The function
`CVadjMalloc` has an additional argument which can be used to select the
desired interpolation scheme.

FIDA, a Fortran-C interface module, was added.

The rootfinding feature was added to IDA, whereby the roots of a set of given
functions may be computed during the integration of the DAE system.

In IDA a user-callable routine was added to access the estimated local error
vector.

In the KINSOL Fortran interface module, FKINSOL, optional inputs are now set
using `FKINSETIIN` (integer inputs), `FKINSETRIN` (real inputs), and
`FKINSETVIN` (vector inputs). Optional outputs are still obtained from the
`IOUT` and `ROUT` arrays which are owned by the user and passed as arguments
to `FKINMALLOC`.

## Changes to SUNDIALS in release 2.1.1

The function `N_VCloneEmpty` was added to the global vector operations table.

A minor bug was fixed in the interpolation functions of the adjoint CVODES
module.

## Changes to SUNDIALS in release 2.1.0

The user interface has been further refined. Several functions used for setting
optional inputs were combined into a single one.

In CVODE(S) and IDA, an optional user-supplied routine for setting the error
weight vector was added.

Additionally, to resolve potential variable scope issues, all SUNDIALS solvers
release user data right after its use.

The build systems has been further improved to make it more robust.

## Changes to SUNDIALS in release 2.0.2

Fixed autoconf-related bug to allow configuration with the PGI Fortran compiler.

Modified the build system to use customized detection of the Fortran name
mangling scheme (autoconf's `AC_F77_WRAPPERS` routine is problematic on some
platforms).

A bug was fixed in the `CVode` function that was potentially leading to
erroneous behavior of the rootfinding procedure on the integration first step.

A new chapter in the User Guide was added - with constants that appear in the
user interface.

## Changes to SUNDIALS in release 2.0.1

### Build System

Changed the order of compiler directives in header files to avoid compilation
errors when using a C++ compiler.

Changed the method of generating `sundials_config.h` to avoid potential
warnings of redefinition of preprocessor symbols.

### New Features

In CVODES the option of activating and deactivating forward sensitivity
calculations on successive runs without memory allocation and deallocation.

### Bug Fixes

In CVODES bug fixes related to forward sensitivity computations (possible loss
of accuracy on a BDF order increase and incorrect logic in testing user-supplied
absolute tolerances) were made.

## Changes to SUNDIALS in release 2.0.0

Installation of all of SUNDIALS packages has been completely redesigned and is
now based on configure scripts.

The major changes from the previous version involve a redesign of the user
interface across the entire SUNDIALS suite. We have eliminated the mechanism of
providing optional inputs and extracting optional statistics from the solver
through the `iopt` and `ropt` arrays. Instead, packages now provide `Set`
functions to change the default values for various quantities controlling the
solver and `Get` functions to extract statistics after return from the main
solver routine.

Additionally, the interfaces to several user-supplied routines (such as those
providing Jacobians and preconditioner information) were simplified by reducing
the number of arguments. The same information that was previously accessible
through such arguments can now be obtained through `Get`-type functions.

In CVODE and CVODES a rootfinding feature was added, whereby the roots of a set
of given functions may be computed during the integration of the ODE system.

Changes to the NVector:

* Removed `machEnv`, redefined table of vector operations (now contained in
  the `N_Vector` structure itself).

* All SUNDIALS functions create new `N_Vector` variables through
  cloning, using an `N_Vector` passed by the user as a template.

* A particular vector implementation is supposed to provide user-callable
  constructor and destructor functions.

* Removed the following functions from the structure of vector operations:
  `N_VNew`, `N_VNew_S`, `N_VFree`, `N_VFree_S`, `N_VMake`,
  `N_VDispose`, `N_VGetData`, `N_VSetData`, `N_VConstrProdPos`, and
  `N_VOneMask`.

* Added the following functions to the structure of vector operations:
  `N_VClone`, `N_VDestroy`, `N_VSpace`, `N_VGetArrayPointer`,
  `N_VSetArrayPointer`, and `N_VWrmsNormMask`.

* Note that `nvec_ser` and `nvec_par` are now separate modules outside the
  shared SUNDIALS module.

Changes to the linear solvers:

* In SPGMR, added a dummy `N_Vector` argument to be used as a template for
  cloning.

* In SPGMR, removed `N` (problem dimension) from the argument list of
  `SpgmrMalloc`.

* Replaced `iterativ.{c,h}` with `iterative.{c,h}`.

* Modified constant names in `iterative.h` (preconditioner types are prefixed
  with `PREC_`).

* Changed numerical values for `MODIFIED_GS` (from `0` to `1`) and
  `CLASSICAL_GS` (from `1` to `2`).

Changes to `sundialsmath` submodule:

* Replaced the internal routine for estimating unit roundoff with definition of
  unit roundoff from `float.h`.

* Modified functions to call the appropriate math routines given the precision
  level specified by the user.

Changes to `sundialstypes` submodule:

* Removed `integertype`.

* Added definitions for `BIG_REAL`, `SMALL_REAL`, and `UNIT_ROUNDOFF`
  using values from `float.h` based on the precision.

* Changed definition of macro `RCONST` to depend on the precision level
  specified by the user.<|MERGE_RESOLUTION|>--- conflicted
+++ resolved
@@ -44,16 +44,14 @@
 
 ### Bug Fixes
 
-<<<<<<< HEAD
 Removed error floors from the SUNAdaptController implementations which could
 unnecessarily limit the time size growth, particularly after the first step.
 
 On the first two time steps, the Soderlind controller uses an I controller
 instead of omitting unavailable terms.
-=======
+
 Fixed `ARKodeResize` not using the default `hscale` when an argument of `0` was
 provided.
->>>>>>> 9fb8aa9a
 
 Fixed the loading of ARKStep's default first order explicit method.
 
