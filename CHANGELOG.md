--- conflicted
+++ resolved
@@ -52,15 +52,12 @@
 Fixed compilation errors when building the Trilinos Teptra NVector with CUDA
 support.
 
-<<<<<<< HEAD
 Fixed loading the default IMEX-MRI method if `ARKodeSetOrder` is used to specify
 a third or fourth order method. Previously, the default second order method
 was loaded in both cases.
 
-=======
 Fixed a CMake configuration issue related to aliasing an `ALIAS` target when
 using `ENABLE_KLU=ON` in combination with a static-only build of SuiteSparse.
->>>>>>> 25ea7af3
 
 ### Deprecation Notices
 
