--- conflicted
+++ resolved
@@ -30,12 +30,9 @@
   SUNStepperFullRhsFn fullrhs;
   SUNStepperResetFn reset;
   SUNStepperSetStopTimeFn setstoptime;
-<<<<<<< HEAD
   SUNStepperSetStepDirectionFn setstepdirection;
   SUNStepperGetStepDirectionFn getstepdirection;
-=======
   SUNStepperSetForcingFn setforcing;
->>>>>>> da6e7732
 };
 
 struct SUNStepper_
