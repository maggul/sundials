

#include <stdlib.h>
#include <string.h>
#include <sundials/priv/sundials_errors_impl.h>
#include <sundials/sundials_core.h>

#include "sundials/sundials_errors.h"
#include "sundials/sundials_nvector.h"
#include "sundials_stepper_impl.h"

SUNErrCode SUNStepper_Create(SUNContext sunctx, SUNStepper* stepper_ptr)
{
  SUNFunctionBegin(sunctx);

  SUNStepper stepper = NULL;
  stepper            = malloc(sizeof(*stepper));
  SUNAssert(stepper, SUN_ERR_MALLOC_FAIL);

  stepper->content            = NULL;
  stepper->sunctx             = sunctx;
  stepper->last_flag          = SUN_SUCCESS;
  stepper->forcing            = NULL;
  stepper->nforcing           = 0;
  stepper->nforcing_allocated = 0;
  stepper->tshift             = SUN_RCONST(0.0);
  stepper->tscale             = SUN_RCONST(0.0);
  stepper->fused_scalars      = NULL;
  stepper->fused_vectors      = NULL;

  stepper->ops = malloc(sizeof(*(stepper->ops)));
  SUNAssert(stepper->ops, SUN_ERR_MALLOC_FAIL);

<<<<<<< HEAD
  stepper->ops->advance     = NULL;
=======
  stepper->ops->evolve      = NULL;
>>>>>>> c7d3f39c
  stepper->ops->onestep     = NULL;
  stepper->ops->trystep     = NULL;
  stepper->ops->fullrhs     = NULL;
  stepper->ops->reset       = NULL;
<<<<<<< HEAD
  stepper->ops->getnumsteps = NULL;
=======
  stepper->ops->setstoptime = NULL;
>>>>>>> c7d3f39c

  *stepper_ptr = stepper;

  return SUN_SUCCESS;
}

SUNErrCode SUNStepper_Destroy(SUNStepper* stepper_ptr)
{
  SUNFunctionBegin((*stepper_ptr)->sunctx);

  SUNStepper stepper = *stepper_ptr;

  /* free the inner forcing and fused op workspace vector */
  if (stepper->forcing)
  {
    N_VDestroyVectorArray(stepper->forcing, stepper->nforcing);
    N_VDestroyVectorArray(stepper->fused_vectors, stepper->nforcing);
    free(stepper->fused_scalars);
  }

  free(stepper->ops);
  free(stepper);
  *stepper_ptr = NULL;

  return SUN_SUCCESS;
}

SUNErrCode SUNStepper_Evolve(SUNStepper stepper, sunrealtype t0,
                             sunrealtype tout, N_Vector y, N_Vector yp,
                             sunrealtype* tret, int* stop_reason)
{
  SUNFunctionBegin(stepper->sunctx);
  if (stepper->ops->evolve)
  {
    return stepper->ops->evolve(stepper, t0, tout, y, yp, tret, stop_reason);
  }
  return SUN_ERR_NOT_IMPLEMENTED;
}

SUNErrCode SUNStepper_OneStep(SUNStepper stepper, sunrealtype t0,
                              sunrealtype tout, N_Vector y, N_Vector yp,
                              sunrealtype* tret, int* stop_reason)
{
  SUNFunctionBegin(stepper->sunctx);
  if (stepper->ops->onestep)
  {
    return stepper->ops->onestep(stepper, t0, tout, y, yp, tret, stop_reason);
  }
  return SUN_ERR_NOT_IMPLEMENTED;
}

SUNErrCode SUNStepper_TryStep(SUNStepper stepper, sunrealtype t0,
                              sunrealtype tout, N_Vector y, N_Vector yp,
                              sunrealtype* tret, int* stop_reason)
{
  SUNFunctionBegin(stepper->sunctx);
  if (stepper->ops->trystep)
  {
    return stepper->ops->trystep(stepper, t0, tout, y, yp, tret, stop_reason);
  }
  return SUN_ERR_NOT_IMPLEMENTED;
}

SUNErrCode SUNStepper_Reset(SUNStepper stepper, sunrealtype tR, N_Vector yR,
                            N_Vector ypR)
{
  SUNFunctionBegin(stepper->sunctx);
  if (stepper->ops->evolve)
  {
    return stepper->ops->reset(stepper, tR, yR, ypR);
  }
  return SUN_ERR_NOT_IMPLEMENTED;
}

SUNErrCode SUNStepper_SetContent(SUNStepper stepper, void* content)
{
  SUNFunctionBegin(stepper->sunctx);
  stepper->content = content;
  return SUN_SUCCESS;
}

SUNErrCode SUNStepper_GetContent(SUNStepper stepper, void** content)
{
  SUNFunctionBegin(stepper->sunctx);
  *content = stepper->content;
  return SUN_SUCCESS;
}

<<<<<<< HEAD
SUNErrCode SUNStepper_GetNumSteps(SUNStepper stepper, int64_t* num_steps)
{
  SUNFunctionBegin(stepper->sunctx);
  return stepper->ops->getnumsteps(stepper, num_steps);
}

SUNErrCode SUNStepper_SetAdvanceFn(SUNStepper stepper, SUNStepperAdvanceFn fn)
=======
SUNErrCode SUNStepper_SetEvolveFn(SUNStepper stepper, SUNStepperEvolveFn fn)
>>>>>>> c7d3f39c
{
  SUNFunctionBegin(stepper->sunctx);
  stepper->ops->evolve = fn;
  return SUN_SUCCESS;
}

SUNErrCode SUNStepper_SetOneStepFn(SUNStepper stepper, SUNStepperOneStepFn fn)
{
  SUNFunctionBegin(stepper->sunctx);
  stepper->ops->onestep = fn;
  return SUN_SUCCESS;
}

SUNErrCode SUNStepper_SetTryStepFn(SUNStepper stepper, SUNStepperTryStepFn fn)
{
  SUNFunctionBegin(stepper->sunctx);
  stepper->ops->trystep = fn;
  return SUN_SUCCESS;
}

SUNErrCode SUNStepper_SetFullRhsFn(SUNStepper stepper, SUNStepperFullRhsFn fn)
{
  SUNFunctionBegin(stepper->sunctx);
  stepper->ops->fullrhs = fn;
  return SUN_SUCCESS;
}

SUNErrCode SUNStepper_SetResetFn(SUNStepper stepper, SUNStepperResetFn fn)
{
  SUNFunctionBegin(stepper->sunctx);
  stepper->ops->reset = fn;
  return SUN_SUCCESS;
}

SUNErrCode SUNStepper_SetStopTimeFn(SUNStepper stepper, SUNStepperSetStopTimeFn fn)
{
  SUNFunctionBegin(stepper->sunctx);
  stepper->ops->setstoptime = fn;
  return SUN_SUCCESS;
}

SUNErrCode SUNStepper_SetForcing(SUNStepper stepper, int count, N_Vector tmpl)
{
  SUNFunctionBegin(stepper->sunctx);

  stepper->nforcing = count;

  if (stepper->nforcing_allocated < stepper->nforcing)
  {
    if (stepper->nforcing_allocated)
    {
      N_VDestroyVectorArray(stepper->forcing, stepper->nforcing_allocated);
      SUNCheckLastErr();
    }
    stepper->forcing = N_VCloneVectorArray(stepper->nforcing, tmpl);
    SUNCheckLastErr();
    stepper->nforcing_allocated = stepper->nforcing;
  }

  if (!stepper->fused_vectors)
  {
    stepper->fused_vectors = N_VNewVectorArray(stepper->nforcing, SUNCTX_);
    SUNCheckLastErr();
  }

  if (!stepper->fused_scalars)
  {
    stepper->fused_scalars =
      (sunrealtype*)calloc(count + 1, sizeof(*stepper->fused_scalars));
    SUNAssert(stepper->fused_scalars, SUN_ERR_MEM_FAIL);
  }

  return SUN_SUCCESS;
}

SUNErrCode SUNStepper_AddForcing(SUNStepper stepper, sunrealtype t, N_Vector f)
{
  SUNFunctionBegin(stepper->sunctx);

  /* if nforcing is 0, then forcing is 'disabled' */
  if (!stepper->nforcing) { return SUN_SUCCESS; }

  /* always append the constant forcing term */
  stepper->fused_scalars[0] = SUN_RCONST(1.0);
  stepper->fused_vectors[0] = f;

  /* compute normalized time tau and initialize tau^i */
  sunrealtype tau  = (t - stepper->tshift) / (stepper->tscale);
  sunrealtype taui = SUN_RCONST(1.0);

  for (int i = 0; i < stepper->nforcing; i++)
  {
    stepper->fused_scalars[i + 1] = taui;
    stepper->fused_vectors[i + 1] = stepper->forcing[i];
    taui *= tau;
  }

  N_VLinearCombination(stepper->nforcing + 1, stepper->fused_scalars,
                       stepper->fused_vectors, f);

  return SUN_SUCCESS;
}

SUNErrCode SUNStepper_GetForcingData(SUNStepper stepper, sunrealtype* tshift,
                                     sunrealtype* tscale, N_Vector** forcing,
                                     int* nforcing)
{
  *tshift   = stepper->tshift;
  *tscale   = stepper->tscale;
  *forcing  = stepper->forcing;
  *nforcing = stepper->nforcing;

  return SUN_SUCCESS;
}<|MERGE_RESOLUTION|>--- conflicted
+++ resolved
@@ -7,6 +7,7 @@
 
 #include "sundials/sundials_errors.h"
 #include "sundials/sundials_nvector.h"
+#include "sundials/sundials_types.h"
 #include "sundials_stepper_impl.h"
 
 SUNErrCode SUNStepper_Create(SUNContext sunctx, SUNStepper* stepper_ptr)
@@ -31,20 +32,12 @@
   stepper->ops = malloc(sizeof(*(stepper->ops)));
   SUNAssert(stepper->ops, SUN_ERR_MALLOC_FAIL);
 
-<<<<<<< HEAD
-  stepper->ops->advance     = NULL;
-=======
   stepper->ops->evolve      = NULL;
->>>>>>> c7d3f39c
   stepper->ops->onestep     = NULL;
   stepper->ops->trystep     = NULL;
   stepper->ops->fullrhs     = NULL;
   stepper->ops->reset       = NULL;
-<<<<<<< HEAD
-  stepper->ops->getnumsteps = NULL;
-=======
   stepper->ops->setstoptime = NULL;
->>>>>>> c7d3f39c
 
   *stepper_ptr = stepper;
 
@@ -133,17 +126,7 @@
   return SUN_SUCCESS;
 }
 
-<<<<<<< HEAD
-SUNErrCode SUNStepper_GetNumSteps(SUNStepper stepper, int64_t* num_steps)
-{
-  SUNFunctionBegin(stepper->sunctx);
-  return stepper->ops->getnumsteps(stepper, num_steps);
-}
-
-SUNErrCode SUNStepper_SetAdvanceFn(SUNStepper stepper, SUNStepperAdvanceFn fn)
-=======
 SUNErrCode SUNStepper_SetEvolveFn(SUNStepper stepper, SUNStepperEvolveFn fn)
->>>>>>> c7d3f39c
 {
   SUNFunctionBegin(stepper->sunctx);
   stepper->ops->evolve = fn;
@@ -257,4 +240,14 @@
   *nforcing = stepper->nforcing;
 
   return SUN_SUCCESS;
+}
+
+SUNErrCode SUNStepper_SetStopTime(SUNStepper stepper, sunrealtype tstop)
+{
+  SUNFunctionBegin(stepper->sunctx);
+  if (stepper->ops->setstoptime)
+  {
+    return stepper->ops->setstoptime(stepper, tstop);
+  }
+  else { return SUN_ERR_NOT_IMPLEMENTED; }
 }