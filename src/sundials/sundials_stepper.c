--- conflicted
+++ resolved
@@ -25,24 +25,14 @@
   stepper->ops = malloc(sizeof(*(stepper->ops)));
   SUNAssert(stepper->ops, SUN_ERR_MALLOC_FAIL);
 
-<<<<<<< HEAD
   stepper->ops->evolve           = NULL;
   stepper->ops->onestep          = NULL;
-  stepper->ops->trystep          = NULL;
   stepper->ops->fullrhs          = NULL;
   stepper->ops->reset            = NULL;
   stepper->ops->setstoptime      = NULL;
   stepper->ops->setstepdirection = NULL;
   stepper->ops->getstepdirection = NULL;
   stepper->ops->setforcing       = NULL;
-=======
-  stepper->ops->evolve      = NULL;
-  stepper->ops->onestep     = NULL;
-  stepper->ops->fullrhs     = NULL;
-  stepper->ops->reset       = NULL;
-  stepper->ops->setstoptime = NULL;
-  stepper->ops->setforcing  = NULL;
->>>>>>> ec41dfa2
 
   *stepper_ptr = stepper;
 
@@ -100,6 +90,46 @@
   return SUN_ERR_NOT_IMPLEMENTED;
 }
 
+SUNErrCode SUNStepper_SetStepDirection(SUNStepper stepper, sunrealtype stepdir)
+{
+  SUNFunctionBegin(stepper->sunctx);
+  if (stepper->ops->setstepdirection)
+  {
+    return stepper->ops->setstepdirection(stepper, stepdir);
+  }
+  return SUN_ERR_NOT_IMPLEMENTED;
+}
+
+SUNErrCode SUNStepper_GetStepDirection(SUNStepper stepper, sunrealtype* stepdir)
+{
+  SUNFunctionBegin(stepper->sunctx);
+  if (stepper->ops->setstepdirection)
+  {
+    return stepper->ops->getstepdirection(stepper, stepdir);
+  }
+  return SUN_ERR_NOT_IMPLEMENTED;
+}
+
+SUNErrCode SUNStepper_SetStepDirection(SUNStepper stepper, sunrealtype stepdir)
+{
+  SUNFunctionBegin(stepper->sunctx);
+  if (stepper->ops->setstepdirection)
+  {
+    return stepper->ops->setstepdirection(stepper, stepdir);
+  }
+  else { return SUN_ERR_NOT_IMPLEMENTED; }
+}
+
+SUNErrCode SUNStepper_GetStepDirection(SUNStepper stepper, sunrealtype* stepdir)
+{
+  SUNFunctionBegin(stepper->sunctx);
+  if (stepper->ops->setstepdirection)
+  {
+    return stepper->ops->getstepdirection(stepper, stepdir);
+  }
+  else { return SUN_ERR_NOT_IMPLEMENTED; }
+}
+
 SUNErrCode SUNStepper_SetForcing(SUNStepper stepper, sunrealtype tshift,
                                  sunrealtype tscale, N_Vector* forcing,
                                  int nforcing)
@@ -133,33 +163,7 @@
   return SUN_SUCCESS;
 }
 
-<<<<<<< HEAD
-SUNErrCode SUNStepper_SetStepDirection(SUNStepper stepper, sunrealtype stepdir)
-{
-  SUNFunctionBegin(stepper->sunctx);
-  if (stepper->ops->setstepdirection)
-  {
-    return stepper->ops->setstepdirection(stepper, stepdir);
-  }
-  else { return SUN_ERR_NOT_IMPLEMENTED; }
-}
-
-SUNErrCode SUNStepper_GetStepDirection(SUNStepper stepper, sunrealtype* stepdir)
-{
-  SUNFunctionBegin(stepper->sunctx);
-  if (stepper->ops->setstepdirection)
-  {
-    return stepper->ops->getstepdirection(stepper, stepdir);
-  }
-  else { return SUN_ERR_NOT_IMPLEMENTED; }
-}
-
-SUNErrCode SUNStepper_SetForcing(SUNStepper stepper, sunrealtype tshift,
-                                 sunrealtype tscale, N_Vector* forcing,
-                                 int nforcing)
-=======
 SUNErrCode SUNStepper_GetLastFlag(SUNStepper stepper, int* last_flag)
->>>>>>> ec41dfa2
 {
   SUNFunctionBegin(stepper->sunctx);
   *last_flag = stepper->last_flag;
