--- conflicted
+++ resolved
@@ -24,7 +24,6 @@
   stepper->ops = malloc(sizeof(*(stepper->ops)));
   SUNAssert(stepper->ops, SUN_ERR_MALLOC_FAIL);
 
-<<<<<<< HEAD
   stepper->ops->evolve           = NULL;
   stepper->ops->onestep          = NULL;
   stepper->ops->trystep          = NULL;
@@ -33,15 +32,7 @@
   stepper->ops->setstoptime      = NULL;
   stepper->ops->setstepdirection = NULL;
   stepper->ops->getstepdirection = NULL;
-=======
-  stepper->ops->evolve      = NULL;
-  stepper->ops->onestep     = NULL;
-  stepper->ops->trystep     = NULL;
-  stepper->ops->fullrhs     = NULL;
-  stepper->ops->reset       = NULL;
-  stepper->ops->setstoptime = NULL;
-  stepper->ops->setforcing  = NULL;
->>>>>>> da6e7732
+  stepper->ops->setforcing       = NULL;
 
   *stepper_ptr = stepper;
 
@@ -165,7 +156,6 @@
   return SUN_SUCCESS;
 }
 
-<<<<<<< HEAD
 SUNErrCode SUNStepper_SetSetStepDirectionFn(SUNStepper stepper,
                                             SUNStepperSetStepDirectionFn fn)
 {
@@ -182,85 +172,29 @@
   return SUN_SUCCESS;
 }
 
-SUNErrCode SUNStepper_SetForcing(SUNStepper stepper, int count, N_Vector tmpl)
-=======
 SUNErrCode SUNStepper_SetForcingFn(SUNStepper stepper, SUNStepperSetForcingFn fn)
->>>>>>> da6e7732
 {
   SUNFunctionBegin(stepper->sunctx);
   stepper->ops->setforcing = fn;
   return SUN_SUCCESS;
-<<<<<<< HEAD
-}
-
-SUNErrCode SUNStepper_AddForcing(SUNStepper stepper, sunrealtype t, N_Vector f)
-{
-  SUNFunctionBegin(stepper->sunctx);
-
-  /* if nforcing is 0, then forcing is 'disabled' */
-  if (!stepper->nforcing) { return SUN_SUCCESS; }
-
-  /* always append the constant forcing term */
-  stepper->fused_scalars[0] = SUN_RCONST(1.0);
-  stepper->fused_vectors[0] = f;
-
-  /* compute normalized time tau and initialize tau^i */
-  sunrealtype tau  = (t - stepper->tshift) / (stepper->tscale);
-  sunrealtype taui = SUN_RCONST(1.0);
-
-  for (int i = 0; i < stepper->nforcing; i++)
-  {
-    stepper->fused_scalars[i + 1] = taui;
-    stepper->fused_vectors[i + 1] = stepper->forcing[i];
-    taui *= tau;
-  }
-
-  N_VLinearCombination(stepper->nforcing + 1, stepper->fused_scalars,
-                       stepper->fused_vectors, f);
-
-  return SUN_SUCCESS;
-}
-
-SUNErrCode SUNStepper_GetForcingData(SUNStepper stepper, sunrealtype* tshift,
-                                     sunrealtype* tscale, N_Vector** forcing,
-                                     int* nforcing)
-{
-  *tshift   = stepper->tshift;
-  *tscale   = stepper->tscale;
-  *forcing  = stepper->forcing;
-  *nforcing = stepper->nforcing;
-
-  return SUN_SUCCESS;
-}
-
-SUNErrCode SUNStepper_SetStopTime(SUNStepper stepper, sunrealtype tstop)
-{
-  SUNFunctionBegin(stepper->sunctx);
-  if (stepper->ops->setstoptime)
-  {
-    return stepper->ops->setstoptime(stepper, tstop);
+}
+
+SUNErrCode SUNStepper_SetStepDirection(SUNStepper stepper, sunrealtype stepdir)
+{
+  SUNFunctionBegin(stepper->sunctx);
+  if (stepper->ops->setstepdirection)
+  {
+    return stepper->ops->setstepdirection(stepper, stepdir);
   }
   else { return SUN_ERR_NOT_IMPLEMENTED; }
 }
 
-SUNErrCode SUNStepper_SetStepDirection(SUNStepper stepper, sunrealtype stepdir)
+SUNErrCode SUNStepper_GetStepDirection(SUNStepper stepper, sunrealtype* stepdir)
 {
   SUNFunctionBegin(stepper->sunctx);
   if (stepper->ops->setstepdirection)
   {
-    return stepper->ops->setstepdirection(stepper, stepdir);
+    return stepper->ops->getstepdirection(stepper, stepdir);
   }
   else { return SUN_ERR_NOT_IMPLEMENTED; }
-}
-
-SUNErrCode SUNStepper_GetStepDirection(SUNStepper stepper, sunrealtype* stepdir)
-{
-  SUNFunctionBegin(stepper->sunctx);
-  if (stepper->ops->setstepdirection)
-  {
-    return stepper->ops->getstepdirection(stepper, stepdir);
-  }
-  else { return SUN_ERR_NOT_IMPLEMENTED; }
-=======
->>>>>>> da6e7732
 }