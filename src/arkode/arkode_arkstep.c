/*---------------------------------------------------------------
 * Programmer(s): Daniel R. Reynolds @ SMU
 *---------------------------------------------------------------
 * SUNDIALS Copyright Start
 * Copyright (c) 2002-2024, Lawrence Livermore National Security
 * and Southern Methodist University.
 * All rights reserved.
 *
 * See the top-level LICENSE and NOTICE files for details.
 *
 * SPDX-License-Identifier: BSD-3-Clause
 * SUNDIALS Copyright End
 *---------------------------------------------------------------
 * This is the implementation file for ARKODE's ARK time stepper
 * module.
 *--------------------------------------------------------------*/

#include "arkode/arkode_arkstep.h"
#include <nvector/nvector_manyvector.h>
#include <stdio.h>
#include <stdlib.h>
#include <string.h>
#include <sundials/sundials_math.h>
#include <sunnonlinsol/sunnonlinsol_newton.h>

#include "arkode/arkode.h"
#include "arkode/arkode_butcher.h"
#include "arkode_arkstep_impl.h"
#include "arkode_impl.h"
#include "arkode_interp_impl.h"
#include "arkode_types_impl.h"
#include "sunadjoint/sunadjoint_checkpointscheme.h"
#include "sunadjoint/sunadjoint_stepper.h"

#include "sundials/sundials_errors.h"
#include "sundials/sundials_nvector.h"
#include "sundials/sundials_stepper.h"
#include "sundials/sundials_types.h"
#include "sundials_macros.h"

#define FIXED_LIN_TOL

/*===============================================================
  Exported functions
  ===============================================================*/

void* ARKStepCreate(ARKRhsFn fe, ARKRhsFn fi, sunrealtype t0, N_Vector y0,
                    SUNContext sunctx)
{
  ARKodeMem ark_mem;
  ARKodeARKStepMem step_mem;
  SUNNonlinearSolver NLS;
  sunbooleantype nvectorOK;
  int retval;

  /* Check that at least one of fe, fi is supplied and is to be used */
  if (fe == NULL && fi == NULL)
  {
    arkProcessError(NULL, ARK_ILL_INPUT, __LINE__, __func__, __FILE__,
                    MSG_ARK_NULL_F);
    return (NULL);
  }

  /* Check for legal input parameters */
  if (y0 == NULL)
  {
    arkProcessError(NULL, ARK_ILL_INPUT, __LINE__, __func__, __FILE__,
                    MSG_ARK_NULL_Y0);
    return (NULL);
  }

  if (!sunctx)
  {
    arkProcessError(NULL, ARK_ILL_INPUT, __LINE__, __func__, __FILE__,
                    MSG_ARK_NULL_SUNCTX);
    return (NULL);
  }

  /* Test if all required vector operations are implemented */
  nvectorOK = arkStep_CheckNVector(y0);
  if (!nvectorOK)
  {
    arkProcessError(NULL, ARK_ILL_INPUT, __LINE__, __func__, __FILE__,
                    MSG_ARK_BAD_NVECTOR);
    return (NULL);
  }

  /* Create ark_mem structure and set default values */
  ark_mem = arkCreate(sunctx);
  if (ark_mem == NULL)
  {
    arkProcessError(NULL, ARK_MEM_NULL, __LINE__, __func__, __FILE__,
                    MSG_ARK_NO_MEM);
    return (NULL);
  }

  /* Allocate ARKodeARKStepMem structure, and initialize to zero */
  step_mem = NULL;
  step_mem = (ARKodeARKStepMem)malloc(sizeof(struct ARKodeARKStepMemRec));
  if (step_mem == NULL)
  {
    arkProcessError(ark_mem, ARK_MEM_FAIL, __LINE__, __func__, __FILE__,
                    MSG_ARK_ARKMEM_FAIL);
    ARKodeFree((void**)&ark_mem);
    return (NULL);
  }
  memset(step_mem, 0, sizeof(struct ARKodeARKStepMemRec));

  /* Attach step_mem structure and function pointers to ark_mem */
  ark_mem->step_attachlinsol              = arkStep_AttachLinsol;
  ark_mem->step_attachmasssol             = arkStep_AttachMasssol;
  ark_mem->step_disablelsetup             = arkStep_DisableLSetup;
  ark_mem->step_disablemsetup             = arkStep_DisableMSetup;
  ark_mem->step_getlinmem                 = arkStep_GetLmem;
  ark_mem->step_getmassmem                = arkStep_GetMassMem;
  ark_mem->step_getimplicitrhs            = arkStep_GetImplicitRHS;
  ark_mem->step_mmult                     = NULL;
  ark_mem->step_getgammas                 = arkStep_GetGammas;
  ark_mem->step_init                      = arkStep_Init;
  ark_mem->step_fullrhs                   = arkStep_FullRHS;
  ark_mem->step                           = arkStep_TakeStep_Z;
  ark_mem->step_setuserdata               = arkStep_SetUserData;
  ark_mem->step_printallstats             = arkStep_PrintAllStats;
  ark_mem->step_writeparameters           = arkStep_WriteParameters;
  ark_mem->step_resize                    = arkStep_Resize;
  ark_mem->step_free                      = arkStep_Free;
  ark_mem->step_printmem                  = arkStep_PrintMem;
  ark_mem->step_setdefaults               = arkStep_SetDefaults;
  ark_mem->step_computestate              = arkStep_ComputeState;
  ark_mem->step_setrelaxfn                = arkStep_SetRelaxFn;
  ark_mem->step_setorder                  = arkStep_SetOrder;
  ark_mem->step_setnonlinearsolver        = arkStep_SetNonlinearSolver;
  ark_mem->step_setlinear                 = arkStep_SetLinear;
  ark_mem->step_setnonlinear              = arkStep_SetNonlinear;
  ark_mem->step_setautonomous             = arkStep_SetAutonomous;
  ark_mem->step_setnlsrhsfn               = arkStep_SetNlsRhsFn;
  ark_mem->step_setdeduceimplicitrhs      = arkStep_SetDeduceImplicitRhs;
  ark_mem->step_setnonlincrdown           = arkStep_SetNonlinCRDown;
  ark_mem->step_setnonlinrdiv             = arkStep_SetNonlinRDiv;
  ark_mem->step_setdeltagammamax          = arkStep_SetDeltaGammaMax;
  ark_mem->step_setlsetupfrequency        = arkStep_SetLSetupFrequency;
  ark_mem->step_setpredictormethod        = arkStep_SetPredictorMethod;
  ark_mem->step_setmaxnonliniters         = arkStep_SetMaxNonlinIters;
  ark_mem->step_setnonlinconvcoef         = arkStep_SetNonlinConvCoef;
  ark_mem->step_setstagepredictfn         = arkStep_SetStagePredictFn;
  ark_mem->step_getnumlinsolvsetups       = arkStep_GetNumLinSolvSetups;
  ark_mem->step_getcurrentgamma           = arkStep_GetCurrentGamma;
  ark_mem->step_getestlocalerrors         = arkStep_GetEstLocalErrors;
  ark_mem->step_getnonlinearsystemdata    = arkStep_GetNonlinearSystemData;
  ark_mem->step_getnumnonlinsolviters     = arkStep_GetNumNonlinSolvIters;
  ark_mem->step_getnumnonlinsolvconvfails = arkStep_GetNumNonlinSolvConvFails;
  ark_mem->step_getnonlinsolvstats        = arkStep_GetNonlinSolvStats;
  ark_mem->step_supports_adaptive         = SUNTRUE;
  ark_mem->step_supports_implicit         = SUNTRUE;
  ark_mem->step_supports_massmatrix       = SUNTRUE;
  ark_mem->step_supports_relaxation       = SUNTRUE;
  ark_mem->step_mem                       = (void*)step_mem;

  /* Set default values for optional inputs */
  retval = arkStep_SetDefaults((void*)ark_mem);
  if (retval != ARK_SUCCESS)
  {
    arkProcessError(ark_mem, retval, __LINE__, __func__, __FILE__,
                    "Error setting default solver options");
    ARKodeFree((void**)&ark_mem);
    return (NULL);
  }

  /* Set implicit/explicit problem based on function pointers */
  step_mem->explicit = (fe == NULL) ? SUNFALSE : SUNTRUE;
  step_mem->implicit = (fi == NULL) ? SUNFALSE : SUNTRUE;

  /* Allocate the general ARK stepper vectors using y0 as a template */
  /* NOTE: Fe, Fi, cvals and Xvecs will be allocated later on
     (based on the number of ARK stages) */

  /* Clone the input vector to create sdata, zpred and zcor */
  if (!arkAllocVec(ark_mem, y0, &(step_mem->sdata)))
  {
    ARKodeFree((void**)&ark_mem);
    return (NULL);
  }
  if (!arkAllocVec(ark_mem, y0, &(step_mem->zpred)))
  {
    ARKodeFree((void**)&ark_mem);
    return (NULL);
  }
  if (!arkAllocVec(ark_mem, y0, &(step_mem->zcor)))
  {
    ARKodeFree((void**)&ark_mem);
    return (NULL);
  }

  /* Copy the input parameters into ARKODE state */
  step_mem->fe = fe;
  step_mem->fi = fi;

  /* Update the ARKODE workspace requirements */
  ark_mem->liw += 41; /* fcn/data ptr, int, long int, sunindextype, sunbooleantype */
  ark_mem->lrw += 10;

  /* If an implicit component is to be solved, create default Newton NLS object */
  step_mem->ownNLS = SUNFALSE;
  if (step_mem->implicit)
  {
    NLS = SUNNonlinSol_Newton(y0, ark_mem->sunctx);
    if (NLS == NULL)
    {
      arkProcessError(ark_mem, ARK_MEM_FAIL, __LINE__, __func__, __FILE__,
                      "Error creating default Newton solver");
      ARKodeFree((void**)&ark_mem);
      return (NULL);
    }
    retval = ARKodeSetNonlinearSolver(ark_mem, NLS);
    if (retval != ARK_SUCCESS)
    {
      arkProcessError(ark_mem, ARK_MEM_FAIL, __LINE__, __func__, __FILE__,
                      "Error attaching default Newton solver");
      ARKodeFree((void**)&ark_mem);
      return (NULL);
    }
    step_mem->ownNLS = SUNTRUE;
  }

  /* Set the linear solver addresses to NULL (we check != NULL later) */
  step_mem->linit       = NULL;
  step_mem->lsetup      = NULL;
  step_mem->lsolve      = NULL;
  step_mem->lfree       = NULL;
  step_mem->lmem        = NULL;
  step_mem->lsolve_type = -1;

  /* Set the mass matrix solver addresses to NULL */
  step_mem->minit       = NULL;
  step_mem->msetup      = NULL;
  step_mem->mmult       = NULL;
  step_mem->msolve      = NULL;
  step_mem->mfree       = NULL;
  step_mem->mass_mem    = NULL;
  step_mem->mass_type   = MASS_IDENTITY;
  step_mem->msolve_type = -1;

  /* Initialize initial error norm  */
  step_mem->eRNrm = ONE;

  /* Initialize all the counters */
  step_mem->nfe       = 0;
  step_mem->nfi       = 0;
  step_mem->nsetups   = 0;
  step_mem->nstlp     = 0;
  step_mem->nls_iters = 0;
  step_mem->nls_fails = 0;

  /* Initialize fused op work space */
  step_mem->cvals        = NULL;
  step_mem->Xvecs        = NULL;
  step_mem->nfusedopvecs = 0;

  /* Initialize external polynomial forcing data */
  step_mem->expforcing = SUNFALSE;
  step_mem->impforcing = SUNFALSE;
  step_mem->forcing    = NULL;
  step_mem->nforcing   = 0;

  /* Initialize saved fi alias */
  step_mem->fn_implicit = NULL;

  /* Initialize main ARKODE infrastructure */
  retval = arkInit(ark_mem, t0, y0, FIRST_INIT);
  if (retval != ARK_SUCCESS)
  {
    arkProcessError(ark_mem, retval, __LINE__, __func__, __FILE__,
                    "Unable to initialize main ARKODE infrastructure");
    ARKodeFree((void**)&ark_mem);
    return (NULL);
  }

  return ((void*)ark_mem);
}

/*---------------------------------------------------------------
  ARKStepReInit:

  This routine re-initializes the ARKStep module to solve a new
  problem of the same size as was previously solved. This routine
  should also be called when the problem dynamics or desired solvers
  have changed dramatically, so that the problem integration should
  resume as if started from scratch.

  Note all internal counters are set to 0 on re-initialization.
  ---------------------------------------------------------------*/
int ARKStepReInit(void* arkode_mem, ARKRhsFn fe, ARKRhsFn fi, sunrealtype t0,
                  N_Vector y0)
{
  ARKodeMem ark_mem;
  ARKodeARKStepMem step_mem;
  int retval;

  /* access ARKodeMem and ARKodeARKStepMem structures */
  retval = arkStep_AccessARKODEStepMem(arkode_mem, __func__, &ark_mem, &step_mem);
  if (retval != ARK_SUCCESS) { return (retval); }

  /* Check if ark_mem was allocated */
  if (ark_mem->MallocDone == SUNFALSE)
  {
    arkProcessError(ark_mem, ARK_NO_MALLOC, __LINE__, __func__, __FILE__,
                    MSG_ARK_NO_MALLOC);
    return (ARK_NO_MALLOC);
  }

  /* Check that at least one of fe, fi is supplied and is to be used */
  if (fe == NULL && fi == NULL)
  {
    arkProcessError(ark_mem, ARK_ILL_INPUT, __LINE__, __func__, __FILE__,
                    MSG_ARK_NULL_F);
    return (ARK_ILL_INPUT);
  }

  /* Check that y0 is supplied */
  if (y0 == NULL)
  {
    arkProcessError(ark_mem, ARK_ILL_INPUT, __LINE__, __func__, __FILE__,
                    MSG_ARK_NULL_Y0);
    return (ARK_ILL_INPUT);
  }

  /* Set implicit/explicit problem based on function pointers */
  step_mem->explicit = (fe == NULL) ? SUNFALSE : SUNTRUE;
  step_mem->implicit = (fi == NULL) ? SUNFALSE : SUNTRUE;

  /* Copy the input parameters into ARKODE state */
  step_mem->fe = fe;
  step_mem->fi = fi;

  /* Initialize initial error norm  */
  step_mem->eRNrm = ONE;

  /* Initialize main ARKODE infrastructure */
  retval = arkInit(ark_mem, t0, y0, FIRST_INIT);
  if (retval != ARK_SUCCESS)
  {
    arkProcessError(ark_mem, retval, __LINE__, __func__, __FILE__,
                    "Unable to reinitialize main ARKODE infrastructure");
    return (retval);
  }

  /* Initialize all the counters */
  step_mem->nfe     = 0;
  step_mem->nfi     = 0;
  step_mem->nsetups = 0;
  step_mem->nstlp   = 0;

  return (ARK_SUCCESS);
}

/*===============================================================
  Interface routines supplied to ARKODE
  ===============================================================*/

/*---------------------------------------------------------------
  arkStep_Resize:

  This routine resizes the memory within the ARKStep module.
  ---------------------------------------------------------------*/
int arkStep_Resize(ARKodeMem ark_mem, N_Vector y0,
                   SUNDIALS_MAYBE_UNUSED sunrealtype hscale,
                   SUNDIALS_MAYBE_UNUSED sunrealtype t0, ARKVecResizeFn resize,
                   void* resize_data)
{
  ARKodeARKStepMem step_mem;
  SUNNonlinearSolver NLS;
  sunindextype lrw1, liw1, lrw_diff, liw_diff;
  int i, retval;

  /* access ARKodeARKStepMem structure */
  retval = arkStep_AccessStepMem(ark_mem, __func__, &step_mem);
  if (retval != ARK_SUCCESS) { return (retval); }

  /* Determine change in vector sizes */
  lrw1 = liw1 = 0;
  if (y0->ops->nvspace != NULL) { N_VSpace(y0, &lrw1, &liw1); }
  lrw_diff      = lrw1 - ark_mem->lrw1;
  liw_diff      = liw1 - ark_mem->liw1;
  ark_mem->lrw1 = lrw1;
  ark_mem->liw1 = liw1;

  /* Resize the sdata, zpred and zcor vectors */
  if (!arkResizeVec(ark_mem, resize, resize_data, lrw_diff, liw_diff, y0,
                    &step_mem->sdata))
  {
    arkProcessError(ark_mem, ARK_MEM_FAIL, __LINE__, __func__, __FILE__,
                    "Unable to resize vector");
    return (ARK_MEM_FAIL);
  }

  if (!arkResizeVec(ark_mem, resize, resize_data, lrw_diff, liw_diff, y0,
                    &step_mem->zpred))
  {
    arkProcessError(ark_mem, ARK_MEM_FAIL, __LINE__, __func__, __FILE__,
                    "Unable to resize vector");
    return (ARK_MEM_FAIL);
  }

  if (!arkResizeVec(ark_mem, resize, resize_data, lrw_diff, liw_diff, y0,
                    &step_mem->zcor))
  {
    arkProcessError(ark_mem, ARK_MEM_FAIL, __LINE__, __func__, __FILE__,
                    "Unable to resize vector");
    return (ARK_MEM_FAIL);
  }

  /* Resize the ARKStep vectors */
  /*     Fe */
  if (step_mem->Fe != NULL)
  {
    for (i = 0; i < step_mem->stages; i++)
    {
      if (!arkResizeVec(ark_mem, resize, resize_data, lrw_diff, liw_diff, y0,
                        &step_mem->Fe[i]))
      {
        arkProcessError(ark_mem, ARK_MEM_FAIL, __LINE__, __func__, __FILE__,
                        "Unable to resize vector");
        return (ARK_MEM_FAIL);
      }
    }
  }
  /*     Fi */
  if (step_mem->Fi != NULL)
  {
    for (i = 0; i < step_mem->stages; i++)
    {
      if (!arkResizeVec(ark_mem, resize, resize_data, lrw_diff, liw_diff, y0,
                        &step_mem->Fi[i]))
      {
        arkProcessError(ark_mem, ARK_MEM_FAIL, __LINE__, __func__, __FILE__,
                        "Unable to resize vector");
        return (ARK_MEM_FAIL);
      }
    }
  }

  /* If a NLS object was previously used, destroy and recreate default Newton
     NLS object (can be replaced by user-defined object if desired) */
  if ((step_mem->NLS != NULL) && (step_mem->ownNLS))
  {
    /* destroy existing NLS object */
    retval = SUNNonlinSolFree(step_mem->NLS);
    if (retval != ARK_SUCCESS) { return (retval); }
    step_mem->NLS    = NULL;
    step_mem->ownNLS = SUNFALSE;

    /* create new Newton NLS object */
    NLS = SUNNonlinSol_Newton(y0, ark_mem->sunctx);
    if (NLS == NULL)
    {
      arkProcessError(ark_mem, ARK_MEM_FAIL, __LINE__, __func__, __FILE__,
                      "Error creating default Newton solver");
      return (ARK_MEM_FAIL);
    }

    /* attach new Newton NLS object */
    retval = ARKodeSetNonlinearSolver(ark_mem, NLS);
    if (retval != ARK_SUCCESS)
    {
      arkProcessError(ark_mem, ARK_MEM_FAIL, __LINE__, __func__, __FILE__,
                      "Error attaching default Newton solver");
      return (ARK_MEM_FAIL);
    }
    step_mem->ownNLS = SUNTRUE;
  }

  /* reset nonlinear solver counters */
  if (step_mem->NLS != NULL) { step_mem->nsetups = 0; }

  return (ARK_SUCCESS);
}

/*---------------------------------------------------------------
  arkStep_ComputeState:

  Computes y based on the current prediction and given correction.
  ---------------------------------------------------------------*/
int arkStep_ComputeState(ARKodeMem ark_mem, N_Vector zcor, N_Vector z)
{
  int retval;
  ARKodeARKStepMem step_mem;

  /* access ARKodeARKStepMem structure */
  retval = arkStep_AccessStepMem(ark_mem, __func__, &step_mem);
  if (retval != ARK_SUCCESS) { return (retval); }

  N_VLinearSum(ONE, step_mem->zpred, ONE, zcor, z);

  return (ARK_SUCCESS);
}

/*---------------------------------------------------------------
  arkStep_Free frees all ARKStep memory.
  ---------------------------------------------------------------*/
void arkStep_Free(ARKodeMem ark_mem)
{
  int j;
  sunindextype Bliw, Blrw;
  ARKodeARKStepMem step_mem;

  /* nothing to do if ark_mem is already NULL */
  if (ark_mem == NULL) { return; }

  /* conditional frees on non-NULL ARKStep module */
  if (ark_mem->step_mem != NULL)
  {
    step_mem = (ARKodeARKStepMem)ark_mem->step_mem;

    /* free the Butcher tables */
    if (step_mem->Be != NULL)
    {
      ARKodeButcherTable_Space(step_mem->Be, &Bliw, &Blrw);
      ARKodeButcherTable_Free(step_mem->Be);
      step_mem->Be = NULL;
      ark_mem->liw -= Bliw;
      ark_mem->lrw -= Blrw;
    }
    if (step_mem->Bi != NULL)
    {
      ARKodeButcherTable_Space(step_mem->Bi, &Bliw, &Blrw);
      ARKodeButcherTable_Free(step_mem->Bi);
      step_mem->Bi = NULL;
      ark_mem->liw -= Bliw;
      ark_mem->lrw -= Blrw;
    }

    /* free the nonlinear solver memory (if applicable) */
    if ((step_mem->NLS != NULL) && (step_mem->ownNLS))
    {
      SUNNonlinSolFree(step_mem->NLS);
      step_mem->ownNLS = SUNFALSE;
    }
    step_mem->NLS = NULL;

    /* free the linear solver memory */
    if (step_mem->lfree != NULL)
    {
      step_mem->lfree((void*)ark_mem);
      step_mem->lmem = NULL;
    }

    /* free the mass matrix solver memory */
    if (step_mem->mfree != NULL)
    {
      step_mem->mfree((void*)ark_mem);
      step_mem->mass_mem = NULL;
    }

    /* free the sdata, zpred and zcor vectors */
    if (step_mem->sdata != NULL)
    {
      arkFreeVec(ark_mem, &step_mem->sdata);
      step_mem->sdata = NULL;
    }
    if (step_mem->zpred != NULL)
    {
      arkFreeVec(ark_mem, &step_mem->zpred);
      step_mem->zpred = NULL;
    }
    if (step_mem->zcor != NULL)
    {
      arkFreeVec(ark_mem, &step_mem->zcor);
      step_mem->zcor = NULL;
    }

    /* free the RHS vectors */
    if (step_mem->Fe != NULL)
    {
      for (j = 0; j < step_mem->stages; j++)
      {
        arkFreeVec(ark_mem, &step_mem->Fe[j]);
      }
      free(step_mem->Fe);
      step_mem->Fe = NULL;
      ark_mem->liw -= step_mem->stages;
    }
    if (step_mem->Fi != NULL)
    {
      for (j = 0; j < step_mem->stages; j++)
      {
        arkFreeVec(ark_mem, &step_mem->Fi[j]);
      }
      free(step_mem->Fi);
      step_mem->Fi = NULL;
      ark_mem->liw -= step_mem->stages;
    }

    /* free stage vectors */
    if (step_mem->z != NULL)
    {
      for (j = 0; j < step_mem->stages; j++)
      {
        arkFreeVec(ark_mem, &step_mem->z[j]);
      }
      free(step_mem->z);
      step_mem->z = NULL;
      ark_mem->liw -= step_mem->stages;
    }

    /* free the reusable arrays for fused vector interface */
    if (step_mem->cvals != NULL)
    {
      free(step_mem->cvals);
      step_mem->cvals = NULL;
      ark_mem->lrw -= step_mem->nfusedopvecs;
    }
    if (step_mem->Xvecs != NULL)
    {
      free(step_mem->Xvecs);
      step_mem->Xvecs = NULL;
      ark_mem->liw -= step_mem->nfusedopvecs;
    }
    step_mem->nfusedopvecs = 0;

    /* free work arrays for MRI forcing */
    if (step_mem->stage_times)
    {
      free(step_mem->stage_times);
      step_mem->stage_times = NULL;
      ark_mem->lrw -= step_mem->stages;
    }

    if (step_mem->stage_coefs)
    {
      free(step_mem->stage_coefs);
      step_mem->stage_coefs = NULL;
      ark_mem->lrw -= step_mem->stages;
    }

    /* free the time stepper module itself */
    free(ark_mem->step_mem);
    ark_mem->step_mem = NULL;
  }
}

/*---------------------------------------------------------------
  arkStep_PrintMem:

  This routine outputs the memory from the ARKStep structure to
  a specified file pointer (useful when debugging).
  ---------------------------------------------------------------*/
void arkStep_PrintMem(ARKodeMem ark_mem, FILE* outfile)
{
  ARKodeARKStepMem step_mem;
  int retval;

#ifdef SUNDIALS_DEBUG_PRINTVEC
  int i;
#endif

  /* access ARKodeARKStepMem structure */
  retval = arkStep_AccessStepMem(ark_mem, __func__, &step_mem);
  if (retval != ARK_SUCCESS) { return; }

  /* output integer quantities */
  fprintf(outfile, "ARKStep: q = %i\n", step_mem->q);
  fprintf(outfile, "ARKStep: p = %i\n", step_mem->p);
  fprintf(outfile, "ARKStep: istage = %i\n", step_mem->istage);
  fprintf(outfile, "ARKStep: stages = %i\n", step_mem->stages);
  fprintf(outfile, "ARKStep: maxcor = %i\n", step_mem->maxcor);
  fprintf(outfile, "ARKStep: msbp = %i\n", step_mem->msbp);
  fprintf(outfile, "ARKStep: predictor = %i\n", step_mem->predictor);
  fprintf(outfile, "ARKStep: lsolve_type = %i\n", step_mem->lsolve_type);
  fprintf(outfile, "ARKStep: msolve_type = %i\n", step_mem->msolve_type);
  fprintf(outfile, "ARKStep: convfail = %i\n", step_mem->convfail);

  /* output long integer quantities */
  fprintf(outfile, "ARKStep: nfe = %li\n", step_mem->nfe);
  fprintf(outfile, "ARKStep: nfi = %li\n", step_mem->nfi);
  fprintf(outfile, "ARKStep: nsetups = %li\n", step_mem->nsetups);
  fprintf(outfile, "ARKStep: nstlp = %li\n", step_mem->nstlp);

  /* output boolean quantities */
  fprintf(outfile, "ARKStep: user_linear = %i\n", step_mem->linear);
  fprintf(outfile, "ARKStep: user_linear_timedep = %i\n",
          step_mem->linear_timedep);
  fprintf(outfile, "ARKStep: user_explicit = %i\n", step_mem->explicit);
  fprintf(outfile, "ARKStep: user_implicit = %i\n", step_mem->implicit);
  fprintf(outfile, "ARKStep: jcur = %i\n", step_mem->jcur);

  /* output sunrealtype quantities */
  if (step_mem->Be != NULL)
  {
    fprintf(outfile, "ARKStep: explicit Butcher table:\n");
    ARKodeButcherTable_Write(step_mem->Be, outfile);
  }
  if (step_mem->Bi != NULL)
  {
    fprintf(outfile, "ARKStep: implicit Butcher table:\n");
    ARKodeButcherTable_Write(step_mem->Bi, outfile);
  }
  fprintf(outfile, "ARKStep: gamma = %" RSYM "\n", step_mem->gamma);
  fprintf(outfile, "ARKStep: gammap = %" RSYM "\n", step_mem->gammap);
  fprintf(outfile, "ARKStep: gamrat = %" RSYM "\n", step_mem->gamrat);
  fprintf(outfile, "ARKStep: crate = %" RSYM "\n", step_mem->crate);
  fprintf(outfile, "ARKStep: eRNrm = %" RSYM "\n", step_mem->eRNrm);
  fprintf(outfile, "ARKStep: nlscoef = %" RSYM "\n", step_mem->nlscoef);
  fprintf(outfile, "ARKStep: crdown = %" RSYM "\n", step_mem->crdown);
  fprintf(outfile, "ARKStep: rdiv = %" RSYM "\n", step_mem->rdiv);
  fprintf(outfile, "ARKStep: dgmax = %" RSYM "\n", step_mem->dgmax);

#ifdef SUNDIALS_DEBUG_PRINTVEC
  /* output vector quantities */
  fprintf(outfile, "ARKStep: sdata:\n");
  N_VPrintFile(step_mem->sdata, outfile);
  fprintf(outfile, "ARKStep: zpred:\n");
  N_VPrintFile(step_mem->zpred, outfile);
  fprintf(outfile, "ARKStep: zcor:\n");
  N_VPrintFile(step_mem->zcor, outfile);
  if (step_mem->Fe != NULL)
    for (i = 0; i < step_mem->stages; i++)
    {
      fprintf(outfile, "ARKStep: Fe[%i]:\n", i);
      N_VPrintFile(step_mem->Fe[i], outfile);
    }
  if (step_mem->Fi != NULL)
    for (i = 0; i < step_mem->stages; i++)
    {
      fprintf(outfile, "ARKStep: Fi[%i]:\n", i);
      N_VPrintFile(step_mem->Fi[i], outfile);
    }
#endif
}

/*---------------------------------------------------------------
  arkStep_AttachLinsol:

  This routine attaches the various set of system linear solver
  interface routines, data structure, and solver type to the
  ARKStep module.
  ---------------------------------------------------------------*/
int arkStep_AttachLinsol(ARKodeMem ark_mem, ARKLinsolInitFn linit,
                         ARKLinsolSetupFn lsetup, ARKLinsolSolveFn lsolve,
                         ARKLinsolFreeFn lfree,
                         SUNLinearSolver_Type lsolve_type, void* lmem)
{
  ARKodeARKStepMem step_mem;
  int retval;

  /* access ARKodeARKStepMem structure */
  retval = arkStep_AccessStepMem(ark_mem, __func__, &step_mem);
  if (retval != ARK_SUCCESS) { return (retval); }

  /* free any existing system solver */
  if (step_mem->lfree != NULL) { step_mem->lfree(ark_mem); }

  /* Attach the provided routines, data structure and solve type */
  step_mem->linit       = linit;
  step_mem->lsetup      = lsetup;
  step_mem->lsolve      = lsolve;
  step_mem->lfree       = lfree;
  step_mem->lmem        = lmem;
  step_mem->lsolve_type = lsolve_type;

  /* Reset all linear solver counters */
  step_mem->nsetups = 0;
  step_mem->nstlp   = 0;

  return (ARK_SUCCESS);
}

/*---------------------------------------------------------------
  arkStep_AttachMasssol:

  This routine attaches the set of mass matrix linear solver
  interface routines, data structure, and solver type to the
  ARKStep module.
  ---------------------------------------------------------------*/
int arkStep_AttachMasssol(ARKodeMem ark_mem, ARKMassInitFn minit,
                          ARKMassSetupFn msetup, ARKMassMultFn mmult,
                          ARKMassSolveFn msolve, ARKMassFreeFn mfree,
                          sunbooleantype time_dep,
                          SUNLinearSolver_Type msolve_type, void* mass_mem)
{
  ARKodeARKStepMem step_mem;
  int retval;

  /* access ARKodeARKStepMem structure */
  retval = arkStep_AccessStepMem(ark_mem, __func__, &step_mem);
  if (retval != ARK_SUCCESS) { return (retval); }

  /* free any existing mass matrix solver */
  if (step_mem->mfree != NULL) { step_mem->mfree(ark_mem); }

  /* Attach the provided routines, data structure and solve type */
  step_mem->minit       = minit;
  step_mem->msetup      = msetup;
  step_mem->mmult       = mmult;
  step_mem->msolve      = msolve;
  step_mem->mfree       = mfree;
  step_mem->mass_mem    = mass_mem;
  step_mem->mass_type   = (time_dep) ? MASS_TIMEDEP : MASS_FIXED;
  step_mem->msolve_type = msolve_type;

  /* Attach mmult function pointer to ark_mem as well */
  ark_mem->step_mmult = mmult;

  return (ARK_SUCCESS);
}

/*---------------------------------------------------------------
  arkStep_DisableLSetup:

  This routine NULLifies the lsetup function pointer in the
  ARKStep module.
  ---------------------------------------------------------------*/
void arkStep_DisableLSetup(ARKodeMem ark_mem)
{
  ARKodeARKStepMem step_mem;

  /* access ARKodeARKStepMem structure */
  if (ark_mem->step_mem == NULL) { return; }
  step_mem = (ARKodeARKStepMem)ark_mem->step_mem;

  /* nullify the lsetup function pointer */
  step_mem->lsetup = NULL;
}

/*---------------------------------------------------------------
  arkStep_DisableMSetup:

  This routine NULLifies the msetup function pointer in the
  ARKStep module.
  ---------------------------------------------------------------*/
void arkStep_DisableMSetup(ARKodeMem ark_mem)
{
  ARKodeARKStepMem step_mem;

  /* access ARKodeARKStepMem structure */
  if (ark_mem->step_mem == NULL) { return; }
  step_mem = (ARKodeARKStepMem)ark_mem->step_mem;

  /* nullify the msetup function pointer */
  step_mem->msetup = NULL;
}

/*---------------------------------------------------------------
  arkStep_GetLmem:

  This routine returns the system linear solver interface memory
  structure, lmem.
  ---------------------------------------------------------------*/
void* arkStep_GetLmem(ARKodeMem ark_mem)
{
  ARKodeARKStepMem step_mem;
  int retval;

  /* access ARKodeARKStepMem structure, and return lmem */
  retval = arkStep_AccessStepMem(ark_mem, __func__, &step_mem);
  if (retval != ARK_SUCCESS) { return (NULL); }
  return (step_mem->lmem);
}

/*---------------------------------------------------------------
  arkStep_GetMassMem:

  This routine returns the mass matrix solver interface memory
  structure, mass_mem.
  ---------------------------------------------------------------*/
void* arkStep_GetMassMem(ARKodeMem ark_mem)
{
  ARKodeARKStepMem step_mem;
  int retval;

  /* access ARKodeARKStepMem structure, and return mass_mem */
  retval = arkStep_AccessStepMem(ark_mem, __func__, &step_mem);
  if (retval != ARK_SUCCESS) { return (NULL); }
  return (step_mem->mass_mem);
}

/*---------------------------------------------------------------
  arkStep_GetImplicitRHS:

  This routine returns the implicit RHS function pointer, fi.
  ---------------------------------------------------------------*/
ARKRhsFn arkStep_GetImplicitRHS(ARKodeMem ark_mem)
{
  ARKodeARKStepMem step_mem;
  int retval;

  /* access ARKodeARKStepMem structure, and return fi */
  retval = arkStep_AccessStepMem(ark_mem, __func__, &step_mem);
  if (retval != ARK_SUCCESS) { return (NULL); }
  return (step_mem->fi);
}

/*---------------------------------------------------------------
  arkStep_GetGammas:

  This routine fills the current value of gamma, and states
  whether the gamma ratio fails the dgmax criteria.
  ---------------------------------------------------------------*/
int arkStep_GetGammas(ARKodeMem ark_mem, sunrealtype* gamma, sunrealtype* gamrat,
                      sunbooleantype** jcur, sunbooleantype* dgamma_fail)
{
  ARKodeARKStepMem step_mem;
  int retval;

  /* access ARKodeARKStepMem structure */
  retval = arkStep_AccessStepMem(ark_mem, __func__, &step_mem);
  if (retval != ARK_SUCCESS) { return (retval); }

  /* set outputs */
  step_mem     = (ARKodeARKStepMem)ark_mem->step_mem;
  *gamma       = step_mem->gamma;
  *gamrat      = step_mem->gamrat;
  *jcur        = &step_mem->jcur;
  *dgamma_fail = (SUNRabs(*gamrat - ONE) >= step_mem->dgmax);

  return (ARK_SUCCESS);
}

/*---------------------------------------------------------------
  arkStep_Init:

  This routine is called just prior to performing internal time
  steps (after all user "set" routines have been called) from
  within arkInitialSetup.

  For all initialization types, this routine sets the relevant
  TakeStep routine based on the current problem configuration.

  With initialization type FIRST_INIT this routine:
  - sets/checks the ARK Butcher tables to be used
  - allocates any memory that depends on the number of ARK stages,
    method order, or solver options
  - checks for consistency between the system and mass matrix
    linear solvers (if applicable)
  - initializes and sets up the system and mass matrix linear
    solvers (if applicable)
  - initializes and sets up the nonlinear solver (if applicable)
  - allocates the interpolation data structure (if needed based
    on ARKStep solver options)
  - updates the call_fullrhs flag if necessary

  With initialization type FIRST_INIT or RESIZE_INIT, this routine:
  - sets the relevant TakeStep routine based on the current
    problem configuration
  - checks for consistency between the system and mass matrix
    linear solvers (if applicable)
  - initializes and sets up the system and mass matrix linear
    solvers (if applicable)
  - initializes and sets up the nonlinear solver (if applicable)

  With initialization type RESET_INIT, this routine does nothing.
  ---------------------------------------------------------------*/
int arkStep_Init(ARKodeMem ark_mem, int init_type)
{
  ARKodeARKStepMem step_mem;
  int j, retval;
  sunbooleantype reset_efun;

  /* access ARKodeARKStepMem structure */
  retval = arkStep_AccessStepMem(ark_mem, __func__, &step_mem);
  if (retval != ARK_SUCCESS) { return (retval); }

  /* immediately return if reset */
  if (init_type == RESET_INIT) { return (ARK_SUCCESS); }

  /* initializations/checks for (re-)initialization call */
  if (init_type == FIRST_INIT)
  {
    /* enforce use of arkEwtSmallReal if using a fixed step size for
       an explicit method, an internal error weight function, and not
       using an iterative mass matrix solver with rwt=ewt */
    reset_efun = SUNTRUE;
    if (step_mem->implicit) { reset_efun = SUNFALSE; }
    if (!ark_mem->fixedstep) { reset_efun = SUNFALSE; }
    if (ark_mem->user_efun) { reset_efun = SUNFALSE; }
    if (ark_mem->rwt_is_ewt &&
        (step_mem->msolve_type == SUNLINEARSOLVER_ITERATIVE))
    {
      reset_efun = SUNFALSE;
    }
    if (ark_mem->rwt_is_ewt &&
        (step_mem->msolve_type == SUNLINEARSOLVER_MATRIX_ITERATIVE))
    {
      reset_efun = SUNFALSE;
    }
    if (reset_efun)
    {
      ark_mem->user_efun = SUNFALSE;
      ark_mem->efun      = arkEwtSetSmallReal;
      ark_mem->e_data    = ark_mem;
    }

    /* Create Butcher tables (if not already set) */
    retval = arkStep_SetButcherTables(ark_mem);
    if (retval != ARK_SUCCESS)
    {
      arkProcessError(ark_mem, ARK_ILL_INPUT, __LINE__, __func__, __FILE__,
                      "Could not create Butcher table(s)");
      return (ARK_ILL_INPUT);
    }

    /* Check that Butcher tables are OK */
    retval = arkStep_CheckButcherTables(ark_mem);
    if (retval != ARK_SUCCESS)
    {
      arkProcessError(ark_mem, ARK_ILL_INPUT, __LINE__, __func__, __FILE__,
                      "Error in Butcher table(s)");
      return (ARK_ILL_INPUT);
    }

    /* Retrieve/store method and embedding orders now that tables are finalized */
    if (step_mem->Bi != NULL)
    {
      step_mem->q = ark_mem->hadapt_mem->q = step_mem->Bi->q;
      step_mem->p = ark_mem->hadapt_mem->p = step_mem->Bi->p;
    }
    else
    {
      step_mem->q = ark_mem->hadapt_mem->q = step_mem->Be->q;
      step_mem->p = ark_mem->hadapt_mem->p = step_mem->Be->p;
    }

    /* Ensure that if adaptivity is enabled, then method includes embedding coefficients */
    if (!ark_mem->fixedstep && (step_mem->p == 0))
    {
      arkProcessError(ark_mem, ARK_ILL_INPUT, __LINE__, __func__,
                      __FILE__, "Adaptive timestepping cannot be performed without embedding coefficients");
      return (ARK_ILL_INPUT);
    }

    /* Relaxation is incompatible with implicit RHS deduction */
    if (ark_mem->relax_enabled && step_mem->implicit && step_mem->deduce_rhs)
    {
      arkProcessError(ark_mem, ARK_ILL_INPUT, __LINE__, __func__,
                      __FILE__, "Relaxation cannot be performed when deducing implicit RHS values");
      return ARK_ILL_INPUT;
    }

    /* Allocate ARK RHS vector memory, update storage requirements */
    /*   Allocate Fe[0] ... Fe[stages-1] if needed */
    if (step_mem->explicit)
    {
      if (step_mem->Fe == NULL)
      {
        step_mem->Fe = (N_Vector*)calloc(step_mem->stages, sizeof(N_Vector));
      }
      for (j = 0; j < step_mem->stages; j++)
      {
        if (!arkAllocVec(ark_mem, ark_mem->ewt, &(step_mem->Fe[j])))
        {
          return (ARK_MEM_FAIL);
        }
      }
      ark_mem->liw += step_mem->stages; /* pointers */
    }

    /*   Allocate Fi[0] ... Fi[stages-1] if needed */
    if (step_mem->implicit)
    {
      if (step_mem->Fi == NULL)
      {
        step_mem->Fi = (N_Vector*)calloc(step_mem->stages, sizeof(N_Vector));
      }
      for (j = 0; j < step_mem->stages; j++)
      {
        if (!arkAllocVec(ark_mem, ark_mem->ewt, &(step_mem->Fi[j])))
        {
          return (ARK_MEM_FAIL);
        }
      }
      ark_mem->liw += step_mem->stages; /* pointers */
    }

    /* Allocate stage storage for relaxation with implicit/IMEX methods or if a
       fixed mass matrix is present (since we store f(t,y) not M^{-1} f(t,y)) */
    if (ark_mem->relax_enabled &&
        (step_mem->implicit || step_mem->mass_type == MASS_FIXED))
    {
      if (step_mem->z == NULL)
      {
        step_mem->z = (N_Vector*)calloc(step_mem->stages, sizeof(N_Vector));
      }
      for (j = 0; j < step_mem->stages; j++)
      {
        if (!arkAllocVec(ark_mem, ark_mem->ewt, &(step_mem->z[j])))
        {
          return (ARK_MEM_FAIL);
        }
      }
      ark_mem->liw += step_mem->stages; /* pointers */
    }

    /* Allocate reusable arrays for fused vector operations */
    step_mem->nfusedopvecs = 2 * step_mem->stages + 2 + step_mem->nforcing;
    if (step_mem->cvals == NULL)
    {
      step_mem->cvals = (sunrealtype*)calloc(step_mem->nfusedopvecs,
                                             sizeof(sunrealtype));
      if (step_mem->cvals == NULL) { return (ARK_MEM_FAIL); }
      ark_mem->lrw += step_mem->nfusedopvecs;
    }
    if (step_mem->Xvecs == NULL)
    {
      step_mem->Xvecs = (N_Vector*)calloc(step_mem->nfusedopvecs,
                                          sizeof(N_Vector));
      if (step_mem->Xvecs == NULL) { return (ARK_MEM_FAIL); }
      ark_mem->liw += step_mem->nfusedopvecs; /* pointers */
    }

    /* Allocate workspace for MRI forcing -- need to allocate here as the
       number of stages may not bet set before this point and we assume
       SetInnerForcing has been called before the first step i.e., methods
       start with a fast integration */
    if (step_mem->expforcing || step_mem->impforcing)
    {
      if (!(step_mem->stage_times))
      {
        step_mem->stage_times = (sunrealtype*)calloc(step_mem->stages,
                                                     sizeof(sunrealtype));
        ark_mem->lrw += step_mem->stages;
      }

      if (!(step_mem->stage_coefs))
      {
        step_mem->stage_coefs = (sunrealtype*)calloc(step_mem->stages,
                                                     sizeof(sunrealtype));
        ark_mem->lrw += step_mem->stages;
      }
    }

    /* Override the interpolant degree (if needed), used in arkInitialSetup */
    if (step_mem->q > 1 && ark_mem->interp_degree > (step_mem->q - 1))
    {
      /* Limit max degree to at most one less than the method global order */
      ark_mem->interp_degree = step_mem->q - 1;
    }
    else if (step_mem->q == 1 && ark_mem->interp_degree > 1)
    {
      /* Allow for linear interpolant with first order methods to ensure
         solution values are returned at the time interval end points */
      ark_mem->interp_degree = 1;
    }

    /* Higher-order predictors require interpolation */
    if (ark_mem->interp_type == ARK_INTERP_NONE && step_mem->predictor != 0)
    {
      arkProcessError(ark_mem, ARK_ILL_INPUT, __LINE__, __func__, __FILE__,
                      "Non-trival predictors require an interpolation module");
      return ARK_ILL_INPUT;
    }
  }

  // /* Save initial condition as first checkpoint if this is not an adjoint integration */
  // if (!ark_mem->do_adjoint && ark_mem->checkpoint_scheme)
  // {
  //   SUNAdjointCheckpointScheme_InsertVector(ark_mem->checkpoint_scheme, -1, 0,
  //                                           ark_mem->tcur, ark_mem->ycur);
  // }

  /* set appropriate TakeStep routine based on problem configuration */
  if (ark_mem->do_adjoint) { ark_mem->step = arkStep_TakeStep_ERK_Adjoint; }
  else { ark_mem->step = arkStep_TakeStep_Z; }

  /* Check for consistency between mass system and system linear system modules
     (e.g., if lsolve is direct, msolve needs to match) */
  if ((step_mem->mass_type != MASS_IDENTITY) && step_mem->lmem)
  {
    if (step_mem->lsolve_type != step_mem->msolve_type)
    {
      arkProcessError(ark_mem, ARK_ILL_INPUT, __LINE__, __func__, __FILE__,
                      "Incompatible linear and mass matrix solvers");
      return (ARK_ILL_INPUT);
    }
  }

  /* Perform mass matrix solver initialization and setup (if applicable) */
  if (step_mem->mass_type != MASS_IDENTITY)
  {
    /* Call minit (if it exists) */
    if (step_mem->minit != NULL)
    {
      retval = step_mem->minit((void*)ark_mem);
      if (retval != 0)
      {
        arkProcessError(ark_mem, ARK_MASSINIT_FAIL, __LINE__, __func__,
                        __FILE__, MSG_ARK_MASSINIT_FAIL);
        return (ARK_MASSINIT_FAIL);
      }
    }

    /* Call msetup (if it exists) */
    if (step_mem->msetup != NULL)
    {
      retval = step_mem->msetup((void*)ark_mem, ark_mem->tcur, ark_mem->tempv1,
                                ark_mem->tempv2, ark_mem->tempv3);
      if (retval != 0)
      {
        arkProcessError(ark_mem, ARK_MASSSETUP_FAIL, __LINE__, __func__,
                        __FILE__, MSG_ARK_MASSSETUP_FAIL);
        return (ARK_MASSSETUP_FAIL);
      }
    }
  }

  /* Call linit (if it exists) */
  if (step_mem->linit)
  {
    retval = step_mem->linit(ark_mem);
    if (retval != 0)
    {
      arkProcessError(ark_mem, ARK_LINIT_FAIL, __LINE__, __func__, __FILE__,
                      MSG_ARK_LINIT_FAIL);
      return (ARK_LINIT_FAIL);
    }
  }

  /* Initialize the nonlinear solver object (if it exists) */
  if (step_mem->NLS)
  {
    retval = arkStep_NlsInit(ark_mem);
    if (retval != ARK_SUCCESS)
    {
      arkProcessError(ark_mem, ARK_NLS_INIT_FAIL, __LINE__, __func__, __FILE__,
                      "Unable to initialize SUNNonlinearSolver object");
      return (ARK_NLS_INIT_FAIL);
    }
  }

  /* Signal to shared arkode module that full RHS evaluations are required */
  ark_mem->call_fullrhs = SUNTRUE;

  return (ARK_SUCCESS);
}

/*------------------------------------------------------------------------------
  arkStep_FullRHS:

  Rewriting the problem
    My' = fe(t,y) + fi(t,y)
  in the form
    y' = M^{-1}*[ fe(t,y) + fi(t,y) ],
  this routine computes the full right-hand side vector,
    f = M^{-1}*[ fe(t,y) + fi(t,y) ]

  This will be called in one of three 'modes':

     ARK_FULLRHS_START -> called at the beginning of a simulation i.e., at
                          (tn, yn) = (t0, y0) or (tR, yR)

     ARK_FULLRHS_END   -> called at the end of a successful step i.e, at
                          (tcur, ycur) or the start of the subsequent step i.e.,
                          at (tn, yn) = (tcur, ycur) from the end of the last
                          step

     ARK_FULLRHS_OTHER -> called elsewhere (e.g. for dense output)

  If this function is called in ARK_FULLRHS_START or ARK_FULLRHS_END mode and
  evaluating the RHS functions is necessary, we store the vectors fe(t,y) and
  fi(t,y) in Fe[0] and Fi[0] for possible reuse in the first stage of the
  subsequent time step.

  In ARK_FULLRHS_END mode we check if the method is stiffly accurate and, if
  appropriate, copy the vectors Fe[stages - 1] and Fi[stages - 1] to Fe[0] and
  Fi[0] for possible reuse in the first stage of the subsequent time step.

  ARK_FULLRHS_OTHER mode is only called for dense output in-between steps, or
  when estimating the initial time step size, so we strive to store the
  intermediate parts so that they do not interfere with the other two modes.
  ----------------------------------------------------------------------------*/
int arkStep_FullRHS(ARKodeMem ark_mem, sunrealtype t, N_Vector y, N_Vector f,
                    int mode)
{
  ARKodeARKStepMem step_mem;
  int nvec, retval;
  sunbooleantype recomputeRHS;
  sunrealtype* cvals;
  N_Vector* Xvecs;
  sunrealtype stage_coefs = ONE;

  /* access ARKodeARKStepMem structure */
  retval = arkStep_AccessStepMem(ark_mem, __func__, &step_mem);
  if (retval != ARK_SUCCESS) { return (retval); }

  /* local shortcuts for use with fused vector operations */
  cvals = step_mem->cvals;
  Xvecs = step_mem->Xvecs;

  /* setup mass-matrix if required (use output f as a temporary) */
  if ((step_mem->mass_type == MASS_TIMEDEP) && (step_mem->msetup != NULL))
  {
    retval = step_mem->msetup((void*)ark_mem, t, f, ark_mem->tempv2,
                              ark_mem->tempv3);
    if (retval != ARK_SUCCESS) { return (ARK_MASSSETUP_FAIL); }
  }

  /* perform RHS functions contingent on 'mode' argument */
  switch (mode)
  {
  case ARK_FULLRHS_START:

    /* compute the full RHS */
    if (!(ark_mem->fn_is_current))
    {
      /* compute the explicit component */
      if (step_mem->explicit)
      {
        retval = step_mem->fe(t, y, step_mem->Fe[0], ark_mem->user_data);
        step_mem->nfe++;
        if (retval != 0)
        {
          arkProcessError(ark_mem, ARK_RHSFUNC_FAIL, __LINE__, __func__,
                          __FILE__, MSG_ARK_RHSFUNC_FAILED, t);
          return (ARK_RHSFUNC_FAIL);
        }

        /* compute and store M(t)^{-1} fe */
        if (step_mem->mass_type == MASS_TIMEDEP)
        {
          retval = step_mem->msolve((void*)ark_mem, step_mem->Fe[0],
                                    step_mem->nlscoef / ark_mem->h);
          if (retval)
          {
            arkProcessError(ark_mem, ARK_MASSSOLVE_FAIL, __LINE__, __func__,
                            __FILE__, "Mass matrix solver failure");
            return ARK_MASSSOLVE_FAIL;
          }
        }
      }

      /* compute the implicit component */
      if (step_mem->implicit)
      {
        retval = step_mem->fi(t, y, step_mem->Fi[0], ark_mem->user_data);
        step_mem->nfi++;
        if (retval != 0)
        {
          arkProcessError(ark_mem, ARK_RHSFUNC_FAIL, __LINE__, __func__,
                          __FILE__, MSG_ARK_RHSFUNC_FAILED, t);
          return (ARK_RHSFUNC_FAIL);
        }

        /* compute and store M(t)^{-1} fi */
        if (step_mem->mass_type == MASS_TIMEDEP)
        {
          retval = step_mem->msolve((void*)ark_mem, step_mem->Fi[0],
                                    step_mem->nlscoef / ark_mem->h);
          if (retval)
          {
            arkProcessError(ark_mem, ARK_MASSSOLVE_FAIL, __LINE__, __func__,
                            __FILE__, "Mass matrix solver failure");
            return ARK_MASSSOLVE_FAIL;
          }
        }
      }
    }

    /* combine RHS vector(s) into output */
    if (step_mem->explicit && step_mem->implicit)
    {
      /* ImEx */
      N_VLinearSum(ONE, step_mem->Fi[0], ONE, step_mem->Fe[0], f);
    }
    else if (step_mem->implicit)
    {
      /* implicit */
      N_VScale(ONE, step_mem->Fi[0], f);
    }
    else
    {
      /* explicit */
      N_VScale(ONE, step_mem->Fe[0], f);
    }

    /* compute M^{-1} f for output but do not store */
    if (step_mem->mass_type == MASS_FIXED)
    {
      retval = step_mem->msolve((void*)ark_mem, f,
                                step_mem->nlscoef / ark_mem->h);
      if (retval)
      {
        arkProcessError(ark_mem, ARK_MASSSOLVE_FAIL, __LINE__, __func__,
                        __FILE__, "Mass matrix solver failure");
        return ARK_MASSSOLVE_FAIL;
      }
    }

    /* apply external polynomial (MRI) forcing (M = I required) */
    if (step_mem->expforcing || step_mem->impforcing)
    {
      cvals[0] = ONE;
      Xvecs[0] = f;
      nvec     = 1;
      arkStep_ApplyForcing(step_mem, &t, &stage_coefs, 1, &nvec);
      N_VLinearCombination(nvec, cvals, Xvecs, f);
    }

    break;

  case ARK_FULLRHS_END:

    /* compute the full RHS */
    if (!(ark_mem->fn_is_current))
    {
      /* determine if RHS functions need to be recomputed */
      recomputeRHS = SUNFALSE;

      if (step_mem->explicit)
      {
        if (!ARKodeButcherTable_IsStifflyAccurate(step_mem->Be))
        {
          recomputeRHS = SUNTRUE;
        }
      }

      if (step_mem->implicit)
      {
        if (!ARKodeButcherTable_IsStifflyAccurate(step_mem->Bi))
        {
          recomputeRHS = SUNTRUE;
        }
      }

      /* Stiffly Accurate methods are not SA when relaxation is enabled */
      if (ark_mem->relax_enabled) { recomputeRHS = SUNTRUE; }

      /* recompute RHS functions */
      if (recomputeRHS)
      {
        /* compute the explicit component */
        if (step_mem->explicit)
        {
          retval = step_mem->fe(t, y, step_mem->Fe[0], ark_mem->user_data);
          step_mem->nfe++;
          if (retval != 0)
          {
            arkProcessError(ark_mem, ARK_RHSFUNC_FAIL, __LINE__, __func__,
                            __FILE__, MSG_ARK_RHSFUNC_FAILED, t);
            return (ARK_RHSFUNC_FAIL);
          }

          /* compute and store M(t)^{-1} fi */
          if (step_mem->mass_type == MASS_TIMEDEP)
          {
            retval = step_mem->msolve((void*)ark_mem, step_mem->Fe[0],
                                      step_mem->nlscoef / ark_mem->h);
            if (retval)
            {
              arkProcessError(ark_mem, ARK_MASSSOLVE_FAIL, __LINE__, __func__,
                              __FILE__, "Mass matrix solver failure");
              return ARK_MASSSOLVE_FAIL;
            }
          }
        }

        /* compute the implicit component */
        if (step_mem->implicit)
        {
          retval = step_mem->fi(t, y, step_mem->Fi[0], ark_mem->user_data);
          step_mem->nfi++;
          if (retval != 0)
          {
            arkProcessError(ark_mem, ARK_RHSFUNC_FAIL, __LINE__, __func__,
                            __FILE__, MSG_ARK_RHSFUNC_FAILED, t);
            return (ARK_RHSFUNC_FAIL);
          }

          /* compute and store M(t)^{-1} fi */
          if (step_mem->mass_type == MASS_TIMEDEP)
          {
            retval = step_mem->msolve((void*)ark_mem, step_mem->Fi[0],
                                      step_mem->nlscoef / ark_mem->h);
            if (retval)
            {
              arkProcessError(ark_mem, ARK_MASSSOLVE_FAIL, __LINE__, __func__,
                              __FILE__, "Mass matrix solver failure");
              return ARK_MASSSOLVE_FAIL;
            }
          }
        }
      }
      else
      {
        if (step_mem->explicit)
        {
          N_VScale(ONE, step_mem->Fe[step_mem->stages - 1], step_mem->Fe[0]);
        }
        if (step_mem->implicit)
        {
          N_VScale(ONE, step_mem->Fi[step_mem->stages - 1], step_mem->Fi[0]);
        }
      }
    }

    /* combine RHS vector(s) into output */
    if (step_mem->explicit && step_mem->implicit)
    {
      /* ImEx */
      N_VLinearSum(ONE, step_mem->Fi[0], ONE, step_mem->Fe[0], f);
    }
    else if (step_mem->implicit)
    {
      /* implicit */
      N_VScale(ONE, step_mem->Fi[0], f);
    }
    else
    {
      /* explicit */
      N_VScale(ONE, step_mem->Fe[0], f);
    }

    /* compute M^{-1} f for output but do not store */
    if (step_mem->mass_type == MASS_FIXED)
    {
      retval = step_mem->msolve((void*)ark_mem, f,
                                step_mem->nlscoef / ark_mem->h);
      if (retval)
      {
        arkProcessError(ark_mem, ARK_MASSSOLVE_FAIL, __LINE__, __func__,
                        __FILE__, "Mass matrix solver failure");
        return ARK_MASSSOLVE_FAIL;
      }
    }

    /* apply external polynomial (MRI) forcing (M = I required) */
    if (step_mem->expforcing || step_mem->impforcing)
    {
      cvals[0] = ONE;
      Xvecs[0] = f;
      nvec     = 1;
      arkStep_ApplyForcing(step_mem, &t, &stage_coefs, 1, &nvec);
      N_VLinearCombination(nvec, cvals, Xvecs, f);
    }

    break;

  case ARK_FULLRHS_OTHER:

    /* compute the explicit component and store in ark_tempv2 */
    if (step_mem->explicit)
    {
      retval = step_mem->fe(t, y, ark_mem->tempv2, ark_mem->user_data);
      step_mem->nfe++;
      if (retval != 0)
      {
        arkProcessError(ark_mem, ARK_RHSFUNC_FAIL, __LINE__, __func__, __FILE__,
                        MSG_ARK_RHSFUNC_FAILED, t);
        return (ARK_RHSFUNC_FAIL);
      }
    }

    /* compute the implicit component and store in sdata */
    if (step_mem->implicit)
    {
      retval = step_mem->fi(t, y, step_mem->sdata, ark_mem->user_data);
      step_mem->nfi++;
      if (retval != 0)
      {
        arkProcessError(ark_mem, ARK_RHSFUNC_FAIL, __LINE__, __func__, __FILE__,
                        MSG_ARK_RHSFUNC_FAILED, t);
        return (ARK_RHSFUNC_FAIL);
      }
    }

    /* combine RHS vector(s) into output */
    if (step_mem->explicit && step_mem->implicit)
    { /* ImEx */
      N_VLinearSum(ONE, step_mem->sdata, ONE, ark_mem->tempv2, f);
    }
    else if (step_mem->implicit)
    { /* implicit */
      N_VScale(ONE, step_mem->sdata, f);
    }
    else
    { /* explicit */
      N_VScale(ONE, ark_mem->tempv2, f);
    }

    /* compute M^{-1} f for output but do not store */
    if (step_mem->mass_type != MASS_IDENTITY)
    {
      retval = step_mem->msolve((void*)ark_mem, f,
                                step_mem->nlscoef / ark_mem->h);
      if (retval)
      {
        arkProcessError(ark_mem, ARK_MASSSOLVE_FAIL, __LINE__, __func__,
                        __FILE__, "Mass matrix solver failure");
        return ARK_MASSSOLVE_FAIL;
      }
    }

    /* apply external polynomial (MRI) forcing (M = I required) */
    if (step_mem->expforcing || step_mem->impforcing)
    {
      cvals[0] = ONE;
      Xvecs[0] = f;
      nvec     = 1;
      arkStep_ApplyForcing(step_mem, &t, &stage_coefs, 1, &nvec);
      N_VLinearCombination(nvec, cvals, Xvecs, f);
    }

    break;

  default:
    /* return with RHS failure if unknown mode is passed */
    arkProcessError(ark_mem, ARK_RHSFUNC_FAIL, __LINE__, __func__, __FILE__,
                    "Unknown full RHS mode");
    return (ARK_RHSFUNC_FAIL);
  }

  return (ARK_SUCCESS);
}

/*---------------------------------------------------------------
  arkStep_TakeStep_Z:

  This routine serves the primary purpose of the ARKStep module:
  it performs a single ARK step (with embedding, if possible).
  This version solves for each ARK stage vector, z_i.

  The output variable dsmPtr should contain estimate of the
  weighted local error if an embedding is present; otherwise it
  should be 0.

  The input/output variable nflagPtr is used to gauge convergence
  of any algebraic solvers within the step.  At the start of a new
  time step, this will initially have the value FIRST_CALL.  On
  return from this function, nflagPtr should have a value:
            0 => algebraic solve completed successfully
           >0 => solve did not converge at this step size
                 (but may with a smaller stepsize)
           <0 => solve encountered an unrecoverable failure

  The return value from this routine is:
            0 => step completed successfully
           >0 => step encountered recoverable failure;
                 reduce step and retry (if possible)
           <0 => step encountered unrecoverable failure
  ---------------------------------------------------------------*/
int arkStep_TakeStep_Z(ARKodeMem ark_mem, sunrealtype* dsmPtr, int* nflagPtr)
{
  int retval, is, is_start, mode;
  sunbooleantype implicit_stage;
  sunbooleantype deduce_stage;
  sunbooleantype save_stages;
  sunbooleantype stiffly_accurate;
  sunbooleantype save_fn_for_interp;
  sunbooleantype imex_method;
  sunbooleantype save_fn_for_residual;
  sunbooleantype eval_rhs;
  ARKodeARKStepMem step_mem;
  N_Vector zcor0;

  /* access ARKodeARKStepMem structure */
  retval = arkStep_AccessStepMem(ark_mem, __func__, &step_mem);
  if (retval != ARK_SUCCESS) { return (retval); }

  /* if problem will involve no algebraic solvers, initialize nflagPtr to success */
  if ((!step_mem->implicit) && (step_mem->mass_type == MASS_IDENTITY))
  {
    *nflagPtr = ARK_SUCCESS;
  }

  /* call nonlinear solver setup if it exists */
  if (step_mem->NLS)
  {
    if ((step_mem->NLS)->ops->setup)
    {
      zcor0 = ark_mem->tempv3;
      N_VConst(ZERO,
               zcor0); /* set guess to all 0 (since using predictor-corrector form) */
      retval = SUNNonlinSolSetup(step_mem->NLS, zcor0, ark_mem);
      if (retval < 0) { return (ARK_NLS_SETUP_FAIL); }
      if (retval > 0) { return (ARK_NLS_SETUP_RECVR); }
    }
  }

  /* check if we need to store stage values */
  save_stages = SUNFALSE;
  if (ark_mem->relax_enabled &&
      (step_mem->implicit || step_mem->mass_type == MASS_FIXED))
  {
    save_stages = SUNTRUE;
  }

  /* check for an ImEx method */
  imex_method = step_mem->implicit && step_mem->explicit;

  /* check for implicit method with an explicit first stage */
  implicit_stage = SUNFALSE;
  is_start       = 1;
  if (step_mem->implicit)
  {
    if (SUNRabs(step_mem->Bi->A[0][0]) > TINY)
    {
      implicit_stage = SUNTRUE;
      is_start       = 0;
    }
  }

  /* explicit first stage -- store stage if necessary for relaxation or checkpointing */
  if (is_start == 1)
  {
    if (save_stages) { N_VScale(ONE, ark_mem->yn, step_mem->z[0]); }

    if (ark_mem->checkpoint_scheme)
    {
      sunbooleantype do_save;
      SUNAdjointCheckpointScheme_ShouldWeSave(ark_mem->checkpoint_scheme,
                                              ark_mem->checkpoint_step_idx, 0,
                                              ark_mem->tcur, &do_save);
      if (do_save)
      {
        SUNAdjointCheckpointScheme_InsertVector(ark_mem->checkpoint_scheme,
                                                ark_mem->checkpoint_step_idx, 0,
                                                ark_mem->tcur, ark_mem->ycur);
      }
    }
  }

  /* check if the method is Stiffly Accurate (SA) */
  stiffly_accurate = SUNTRUE;
  if (step_mem->explicit)
  {
    if (!ARKodeButcherTable_IsStifflyAccurate(step_mem->Be))
    {
      stiffly_accurate = SUNFALSE;
    }
  }

  if (step_mem->implicit)
  {
    if (!ARKodeButcherTable_IsStifflyAccurate(step_mem->Bi))
    {
      stiffly_accurate = SUNFALSE;
    }
  }

  /* For a stiffly accurate implicit or ImEx method with an implicit first
     stage, save f(tn, yn) if using Hermite interpolation as Fi[0] will be
     overwritten during the implicit solve */
  save_fn_for_interp = implicit_stage && stiffly_accurate &&
                       ark_mem->interp_type == ARK_INTERP_HERMITE;

  /* For an implicit or ImEx method using the trivial predictor with an
     autonomous problem with an identity or fixed mass matrix, save fi(tn, yn)
     for reuse in the first residual evaluation of each stage solve */
  save_fn_for_residual = step_mem->implicit && step_mem->predictor == 0 &&
                         step_mem->autonomous &&
                         step_mem->mass_type != MASS_TIMEDEP;

  /* Call the RHS if needed. */
  eval_rhs = !implicit_stage || save_fn_for_interp || save_fn_for_residual;

  if (!(ark_mem->fn_is_current) && eval_rhs)
  {
    /* If saving the RHS evaluation for reuse in the residual, call the full RHS
       for all implicit methods or for ImEx methods with an explicit first
       stage. ImEx methods with an implicit first stage may not need to evaluate
       fe depending on the interpolation type. */
    sunbooleantype res_full_rhs = save_fn_for_residual && implicit_stage &&
                                  !imex_method;

    if (!implicit_stage || save_fn_for_interp || res_full_rhs)
    {
      /* Need full RHS evaluation. If this is the first step, then we evaluate
         or copy the RHS values from an earlier evaluation (e.g., to compute
         h0). For subsequent steps treat this call as an evaluation at the end
         of the just completed step (tn, yn) and potentially reuse the
         evaluation (FSAL method) or save the value for later use. */
      mode   = (ark_mem->initsetup) ? ARK_FULLRHS_START : ARK_FULLRHS_END;
      retval = ark_mem->step_fullrhs(ark_mem, ark_mem->tn, ark_mem->yn,
                                     ark_mem->fn, mode);
      if (retval) { return ARK_RHSFUNC_FAIL; }
      ark_mem->fn_is_current = SUNTRUE;
    }
    else
    {
      /* For an ImEx method with implicit first stage and an interpolation
         method that does not need fn (e.g., Lagrange), only evaluate fi (if
         necessary) for reuse in the residual */
      if (stiffly_accurate)
      {
        N_VScale(ONE, step_mem->Fi[step_mem->stages - 1], step_mem->Fi[0]);
      }
      else
      {
        retval = step_mem->fi(ark_mem->tn, ark_mem->yn, step_mem->Fi[0],
                              ark_mem->user_data);
        step_mem->nfi++;
        if (retval < 0) { return ARK_RHSFUNC_FAIL; }
        if (retval > 0) { return ARK_UNREC_RHSFUNC_ERR; }
      }
    }
  }

  /* Set alias to implicit RHS evaluation for reuse in residual */
  step_mem->fn_implicit = NULL;
  if (save_fn_for_residual)
  {
    if (!implicit_stage)
    {
      /* Explicit first stage -- Fi[0] will be retained */
      step_mem->fn_implicit = step_mem->Fi[0];
    }
    else
    {
      /* Implicit first stage -- Fi[0] will be overwritten */
      if (imex_method || step_mem->mass_type == MASS_FIXED)
      {
        /* Copy from Fi[0] as fn includes fe or M^{-1} */
        N_VScale(ONE, step_mem->Fi[0], ark_mem->tempv5);
        step_mem->fn_implicit = ark_mem->tempv5;
      }
      else
      {
        /* fn is the same as Fi[0] but will not be overwritten */
        step_mem->fn_implicit = ark_mem->fn;
      }
    }
  }

#if SUNDIALS_LOGGING_LEVEL >= SUNDIALS_LOGGING_DEBUG
  if (is_start == 1)
  {
    SUNLogger_QueueMsg(ARK_LOGGER, SUN_LOGLEVEL_DEBUG,
                       "ARKODE::arkStep_TakeStep_Z", "start-stage",
                       "step = %li, stage = %i, implicit = %i, h = %" RSYM
                       ", tcur = %" RSYM,
                       ark_mem->nst, 0, implicit_stage, ark_mem->h,
                       ark_mem->tcur);
#ifdef SUNDIALS_LOGGING_EXTRA_DEBUG
    SUNLogger_QueueMsg(ARK_LOGGER, SUN_LOGLEVEL_DEBUG,
                       "ARKODE::arkStep_TakeStep_Z", "explicit stage",
                       "z_%i(:) =", 0);
    N_VPrintFile(ark_mem->ycur, ARK_LOGGER->debug_fp);
    if (step_mem->implicit)
    {
      SUNLogger_QueueMsg(ARK_LOGGER, SUN_LOGLEVEL_DEBUG,
                         "ARKODE::arkStep_TakeStep_Z", "implicit RHS",
                         "Fi_%i(:) =", 0);
      N_VPrintFile(step_mem->Fi[0], ARK_LOGGER->debug_fp);
    }
    if (step_mem->explicit)
    {
      SUNLogger_QueueMsg(ARK_LOGGER, SUN_LOGLEVEL_DEBUG,
                         "ARKODE::arkStep_TakeStep_Z", "explicit RHS",
                         "Fe_%i(:) =", 0);
      N_VPrintFile(step_mem->Fe[0], ARK_LOGGER->debug_fp);
    }
#endif
  }
#endif

  /* loop over internal stages to the step */
  for (is = is_start; is < step_mem->stages; is++)
  {
    /* store current stage index */
    step_mem->istage = is;

    /* determine whether implicit solve is required */
    implicit_stage = SUNFALSE;
    if (step_mem->implicit)
    {
      if (SUNRabs(step_mem->Bi->A[is][is]) > TINY) { implicit_stage = SUNTRUE; }
    }

    /* determine if the stage RHS will be deduced from the implicit solve */
    deduce_stage = step_mem->deduce_rhs && implicit_stage;

    /* set current stage time(s) */
    if (step_mem->implicit)
    {
      ark_mem->tcur = ark_mem->tn + step_mem->Bi->c[is] * ark_mem->h;
    }
    else { ark_mem->tcur = ark_mem->tn + step_mem->Be->c[is] * ark_mem->h; }

#if SUNDIALS_LOGGING_LEVEL >= SUNDIALS_LOGGING_DEBUG
    SUNLogger_QueueMsg(ARK_LOGGER, SUN_LOGLEVEL_DEBUG,
                       "ARKODE::arkStep_TakeStep_Z", "start-stage",
                       "step = %li, stage = %i, implicit = %i, h = %" RSYM
                       ", tcur = %" RSYM,
                       ark_mem->nst, is, implicit_stage, ark_mem->h,
                       ark_mem->tcur);
#endif

    /* setup time-dependent mass matrix */
    if ((step_mem->mass_type == MASS_TIMEDEP) && (step_mem->msetup != NULL))
    {
      retval = step_mem->msetup((void*)ark_mem, ark_mem->tcur, ark_mem->tempv1,
                                ark_mem->tempv2, ark_mem->tempv3);
      if (retval != ARK_SUCCESS) { return (ARK_MASSSETUP_FAIL); }
    }

    /* if implicit, call built-in and user-supplied predictors
       (results placed in zpred) */
    if (implicit_stage)
    {
      retval = arkStep_Predict(ark_mem, is, step_mem->zpred);
      if (retval != ARK_SUCCESS) { return (retval); }

      /* if a user-supplied predictor routine is provided, call that here.
         Note that arkStep_Predict is *still* called, so this user-supplied
         routine can just 'clean up' the built-in prediction, if desired. */
      if (step_mem->stage_predict)
      {
        retval = step_mem->stage_predict(ark_mem->tcur, step_mem->zpred,
                                         ark_mem->user_data);
        if (retval < 0) { return (ARK_USER_PREDICT_FAIL); }
        if (retval > 0) { return (TRY_AGAIN); }
      }
    }

#ifdef SUNDIALS_LOGGING_EXTRA_DEBUG
    SUNLogger_QueueMsg(ARK_LOGGER, SUN_LOGLEVEL_DEBUG,
                       "ARKODE::arkStep_TakeStep_Z", "predictor",
                       "zpred(:) =", "");
    N_VPrintFile(step_mem->zpred, ARK_LOGGER->debug_fp);
#endif

    /* set up explicit data for evaluation of ARK stage (store in sdata) */
    retval = arkStep_StageSetup(ark_mem, implicit_stage);
    if (retval != ARK_SUCCESS) { return (retval); }

#ifdef SUNDIALS_LOGGING_EXTRA_DEBUG
    SUNLogger_QueueMsg(ARK_LOGGER, SUN_LOGLEVEL_DEBUG,
                       "ARKODE::arkStep_TakeStep_Z", "rhs data",
                       "sdata(:) =", "");
    N_VPrintFile(step_mem->sdata, ARK_LOGGER->debug_fp);
#endif

    /* perform implicit solve if required */
    if (implicit_stage)
    {
      /* implicit solve result is stored in ark_mem->ycur;
         return with positive value on anything but success */
      *nflagPtr = arkStep_Nls(ark_mem, *nflagPtr);
      if (*nflagPtr != ARK_SUCCESS) { return (TRY_AGAIN); }

#ifdef SUNDIALS_LOGGING_EXTRA_DEBUG
      SUNLogger_QueueMsg(ARK_LOGGER, SUN_LOGLEVEL_DEBUG,
                         "ARKODE::arkStep_TakeStep_Z", "implicit stage",
                         "z_%i(:) =", is);
      N_VPrintFile(ark_mem->ycur, ARK_LOGGER->debug_fp);
#endif

      /* otherwise no implicit solve is needed */
    }
    else
    {
      /* if M is fixed, solve with it to compute update (place back in sdata) */
      if (step_mem->mass_type == MASS_FIXED)
      {
        /* perform solve; return with positive value on anything but success */
        *nflagPtr = step_mem->msolve((void*)ark_mem, step_mem->sdata,
                                     step_mem->nlscoef);
        if (*nflagPtr != ARK_SUCCESS) { return (TRY_AGAIN); }
      }

      /* set y to be yn + sdata (either computed in arkStep_StageSetup,
         or updated in prev. block) */
      N_VLinearSum(ONE, ark_mem->yn, ONE, step_mem->sdata, ark_mem->ycur);

#ifdef SUNDIALS_LOGGING_EXTRA_DEBUG
      SUNLogger_QueueMsg(ARK_LOGGER, SUN_LOGLEVEL_DEBUG,
                         "ARKODE::arkStep_TakeStep_Z", "explicit stage",
                         "z_%i(:) =", is);
      N_VPrintFile(ark_mem->ycur, ARK_LOGGER->debug_fp);
#endif
    }

    /* apply user-supplied stage postprocessing function (if supplied) */
    /* NOTE: with internally inconsistent IMEX methods (c_i^E != c_i^I) the value
       of tcur corresponds to the stage time from the implicit table (c_i^I). */
    if (ark_mem->ProcessStage != NULL)
    {
      retval = ark_mem->ProcessStage(ark_mem->tcur, ark_mem->ycur,
                                     ark_mem->user_data);
      if (retval != 0) { return (ARK_POSTPROCESS_STAGE_FAIL); }
    }

    /* successful stage solve */

    /*    store stage (if necessary for relaxation) */
    if (save_stages) { N_VScale(ONE, ark_mem->ycur, step_mem->z[is]); }

    /*    checkpoint stage for adjoint (if necessary) */
    if (ark_mem->checkpoint_scheme)
    {
      sunbooleantype do_save;
      SUNAdjointCheckpointScheme_ShouldWeSave(ark_mem->checkpoint_scheme,
                                              ark_mem->checkpoint_step_idx, is,
                                              ark_mem->tcur, &do_save);
      if (do_save)
      {
        SUNAdjointCheckpointScheme_InsertVector(ark_mem->checkpoint_scheme,
                                                ark_mem->checkpoint_step_idx, is,
                                                ark_mem->tcur, ark_mem->ycur);
      }
    }

    /*    store implicit RHS (value in Fi[is] is from preceding nonlinear iteration) */
    if (step_mem->implicit)
    {
      if (!deduce_stage)
      {
        retval = step_mem->fi(ark_mem->tcur, ark_mem->ycur, step_mem->Fi[is],
                              ark_mem->user_data);
        step_mem->nfi++;
      }
      else if (step_mem->mass_type == MASS_FIXED)
      {
        retval = step_mem->mmult((void*)ark_mem, step_mem->zcor, ark_mem->tempv1);
        if (retval != ARK_SUCCESS) { return (ARK_MASSMULT_FAIL); }
        N_VLinearSum(ONE / step_mem->gamma, ark_mem->tempv1,
                     -ONE / step_mem->gamma, step_mem->sdata, step_mem->Fi[is]);
      }
      else
      {
        N_VLinearSum(ONE / step_mem->gamma, step_mem->zcor,
                     -ONE / step_mem->gamma, step_mem->sdata, step_mem->Fi[is]);
      }

#ifdef SUNDIALS_LOGGING_EXTRA_DEBUG
      SUNLogger_QueueMsg(ARK_LOGGER, SUN_LOGLEVEL_DEBUG,
                         "ARKODE::arkStep_TakeStep_Z", "implicit RHS",
                         "Fi_%i(:) =", is);
      N_VPrintFile(step_mem->Fi[is], ARK_LOGGER->debug_fp);
#endif

      if (retval < 0) { return (ARK_RHSFUNC_FAIL); }
      if (retval > 0) { return (ARK_UNREC_RHSFUNC_ERR); }
    }

    /*    store explicit RHS */
    if (step_mem->explicit)
    {
      retval = step_mem->fe(ark_mem->tn + step_mem->Be->c[is] * ark_mem->h,
                            ark_mem->ycur, step_mem->Fe[is], ark_mem->user_data);
      step_mem->nfe++;

#ifdef SUNDIALS_LOGGING_EXTRA_DEBUG
      SUNLogger_QueueMsg(ARK_LOGGER, SUN_LOGLEVEL_DEBUG,
                         "ARKODE::arkStep_TakeStep_Z", "explicit RHS",
                         "Fe_%i(:) =", is);
      N_VPrintFile(step_mem->Fe[is], ARK_LOGGER->debug_fp);
#endif

      if (retval < 0) { return (ARK_RHSFUNC_FAIL); }
      if (retval > 0) { return (ARK_UNREC_RHSFUNC_ERR); }
    }

    /* if using a time-dependent mass matrix, update Fe[is] and/or Fi[is] with M(t)^{-1} */
    if (step_mem->mass_type == MASS_TIMEDEP)
    {
      /* If the implicit stage was deduced, it already includes M(t)^{-1} */
      if (step_mem->implicit && !deduce_stage)
      {
        *nflagPtr = step_mem->msolve((void*)ark_mem, step_mem->Fi[is],
                                     step_mem->nlscoef);
#ifdef SUNDIALS_LOGGING_EXTRA_DEBUG
        SUNLogger_QueueMsg(ARK_LOGGER, SUN_LOGLEVEL_DEBUG,
                           "ARKODE::arkStep_TakeStep_Z", "M^{-1} implicit RHS",
                           "Fi_%i(:) =", is);
        N_VPrintFile(step_mem->Fi[is], ARK_LOGGER->debug_fp);
#endif
        if (*nflagPtr != ARK_SUCCESS) { return (TRY_AGAIN); }
      }
      if (step_mem->explicit)
      {
        *nflagPtr = step_mem->msolve((void*)ark_mem, step_mem->Fe[is],
                                     step_mem->nlscoef);
#ifdef SUNDIALS_LOGGING_EXTRA_DEBUG
        SUNLogger_QueueMsg(ARK_LOGGER, SUN_LOGLEVEL_DEBUG,
                           "ARKODE::arkStep_TakeStep_Z", "M^{-1} explicit RHS",
                           "Fe_%i(:) =", is);
        N_VPrintFile(step_mem->Fe[is], ARK_LOGGER->debug_fp);
#endif
        if (*nflagPtr != ARK_SUCCESS) { return (TRY_AGAIN); }
      }
    }

  } /* loop over stages */

  /* compute time-evolved solution (in ark_ycur), error estimate (in dsm).
     This can fail recoverably due to nonconvergence of the mass matrix solve,
     so handle that appropriately. */
  if (step_mem->mass_type == MASS_FIXED)
  {
    *nflagPtr = arkStep_ComputeSolutions_MassFixed(ark_mem, dsmPtr);
  }
  else { *nflagPtr = arkStep_ComputeSolutions(ark_mem, dsmPtr); }
  if (*nflagPtr < 0) { return (*nflagPtr); }
  if (*nflagPtr > 0) { return (TRY_AGAIN); }

  if (ark_mem->checkpoint_scheme && (*nflagPtr) == 0)
  {
    sunbooleantype do_save;
    SUNAdjointCheckpointScheme_ShouldWeSave(ark_mem->checkpoint_scheme,
                                            ark_mem->checkpoint_step_idx,
                                            step_mem->Be->stages,
                                            ark_mem->tn + ark_mem->h, &do_save);
    if (do_save)
    {
      SUNAdjointCheckpointScheme_InsertVector(ark_mem->checkpoint_scheme,
                                              ark_mem->checkpoint_step_idx,
                                              step_mem->Be->stages,
                                              ark_mem->tn + ark_mem->h,
                                              ark_mem->ycur);
    }
  }

#ifdef SUNDIALS_LOGGING_EXTRA_DEBUG
  SUNLogger_QueueMsg(ARK_LOGGER, SUN_LOGLEVEL_DEBUG, "ARKODE::arkStep_TakeStep_Z",
                     "updated solution", "ycur(:) =", "");
  N_VPrintFile(ark_mem->ycur, ARK_LOGGER->debug_fp);
#endif

#if SUNDIALS_LOGGING_LEVEL >= SUNDIALS_LOGGING_DEBUG
  SUNLogger_QueueMsg(ARK_LOGGER, SUN_LOGLEVEL_DEBUG,
                     "ARKODE::arkStep_TakeStep_Z", "end-step",
                     "step = %li, h = %" RSYM ", dsm = %" RSYM ", nflag = %d",
                     ark_mem->nst, ark_mem->h, *dsmPtr, *nflagPtr);
#endif

  return (ARK_SUCCESS);
}

/*---------------------------------------------------------------
  arkStep_TakeStep_ERK_Adjoint:

  This routine performs a single backwards step of the discrete
  adjoint of the ERK method.

  Since we are not doing error control during the adjoint integration,
  the output variable dsmPtr should should be 0.

  The input/output variable nflagPtr is used to gauge convergence
  of any algebraic solvers within the step. In this case, it should
  always be 0 since we do not do any algebraic solves.

  The return value from this routine is:
            0 => step completed successfully
           >0 => step encountered recoverable failure;
                 reduce step and retry (if possible)
           <0 => step encountered unrecoverable failure
  ---------------------------------------------------------------*/
int arkStep_TakeStep_ERK_Adjoint(ARKodeMem ark_mem, sunrealtype* dsmPtr,
                                 int* nflagPtr)
{
  int retval = ARK_SUCCESS;

  ARKodeARKStepMem step_mem;

  /* access ARKodeARKStepMem structure */
  retval = arkStep_AccessStepMem(ark_mem, __func__, &step_mem);
  if (retval != ARK_SUCCESS) { return (retval); }

#if SUNDIALS_LOGGING_LEVEL >= SUNDIALS_LOGGING_DEBUG
  SUNLogger_QueueMsg(ARK_LOGGER, SUN_LOGLEVEL_DEBUG,
                     "ARKODE::arkStep_TakeStep_ERK_Adjoint", "start-step",
                     "step = %li, h = %" RSYM ", dsm = %" RSYM ", nflag = %d",
                     ark_mem->nst, ark_mem->h, *dsmPtr, *nflagPtr);
#endif
  /* local shortcuts for readability */
  SUNAdjointStepper adj_stepper = (SUNAdjointStepper)ark_mem->user_data;
  sunrealtype* cvals            = step_mem->cvals;
  N_Vector* Xvecs               = step_mem->Xvecs;
  N_Vector sens_np1             = ark_mem->yn;
  N_Vector sens_n               = ark_mem->ycur;
  N_Vector sens_tmp             = step_mem->sdata;
  N_Vector Lambda_tmp           = N_VGetSubvector_ManyVector(sens_tmp, 0);
  N_Vector nu_tmp               = N_VGetSubvector_ManyVector(sens_tmp, 1);
  N_Vector lambda_np1           = N_VGetSubvector_ManyVector(sens_np1, 0);
  N_Vector mu_np1               = N_VGetSubvector_ManyVector(sens_np1, 1);
  N_Vector* stage_values        = step_mem->Fe;

  /* determine if method has fsal property */
  sunbooleantype fsal = (SUNRabs(step_mem->Be->A[0][0]) == ZERO) &&
                        ARKodeButcherTable_IsStifflyAccurate(step_mem->Be);

  /* Loop over stages */
  for (int is = step_mem->stages - 1; is >= 0; --is)
  {
    // if (fsal && is == step_mem->stages - 1)
    // {
    //   N_VConst(SUN_RCONST(0.0), stage_values[is]);
    //   continue;
    // }

    /* which stage is being processed -- needed for loading checkpoints */
    ark_mem->adj_stage_idx = is;

    /* Set current stage time(s) and index */
    ark_mem->tcur = ark_mem->tn +
                    ark_mem->h * (SUN_RCONST(1.0) - step_mem->Be->c[is]);

    /*
     * Compute partial current stage value \Lambda
     */
    int nvec = 0;
    for (int js = is + 1; js < step_mem->stages; ++js)
    {
      /* h sum_{j=i}^{s} A_{ji}/b_i \Lambda_{j} */
      if (step_mem->Be->b[is] > SUN_UNIT_ROUNDOFF)
      {
        cvals[nvec] = -ark_mem->h * step_mem->Be->A[js][is] / step_mem->Be->b[is];
      }
      else { cvals[nvec] = -ark_mem->h * step_mem->Be->A[js][is]; }
      Xvecs[nvec] = N_VGetSubvector_ManyVector(stage_values[js], 0);
      nvec++;
    }
    cvals[nvec] = -ark_mem->h * step_mem->Be->b[is];
    Xvecs[nvec] = lambda_np1;
    nvec++;

    /* h b_i \lambda_{n+1} + h sum_{j=i}^{s} A_{ji} \Lambda_{j} */
    retval = N_VLinearCombination(nvec, cvals, Xvecs, Lambda_tmp);
    if (retval != 0) { return (ARK_VECTOROP_ERR); }

    /* Compute stage values \Lambda_i, \nu_i by applying f_{y,p}^T (which is what fe does in this case)  */
    retval = step_mem->fe(ark_mem->tcur, sens_tmp, stage_values[is],
                          ark_mem->user_data);
    step_mem->nfe++;

    /* The checkpoint was not found, so we need to recompute at least
       this step forward in time. We first seek the last checkpointed step
       solution, then recompute from there. */
    if (retval > 0)
    {
      N_Vector checkpoint = N_VGetSubvector_ManyVector(ark_mem->tempv2, 0);
      int64_t start_step  = adj_stepper->step_idx;
      int64_t stop_step   = adj_stepper->step_idx + 1;

      SUNErrCode errcode = SUN_ERR_CHECKPOINT_NOT_FOUND;
      for (int64_t i = 0; i <= adj_stepper->step_idx; ++i, --start_step)
      {
#if SUNDIALS_LOGGING_LEVEL >= SUNDIALS_LOGGING_DEBUG
        SUNLogger_QueueMsg(ARK_LOGGER, SUN_LOGLEVEL_DEBUG,
                           "ARKODE::arkStep_TakeStep_ERK_Adjoint",
                           "searching-for-checkpoint",
                           "start_step = %li, stop_step = %li", start_step,
                           stop_step);
#endif
        sunrealtype checkpoint_t;
        errcode =
          SUNAdjointCheckpointScheme_LoadVector(ark_mem->checkpoint_scheme,
                                                start_step, step_mem->stages, 1,
                                                &checkpoint, &checkpoint_t);
        if (errcode == SUN_SUCCESS)
        {
          /* OK, now we have the last checkpoint that stored as (start_step, stages).
             This represents the last step solution that was checkpointed. As such, we
             want to recompute from start_step+1 to stop_step. */
          start_step++;
          sunrealtype t0 = checkpoint_t;
          sunrealtype tf = ark_mem->tn;
#if SUNDIALS_LOGGING_LEVEL >= SUNDIALS_LOGGING_DEBUG
          SUNLogger_QueueMsg(ARK_LOGGER, SUN_LOGLEVEL_DEBUG,
                             "ARKODE::arkStep_TakeStep_ERK_Adjoint",
                             "start-recompute",
                             "start_step = %li, stop_step = %li, t0 = %" RSYM
                             ", tf = %" RSYM "",
                             start_step, stop_step, t0, tf);
#endif
          if (SUNAdjointStepper_RecomputeFwd(adj_stepper, start_step, stop_step,
                                             t0, tf, checkpoint))
          {
            return (ARK_RHSFUNC_FAIL);
          }
#if SUNDIALS_LOGGING_LEVEL >= SUNDIALS_LOGGING_DEBUG
          SUNLogger_QueueMsg(ARK_LOGGER, SUN_LOGLEVEL_DEBUG,
                             "ARKODE::arkStep_TakeStep_ERK_Adjoint",
                             "end-recompute",
                             "start_step = %li, stop_step = %li, t0 = %" RSYM
                             ", tf = %" RSYM "",
                             start_step, stop_step, t0, tf);
#endif
          return arkStep_TakeStep_ERK_Adjoint(ark_mem, dsmPtr, nflagPtr);
        }
      }
      if (errcode != SUN_SUCCESS)
      {
        fprintf(stderr, ">>> errcode = %d, %s\n", errcode, SUNGetErrMsg(errcode));
        return (ARK_RHSFUNC_FAIL);
      }
    }
    else if (retval < 0) { return (ARK_RHSFUNC_FAIL); }
  }

  // TODO(CJB): need a better way to throw away step solution checkpoint
  sunrealtype checkpoint_t = 0.0;
  N_Vector checkpoint      = N_VGetSubvector_ManyVector(ark_mem->tempv2, 0);
  SUNAdjointCheckpointScheme_LoadVector(ark_mem->checkpoint_scheme,
                                        adj_stepper->step_idx, 0, 0,
                                        &checkpoint, &checkpoint_t);

  /* Now compute the time step solution. We cannot use arkStep_ComputeSolutions because the
     adjoint calculation for the time step solution is different than the forward case. */

  int nvec = 0;
  for (int j = 0; j < step_mem->stages; j++)
  {
    cvals[nvec] = ONE;
    Xvecs[nvec] =
      stage_values[j]; // this needs to be the stage values [Lambda_i, nu_i]
    nvec++;
  }
  cvals[nvec] = ONE;
  Xvecs[nvec] = sens_np1;
  nvec++;

  /* \lambda_n = \lambda_{n+1} + \sum_{j=1}^{s} \Lambda_j
     \mu_n     = \mu_{n+1} + \sum_{j=1}^{s} \nu_j */
  retval = N_VLinearCombination(nvec, cvals, Xvecs, sens_n);
  if (retval != 0) { return (ARK_VECTOROP_ERR); }

  *dsmPtr   = ZERO;
  *nflagPtr = 0;

#if SUNDIALS_LOGGING_LEVEL >= SUNDIALS_LOGGING_DEBUG
  SUNLogger_QueueMsg(ARK_LOGGER, SUN_LOGLEVEL_DEBUG,
                     "ARKODE::arkStep_TakeStep_ERK_Adjoint", "end-step",
                     "step = %li, h = %" RSYM ", dsm = %" RSYM ", nflag = %d",
                     ark_mem->nst, ark_mem->h, *dsmPtr, *nflagPtr);
#endif
  return (ARK_SUCCESS);
}

/*===============================================================
  Internal utility routines
  ===============================================================*/

/*---------------------------------------------------------------
  arkStep_AccessARKODEStepMem:

  Shortcut routine to unpack ark_mem and step_mem structures from
  void* pointer.  If either is missing it returns ARK_MEM_NULL.
  ---------------------------------------------------------------*/
int arkStep_AccessARKODEStepMem(void* arkode_mem, const char* fname,
                                ARKodeMem* ark_mem, ARKodeARKStepMem* step_mem)
{
  /* access ARKodeMem structure */
  if (arkode_mem == NULL)
  {
    arkProcessError(NULL, ARK_MEM_NULL, __LINE__, fname, __FILE__,
                    MSG_ARK_NO_MEM);
    return (ARK_MEM_NULL);
  }
  *ark_mem = (ARKodeMem)arkode_mem;

  /* access ARKodeARKStepMem structure */
  if ((*ark_mem)->step_mem == NULL)
  {
    arkProcessError(*ark_mem, ARK_MEM_NULL, __LINE__, fname, __FILE__,
                    MSG_ARKSTEP_NO_MEM);
    return (ARK_MEM_NULL);
  }
  *step_mem = (ARKodeARKStepMem)(*ark_mem)->step_mem;
  return (ARK_SUCCESS);
}

/*---------------------------------------------------------------
  arkStep_AccessStepMem:

  Shortcut routine to unpack ark_mem and step_mem structures from
  void* pointer.  If either is missing it returns ARK_MEM_NULL.
  ---------------------------------------------------------------*/
int arkStep_AccessStepMem(ARKodeMem ark_mem, const char* fname,
                          ARKodeARKStepMem* step_mem)
{
  /* access ARKodeARKStepMem structure */
  if (ark_mem->step_mem == NULL)
  {
    arkProcessError(ark_mem, ARK_MEM_NULL, __LINE__, fname, __FILE__,
                    MSG_ARKSTEP_NO_MEM);
    return (ARK_MEM_NULL);
  }
  *step_mem = (ARKodeARKStepMem)ark_mem->step_mem;
  return (ARK_SUCCESS);
}

/*---------------------------------------------------------------
  arkStep_CheckNVector:

  This routine checks if all required vector operations are
  present.  If any of them is missing it returns SUNFALSE.
  ---------------------------------------------------------------*/
sunbooleantype arkStep_CheckNVector(N_Vector tmpl)
{
  if ((tmpl->ops->nvclone == NULL) || (tmpl->ops->nvdestroy == NULL) ||
      (tmpl->ops->nvlinearsum == NULL) || (tmpl->ops->nvconst == NULL) ||
      (tmpl->ops->nvscale == NULL) || (tmpl->ops->nvwrmsnorm == NULL))
  {
    return (SUNFALSE);
  }
  return (SUNTRUE);
}

/*---------------------------------------------------------------
  arkStep_SetButcherTables

  This routine determines the ERK/DIRK/ARK method to use, based
  on the desired accuracy and information on whether the problem
  is explicit, implicit or imex.
  ---------------------------------------------------------------*/
int arkStep_SetButcherTables(ARKodeMem ark_mem)
{
  int etable, itable;
  ARKodeARKStepMem step_mem;
  sunindextype Blrw, Bliw;

  /* access ARKodeARKStepMem structure */
  if (ark_mem->step_mem == NULL)
  {
    arkProcessError(NULL, ARK_MEM_NULL, __LINE__, __func__, __FILE__,
                    MSG_ARKSTEP_NO_MEM);
    return (ARK_MEM_NULL);
  }
  step_mem = (ARKodeARKStepMem)ark_mem->step_mem;

  /* if tables have already been specified, just return */
  if ((step_mem->Be != NULL) || (step_mem->Bi != NULL))
  {
    return (ARK_SUCCESS);
  }

  /* initialize table numbers to illegal values */
  etable = itable = -1;

  /**** ImEx methods ****/
  if (step_mem->explicit && step_mem->implicit)
  {
    switch (step_mem->q)
    {
    case (2):
      etable = ARKSTEP_DEFAULT_ARK_ETABLE_2;
      itable = ARKSTEP_DEFAULT_ARK_ITABLE_2;
      break;
    case (3):
      etable = ARKSTEP_DEFAULT_ARK_ETABLE_3;
      itable = ARKSTEP_DEFAULT_ARK_ITABLE_3;
      break;
    case (4):
      etable = ARKSTEP_DEFAULT_ARK_ETABLE_4;
      itable = ARKSTEP_DEFAULT_ARK_ITABLE_4;
      break;
    case (5):
      etable = ARKSTEP_DEFAULT_ARK_ETABLE_5;
      itable = ARKSTEP_DEFAULT_ARK_ITABLE_5;
      break;
    default: /* no available method, set default */
      arkProcessError(ark_mem, ARK_ILL_INPUT, __LINE__, __func__, __FILE__,
                      "No ImEx method at requested order, using q=5.");
      etable = ARKSTEP_DEFAULT_ARK_ETABLE_5;
      itable = ARKSTEP_DEFAULT_ARK_ITABLE_5;
      break;
    }

    /**** implicit methods ****/
  }
  else if (step_mem->implicit)
  {
    switch (step_mem->q)
    {
    case (1): itable = ARKSTEP_DEFAULT_DIRK_1; break;
    case (2): itable = ARKSTEP_DEFAULT_DIRK_2; break;
    case (3): itable = ARKSTEP_DEFAULT_DIRK_3; break;
    case (4): itable = ARKSTEP_DEFAULT_DIRK_4; break;
    case (5): itable = ARKSTEP_DEFAULT_DIRK_5; break;
    default: /* no available method, set default */
      arkProcessError(ark_mem, ARK_ILL_INPUT, __LINE__, __func__, __FILE__,
                      "No implicit method at requested order, using q=5.");
      itable = ARKSTEP_DEFAULT_DIRK_5;
      break;
    }

    /**** explicit methods ****/
  }
  else
  {
    switch (step_mem->q)
    {
    case (1): etable = ARKSTEP_DEFAULT_ERK_1; break;
    case (2): etable = ARKSTEP_DEFAULT_ERK_2; break;
    case (3): etable = ARKSTEP_DEFAULT_ERK_3; break;
    case (4): etable = ARKSTEP_DEFAULT_ERK_4; break;
    case (5): etable = ARKSTEP_DEFAULT_ERK_5; break;
    case (6): etable = ARKSTEP_DEFAULT_ERK_6; break;
    case (7): etable = ARKSTEP_DEFAULT_ERK_7; break;
    case (8): etable = ARKSTEP_DEFAULT_ERK_8; break;
    case (9): etable = ARKSTEP_DEFAULT_ERK_9; break;
    default: /* no available method, set default */
      arkProcessError(ark_mem, ARK_ILL_INPUT, __LINE__, __func__, __FILE__,
                      "No explicit method at requested order, using q=9.");
      etable = ARKSTEP_DEFAULT_ERK_9;
      break;
    }
  }

  if (etable > -1) { step_mem->Be = ARKodeButcherTable_LoadERK(etable); }
  if (itable > -1) { step_mem->Bi = ARKodeButcherTable_LoadDIRK(itable); }

  /* note Butcher table space requirements */
  ARKodeButcherTable_Space(step_mem->Be, &Bliw, &Blrw);
  ark_mem->liw += Bliw;
  ark_mem->lrw += Blrw;

  ARKodeButcherTable_Space(step_mem->Bi, &Bliw, &Blrw);
  ark_mem->liw += Bliw;
  ark_mem->lrw += Blrw;

  /* set [redundant] ARK stored values for stage numbers and method orders */
  if (step_mem->Be != NULL)
  {
    step_mem->stages = step_mem->Be->stages;
    step_mem->q      = step_mem->Be->q;
    step_mem->p      = step_mem->Be->p;
  }
  if (step_mem->Bi != NULL)
  {
    step_mem->stages = step_mem->Bi->stages;
    step_mem->q      = step_mem->Bi->q;
    step_mem->p      = step_mem->Bi->p;
  }

  return (ARK_SUCCESS);
}

/*---------------------------------------------------------------
  arkStep_CheckButcherTables

  This routine runs through the explicit and/or implicit Butcher
  tables to ensure that they meet all necessary requirements,
  including:
    strictly lower-triangular (ERK)
    lower-triangular with some nonzeros on diagonal (IRK)
    method order q > 0 (all)
    embedding order q > 0 (all -- if adaptive time-stepping enabled)
    stages > 0 (all)

  Returns ARK_SUCCESS if tables pass, ARK_INVALID_TABLE otherwise.
  ---------------------------------------------------------------*/
int arkStep_CheckButcherTables(ARKodeMem ark_mem)
{
  int i, j;
  sunbooleantype okay;
  ARKodeARKStepMem step_mem;
  const sunrealtype tol = SUN_RCONST(100.0) * SUN_UNIT_ROUNDOFF;

  /* access ARKodeARKStepMem structure */
  if (ark_mem->step_mem == NULL)
  {
    arkProcessError(NULL, ARK_MEM_NULL, __LINE__, __func__, __FILE__,
                    MSG_ARKSTEP_NO_MEM);
    return (ARK_MEM_NULL);
  }
  step_mem = (ARKodeARKStepMem)ark_mem->step_mem;

  /* check that the expected tables are set */
  if (step_mem->explicit && step_mem->Be == NULL)
  {
    arkProcessError(ark_mem, ARK_INVALID_TABLE, __LINE__, __func__, __FILE__,
                    "explicit table is NULL!");
    return (ARK_INVALID_TABLE);
  }

  if (step_mem->implicit && step_mem->Bi == NULL)
  {
    arkProcessError(ark_mem, ARK_INVALID_TABLE, __LINE__, __func__, __FILE__,
                    "implicit table is NULL!");
    return (ARK_INVALID_TABLE);
  }

  /* check that stages > 0 */
  if (step_mem->stages < 1)
  {
    arkProcessError(ark_mem, ARK_INVALID_TABLE, __LINE__, __func__, __FILE__,
                    "stages < 1!");
    return (ARK_INVALID_TABLE);
  }

  /* check that method order q > 0 */
  if (step_mem->q < 1)
  {
    arkProcessError(ark_mem, ARK_INVALID_TABLE, __LINE__, __func__, __FILE__,
                    "method order < 1!");
    return (ARK_INVALID_TABLE);
  }

  /* check that embedding order p > 0 */
  if ((step_mem->p < 1) && (!ark_mem->fixedstep))
  {
    arkProcessError(ark_mem, ARK_INVALID_TABLE, __LINE__, __func__, __FILE__,
                    "embedding order < 1!");
    return (ARK_INVALID_TABLE);
  }

  /* check that embedding exists */
  if ((step_mem->p > 0) && (!ark_mem->fixedstep))
  {
    if (step_mem->implicit)
    {
      if (step_mem->Bi->d == NULL)
      {
        arkProcessError(ark_mem, ARK_INVALID_TABLE, __LINE__, __func__,
                        __FILE__, "no implicit embedding!");
        return (ARK_INVALID_TABLE);
      }
    }
    if (step_mem->explicit)
    {
      if (step_mem->Be->d == NULL)
      {
        arkProcessError(ark_mem, ARK_INVALID_TABLE, __LINE__, __func__,
                        __FILE__, "no explicit embedding!");
        return (ARK_INVALID_TABLE);
      }
    }
  }

  /* check that ERK table is strictly lower triangular */
  if (step_mem->explicit)
  {
    okay = SUNTRUE;
    for (i = 0; i < step_mem->stages; i++)
    {
      for (j = i; j < step_mem->stages; j++)
      {
        if (SUNRabs(step_mem->Be->A[i][j]) > tol) { okay = SUNFALSE; }
      }
    }
    if (!okay)
    {
      arkProcessError(ark_mem, ARK_INVALID_TABLE, __LINE__, __func__, __FILE__,
                      "Ae Butcher table is implicit!");
      return (ARK_INVALID_TABLE);
    }
  }

  /* check that IRK table is implicit and lower triangular */
  if (step_mem->implicit)
  {
    okay = SUNFALSE;
    for (i = 0; i < step_mem->stages; i++)
    {
      if (SUNRabs(step_mem->Bi->A[i][i]) > tol) { okay = SUNTRUE; }
    }
    if (!okay)
    {
      arkProcessError(ark_mem, ARK_INVALID_TABLE, __LINE__, __func__, __FILE__,
                      "Ai Butcher table is explicit!");
      return (ARK_INVALID_TABLE);
    }

    okay = SUNTRUE;
    for (i = 0; i < step_mem->stages; i++)
    {
      for (j = i + 1; j < step_mem->stages; j++)
      {
        if (SUNRabs(step_mem->Bi->A[i][j]) > tol) { okay = SUNFALSE; }
      }
    }
    if (!okay)
    {
      arkProcessError(ark_mem, ARK_INVALID_TABLE, __LINE__, __func__, __FILE__,
                      "Ai Butcher table has entries above diagonal!");
      return (ARK_INVALID_TABLE);
    }
  }

  /* Check if the method is compatible with relaxation */
  if (ark_mem->relax_enabled)
  {
    if (step_mem->q < 2)
    {
      arkProcessError(ark_mem, ARK_INVALID_TABLE, __LINE__, __func__, __FILE__,
                      "The Butcher table(s) must be at least second order!");
      return ARK_INVALID_TABLE;
    }

    if (step_mem->explicit)
    {
      /* Check if all b values are positive */
      for (i = 0; i < step_mem->stages; i++)
      {
        if (step_mem->Be->b[i] < ZERO)
        {
          arkProcessError(ark_mem, ARK_INVALID_TABLE, __LINE__, __func__,
                          __FILE__,
                          "The explicit Butcher table has a negative b value!");
          return ARK_INVALID_TABLE;
        }
      }
    }

    if (step_mem->implicit)
    {
      /* Check if all b values are positive */
      for (i = 0; i < step_mem->stages; i++)
      {
        if (step_mem->Bi->b[i] < ZERO)
        {
          arkProcessError(ark_mem, ARK_INVALID_TABLE, __LINE__, __func__,
                          __FILE__,
                          "The implicit Butcher table has a negative b value!");
          return ARK_INVALID_TABLE;
        }
      }
    }
  }

  return (ARK_SUCCESS);
}

/*---------------------------------------------------------------
  arkStep_Predict

  This routine computes the prediction for a specific internal
  stage solution, storing the result in yguess.  The
  prediction is done using the interpolation structure in
  extrapolation mode, hence stages "far" from the previous time
  interval are predicted using lower order polynomials than the
  "nearby" stages.
  ---------------------------------------------------------------*/
int arkStep_Predict(ARKodeMem ark_mem, int istage, N_Vector yguess)
{
  int i, retval, jstage, nvec;
  sunrealtype tau;
  sunrealtype h;
  ARKodeARKStepMem step_mem;
  sunrealtype* cvals;
  N_Vector* Xvecs;

  /* access ARKodeARKStepMem structure */
  if (ark_mem->step_mem == NULL)
  {
    arkProcessError(NULL, ARK_MEM_NULL, __LINE__, __func__, __FILE__,
                    MSG_ARKSTEP_NO_MEM);
    return (ARK_MEM_NULL);
  }
  step_mem = (ARKodeARKStepMem)ark_mem->step_mem;

  /* verify that interpolation structure is provided */
  if ((ark_mem->interp == NULL) && (step_mem->predictor > 0) &&
      (step_mem->predictor < 4))
  {
    arkProcessError(ark_mem, ARK_MEM_NULL, __LINE__, __func__, __FILE__,
                    "Interpolation structure is NULL");
    return (ARK_MEM_NULL);
  }

  /* local shortcuts for use with fused vector operations */
  cvals = step_mem->cvals;
  Xvecs = step_mem->Xvecs;

  /* if the first step, use initial condition as guess */
  if (ark_mem->initsetup)
  {
    N_VScale(ONE, ark_mem->yn, yguess);
    return (ARK_SUCCESS);
  }

  /* set evaluation time tau as relative shift from previous successful time */
  tau = step_mem->Bi->c[istage] * ark_mem->h / ark_mem->hold;

  /* use requested predictor formula */
  switch (step_mem->predictor)
  {
  case 1:

    /***** Interpolatory Predictor 1 -- all to max order *****/
    retval = arkPredict_MaximumOrder(ark_mem, tau, yguess);
    if (retval != ARK_ILL_INPUT) { return (retval); }
    break;

  case 2:

    /***** Interpolatory Predictor 2 -- decrease order w/ increasing level of extrapolation *****/
    retval = arkPredict_VariableOrder(ark_mem, tau, yguess);
    if (retval != ARK_ILL_INPUT) { return (retval); }
    break;

  case 3:

    /***** Cutoff predictor: max order interpolatory output for stages "close"
           to previous step, first-order predictor for subsequent stages *****/
    retval = arkPredict_CutoffOrder(ark_mem, tau, yguess);
    if (retval != ARK_ILL_INPUT) { return (retval); }
    break;

  case 4:

    /***** Bootstrap predictor: if any previous stage in step has nonzero c_i,
           construct a quadratic Hermite interpolant for prediction; otherwise
           use the trivial predictor.  The actual calculations are performed in
           arkPredict_Bootstrap, but here we need to determine the appropriate
           stage, c_j, to use. *****/

    /* determine if any previous stages in step meet criteria */
    jstage = -1;
    for (i = 0; i < istage; i++)
    {
      jstage = (step_mem->Bi->c[i] != ZERO) ? i : jstage;
    }

    /* if using the trivial predictor, break */
    if (jstage == -1) { break; }

    /* find the "optimal" previous stage to use */
    for (i = 0; i < istage; i++)
    {
      if ((step_mem->Bi->c[i] > step_mem->Bi->c[jstage]) &&
          (step_mem->Bi->c[i] != ZERO))
      {
        jstage = i;
      }
    }

    /* set stage time, stage RHS and interpolation values */
    h    = ark_mem->h * step_mem->Bi->c[jstage];
    tau  = ark_mem->h * step_mem->Bi->c[istage];
    nvec = 0;
    if (step_mem->implicit)
    { /* Implicit piece */
      cvals[nvec] = ONE;
      Xvecs[nvec] = step_mem->Fi[jstage];
      nvec += 1;
    }
    if (step_mem->explicit)
    { /* Explicit piece */
      cvals[nvec] = ONE;
      Xvecs[nvec] = step_mem->Fe[jstage];
      nvec += 1;
    }

    /* call predictor routine */
    retval = arkPredict_Bootstrap(ark_mem, h, tau, nvec, cvals, Xvecs, yguess);
    if (retval != ARK_ILL_INPUT) { return (retval); }
    break;

  case 5:

    /***** Minimal correction predictor: use all previous stage
           information in this step *****/

    /* set arrays for fused vector operation */
    nvec = 0;
    if (step_mem->explicit)
    { /* Explicit pieces */
      for (jstage = 0; jstage < istage; jstage++)
      {
        cvals[nvec] = ark_mem->h * step_mem->Be->A[istage][jstage];
        Xvecs[nvec] = step_mem->Fe[jstage];
        nvec += 1;
      }
    }
    if (step_mem->implicit)
    { /* Implicit pieces */
      for (jstage = 0; jstage < istage; jstage++)
      {
        cvals[nvec] = ark_mem->h * step_mem->Bi->A[istage][jstage];
        Xvecs[nvec] = step_mem->Fi[jstage];
        nvec += 1;
      }
    }
    cvals[nvec] = ONE;
    Xvecs[nvec] = ark_mem->yn;
    nvec += 1;

    /* compute predictor */
    retval = N_VLinearCombination(nvec, cvals, Xvecs, yguess);
    if (retval != 0) { return (ARK_VECTOROP_ERR); }
    return (ARK_SUCCESS);
    break;
  }

  /* if we made it here, use the trivial predictor (previous step solution) */
  N_VScale(ONE, ark_mem->yn, yguess);
  return (ARK_SUCCESS);
}

/*---------------------------------------------------------------
  arkStep_StageSetup

  This routine sets up the stage data for computing the RK
  residual, along with the step- and method-related factors
  gamma, gammap and gamrat.

  The internal behavior of this setup depends on two factors:
  (a) whether the stage is explicit or implicit, and
  (b) the form of mass matrix (I, M, M(t)).

  In each of the following:
  * yn is the previous time step solution,
  * r corresponds to the nonlinear residual,
  * z=zp+zc corresponds to the updated stage solution, where
    zp is the predictor (zp=yn for explicit stages), and zc
    is the corrector,
  * i is the current stage index, and
  * g = h*Ai(i,i) is the implicit coefficient.

  Explicit, I:
      z = yn + h*sum_{j=0}^{i-1} (Ae(i,j)*Fe(j) + Ai(i,j)*Fi(j))
     <=>
      zc = h*sum_{j=0}^{i-1} (Ae(i,j)*Fe(j) + Ai(i,j)*Fi(j))
    This routine computes zc, stored in step_mem->sdata.

  Implicit, I:
      z = yn - h*sum_{j=0}^{i-1} Ae(i,j)*Fe(j)
             - h*sum_{j=0}^{i} Ai(i,j)*Fi(j)
     <=>
      r = zc - g*Fi(i) - s
      s = yn - zp + h*sum_{j=0}^{i-1} (Ae(i,j)*Fe(j) + Ai(i,j)*Fi(j))
    This routine computes s, stored in step_mem->sdata.

  Explicit, M:
      M*z = M*yn + h*sum_{j=0}^{i-1} (Ae(i,j)*Fe(j) + Ai(i,j)*Fi(j))
     <=>
      M*zc = s
      s = h*sum_{j=0}^{i-1} (Ae(i,j)*Fe(j) + Ai(i,j)*Fi(j))
    This routine computes s, stored in step_mem->sdata.

  Implicit, M:
      M*z = M*yn + h*sum_{j=0}^{i-1} Ae(i,j)*Fe(j)
                 + h*sum_{j=0}^{i} Ai(i,j)*Fi(j)
     <=>
      r = M*zc - g*Fi(i) - s
      s = M*(yn - zp) + h*sum_{j=0}^{i-1} (Ae(i,j)*Fe(j) + Ai(i,j)*Fi(j))
    This routine computes s, stored in step_mem->sdata.

  Explicit, M(t):
      z = yn + h*sum_{j=0}^{i-1} (Ae(i,j)*Fe(j)+Ai(i,j)*Fi(j))
     <=>
      zc = h*sum_{j=0}^{i-1} (Ae(i,j)*Fe(j)+Ai(i,j)*Fi(j))
    This routine computes zc, stored in step_mem->sdata.

  Implicit, M(t):
      M(t)*z = M(t)*yn + h*sum_{j=0}^{i-1} Ae(i,j)*Fe(j)
                       + h*sum_{j=0}^{i} Ai(i,j)*Fi(j)
     <=>
      r = M(t)*(zc - s) - g*Fi(i)
      s = yn - zp + h*sum_{j=0}^{i-1} (Ae(i,j)*Fe(j) + Ai(i,j)*Fi(j))
    This routine computes s, stored in step_mem->sdata.


  Thus _internal_ to this routine, we have 3 modes:

  Explicit (any):
    sdata = h*sum_{j=0}^{i-1} (Ae(i,j)*Fe(j) + Ai(i,j)*Fi(j))
  Implicit, M:
    sdata = M*(yn - zp) + h*sum_{j=0}^{i-1} (Ae(i,j)*Fe(j) + Ai(i,j)*Fi(j))
  Implicit, I or M(t):
    sdata = yn - zp + h*sum_{j=0}^{i-1} (Ae(i,j)*Fe(j) + Ai(i,j)*Fi(j))

  ---------------------------------------------------------------*/
int arkStep_StageSetup(ARKodeMem ark_mem, sunbooleantype implicit)
{
  /* local data */
  ARKodeARKStepMem step_mem;
  int retval, i, j, jmax, nvec;
  sunrealtype* cj;
  sunrealtype** Aij;
  sunrealtype* cvals;
  N_Vector* Xvecs;

  /* access ARKodeARKStepMem structure */
  if (ark_mem->step_mem == NULL)
  {
    arkProcessError(NULL, ARK_MEM_NULL, __LINE__, __func__, __FILE__,
                    MSG_ARKSTEP_NO_MEM);
    return (ARK_MEM_NULL);
  }
  step_mem = (ARKodeARKStepMem)ark_mem->step_mem;

  /* Set shortcut to current stage index */
  i = step_mem->istage;

  /* local shortcuts for fused vector operations */
  cvals = step_mem->cvals;
  Xvecs = step_mem->Xvecs;

  /* Update gamma if stage is implicit */
  if (implicit)
  {
    step_mem->gamma = ark_mem->h * step_mem->Bi->A[i][i];
    if (ark_mem->firststage) { step_mem->gammap = step_mem->gamma; }
    step_mem->gamrat = (ark_mem->firststage)
                         ? ONE
                         : step_mem->gamma /
                             step_mem->gammap; /* protect x/x != 1.0 */
  }

  /* If implicit, initialize sdata to yn - zpred (here: zpred = zp), and set
     first entries for eventual N_VLinearCombination call */
  nvec = 0;
  if (implicit)
  {
    N_VLinearSum(ONE, ark_mem->yn, -ONE, step_mem->zpred, step_mem->sdata);
    cvals[0] = ONE;
    Xvecs[0] = step_mem->sdata;
    nvec     = 1;
  }

  /* If implicit with fixed M!=I, update sdata with M*sdata */
  if (implicit && (step_mem->mass_type == MASS_FIXED))
  {
    N_VScale(ONE, step_mem->sdata, ark_mem->tempv1);
    retval = step_mem->mmult((void*)ark_mem, ark_mem->tempv1, step_mem->sdata);
    if (retval != ARK_SUCCESS) { return (ARK_MASSMULT_FAIL); }
  }

  /* Update sdata with prior stage information */
  if (step_mem->explicit)
  { /* Explicit pieces */
    for (j = 0; j < i; j++)
    {
      cvals[nvec] = ark_mem->h * step_mem->Be->A[i][j];
      Xvecs[nvec] = step_mem->Fe[j];
      nvec += 1;
    }
  }
  if (step_mem->implicit)
  { /* Implicit pieces */
    for (j = 0; j < i; j++)
    {
      cvals[nvec] = ark_mem->h * step_mem->Bi->A[i][j];
      Xvecs[nvec] = step_mem->Fi[j];
      nvec += 1;
    }
  }

  /* apply external polynomial (MRI) forcing (M = I required) */
  if (step_mem->expforcing || step_mem->impforcing)
  {
    if (step_mem->expforcing)
    {
      jmax = i;
      Aij  = step_mem->Be->A;
      cj   = step_mem->Be->c;
    }
    else
    {
      jmax = i + 1;
      Aij  = step_mem->Bi->A;
      cj   = step_mem->Bi->c;
    }

    for (j = 0; j < jmax; j++)
    {
      step_mem->stage_times[j] = ark_mem->tn + cj[j] * ark_mem->h;
      step_mem->stage_coefs[j] = ark_mem->h * Aij[i][j];
    }

    arkStep_ApplyForcing(step_mem, step_mem->stage_times, step_mem->stage_coefs,
                         jmax, &nvec);
  }

  /* call fused vector operation to do the work */
  retval = N_VLinearCombination(nvec, cvals, Xvecs, step_mem->sdata);
  if (retval != 0) { return (ARK_VECTOROP_ERR); }

  /* return with success */
  return (ARK_SUCCESS);
}

/*---------------------------------------------------------------
  arkStep_ComputeSolutions

  This routine calculates the final RK solution using the existing
  data.  This solution is placed directly in ark_ycur.  This routine
  also computes the error estimate ||y-ytilde||_WRMS, where ytilde
  is the embedded solution, and the norm weights come from
  ark_ewt.  This norm value is returned.  The vector form of this
  estimated error (y-ytilde) is stored in ark_mem->tempv1, in case
  the calling routine wishes to examine the error locations.

  This version assumes either an identity or time-dependent mass
  matrix (identical steps).
  ---------------------------------------------------------------*/
int arkStep_ComputeSolutions(ARKodeMem ark_mem, sunrealtype* dsmPtr)
{
  /* local data */
  int retval, j, nvec;
  N_Vector y, yerr;
  sunrealtype* cj;
  sunrealtype* bj;
  sunrealtype* dj;
  sunbooleantype stiffly_accurate;
  sunrealtype* cvals;
  N_Vector* Xvecs;
  ARKodeARKStepMem step_mem;

  /* access ARKodeARKStepMem structure */
  if (ark_mem->step_mem == NULL)
  {
    arkProcessError(NULL, ARK_MEM_NULL, __LINE__, __func__, __FILE__,
                    MSG_ARKSTEP_NO_MEM);
    return (ARK_MEM_NULL);
  }
  step_mem = (ARKodeARKStepMem)ark_mem->step_mem;

  /* set N_Vector shortcuts, and shortcut to time at end of step */
  y    = ark_mem->ycur;
  yerr = ark_mem->tempv1;

  /* local shortcuts for fused vector operations */
  cvals = step_mem->cvals;
  Xvecs = step_mem->Xvecs;

  /* initialize output */
  *dsmPtr = ZERO;

  /* check if the method is stiffly accurate */
  stiffly_accurate = SUNTRUE;

  if (step_mem->explicit)
  {
    if (!ARKodeButcherTable_IsStifflyAccurate(step_mem->Be))
    {
      stiffly_accurate = SUNFALSE;
    }
  }

  if (step_mem->implicit)
  {
    if (!ARKodeButcherTable_IsStifflyAccurate(step_mem->Bi))
    {
      stiffly_accurate = SUNFALSE;
    }
  }

  /* If the method is stiffly accurate, ycur is already the new solution */

  if (!stiffly_accurate)
  {
    /* Compute time step solution (if necessary) */
    /*   set arrays for fused vector operation */
    cvals[0] = ONE;
    Xvecs[0] = ark_mem->yn;
    nvec     = 1;
    for (j = 0; j < step_mem->stages; j++)
    {
      if (step_mem->explicit)
      { /* Explicit pieces */
        cvals[nvec] = ark_mem->h * step_mem->Be->b[j];
        Xvecs[nvec] = step_mem->Fe[j];
        nvec += 1;
      }
      if (step_mem->implicit)
      { /* Implicit pieces */
        cvals[nvec] = ark_mem->h * step_mem->Bi->b[j];
        Xvecs[nvec] = step_mem->Fi[j];
        nvec += 1;
      }
    }

    /* apply external polynomial (MRI) forcing (M = I required) */
    if (step_mem->expforcing || step_mem->impforcing)
    {
      if (step_mem->expforcing)
      {
        cj = step_mem->Be->c;
        bj = step_mem->Be->b;
      }
      else
      {
        cj = step_mem->Bi->c;
        bj = step_mem->Bi->b;
      }

      for (j = 0; j < step_mem->stages; j++)
      {
        step_mem->stage_times[j] = ark_mem->tn + cj[j] * ark_mem->h;
        step_mem->stage_coefs[j] = ark_mem->h * bj[j];
      }

      arkStep_ApplyForcing(step_mem, step_mem->stage_times,
                           step_mem->stage_coefs, step_mem->stages, &nvec);
    }

    /*   call fused vector operation to do the work */
    retval = N_VLinearCombination(nvec, cvals, Xvecs, y);
    if (retval != 0) { return (ARK_VECTOROP_ERR); }
  }

  /* Compute yerr (if step adaptivity enabled) */
  if (!ark_mem->fixedstep)
  {
    /* set arrays for fused vector operation */
    nvec = 0;
    for (j = 0; j < step_mem->stages; j++)
    {
      if (step_mem->explicit)
      { /* Explicit pieces */
        cvals[nvec] = ark_mem->h * (step_mem->Be->b[j] - step_mem->Be->d[j]);
        Xvecs[nvec] = step_mem->Fe[j];
        nvec += 1;
      }
      if (step_mem->implicit)
      { /* Implicit pieces */
        cvals[nvec] = ark_mem->h * (step_mem->Bi->b[j] - step_mem->Bi->d[j]);
        Xvecs[nvec] = step_mem->Fi[j];
        nvec += 1;
      }
    }

    /* apply external polynomial (MRI) forcing (M = I required) */
    if (step_mem->expforcing || step_mem->impforcing)
    {
      if (step_mem->expforcing)
      {
        cj = step_mem->Be->c;
        bj = step_mem->Be->b;
        dj = step_mem->Be->d;
      }
      else
      {
        cj = step_mem->Bi->c;
        bj = step_mem->Bi->b;
        dj = step_mem->Bi->d;
      }

      for (j = 0; j < step_mem->stages; j++)
      {
        step_mem->stage_times[j] = ark_mem->tn + cj[j] * ark_mem->h;
        step_mem->stage_coefs[j] = ark_mem->h * (bj[j] - dj[j]);
      }

      arkStep_ApplyForcing(step_mem, step_mem->stage_times,
                           step_mem->stage_coefs, step_mem->stages, &nvec);
    }

    /* call fused vector operation to do the work */
    retval = N_VLinearCombination(nvec, cvals, Xvecs, yerr);
    if (retval != 0) { return (ARK_VECTOROP_ERR); }

    /* fill error norm */
    *dsmPtr = N_VWrmsNorm(yerr, ark_mem->ewt);
  }

  return (ARK_SUCCESS);
}

/*---------------------------------------------------------------
  arkStep_ComputeSolutions_MassFixed

  This routine calculates the final RK solution using the existing
  data.  This solution is placed directly in ark_ycur.  This routine
  also computes the error estimate ||y-ytilde||_WRMS, where ytilde
  is the embedded solution, and the norm weights come from
  ark_ewt.  This norm value is returned.  The vector form of this
  estimated error (y-ytilde) is stored in ark_mem->tempv1, in case
  the calling routine wishes to examine the error locations.

  This version assumes a fixed mass matrix.
  ---------------------------------------------------------------*/
int arkStep_ComputeSolutions_MassFixed(ARKodeMem ark_mem, sunrealtype* dsmPtr)
{
  /* local data */
  int retval, j, nvec;
  N_Vector y, yerr;
  sunbooleantype stiffly_accurate;
  sunrealtype* cvals;
  N_Vector* Xvecs;
  ARKodeARKStepMem step_mem;

  /* access ARKodeARKStepMem structure */
  if (ark_mem->step_mem == NULL)
  {
    arkProcessError(NULL, ARK_MEM_NULL, __LINE__, __func__, __FILE__,
                    MSG_ARKSTEP_NO_MEM);
    return (ARK_MEM_NULL);
  }
  step_mem = (ARKodeARKStepMem)ark_mem->step_mem;

  /* set N_Vector shortcuts, and shortcut to time at end of step */
  y    = ark_mem->ycur;
  yerr = ark_mem->tempv1;

  /* local shortcuts for fused vector operations */
  cvals = step_mem->cvals;
  Xvecs = step_mem->Xvecs;

  /* initialize output */
  *dsmPtr = ZERO;

  /* check if the method is stiffly accurate */
  stiffly_accurate = SUNTRUE;

  if (step_mem->explicit)
  {
    if (!ARKodeButcherTable_IsStifflyAccurate(step_mem->Be))
    {
      stiffly_accurate = SUNFALSE;
    }
  }

  if (step_mem->implicit)
  {
    if (!ARKodeButcherTable_IsStifflyAccurate(step_mem->Bi))
    {
      stiffly_accurate = SUNFALSE;
    }
  }

  /* If the method is stiffly accurate, ycur is already the new solution */

  if (!stiffly_accurate)
  {
    /* compute y RHS (store in y) */
    /*   set arrays for fused vector operation */
    nvec = 0;
    for (j = 0; j < step_mem->stages; j++)
    {
      if (step_mem->explicit)
      { /* Explicit pieces */
        cvals[nvec] = ark_mem->h * step_mem->Be->b[j];
        Xvecs[nvec] = step_mem->Fe[j];
        nvec += 1;
      }
      if (step_mem->implicit)
      { /* Implicit pieces */
        cvals[nvec] = ark_mem->h * step_mem->Bi->b[j];
        Xvecs[nvec] = step_mem->Fi[j];
        nvec += 1;
      }
    }

    /*   call fused vector operation to compute RHS */
    retval = N_VLinearCombination(nvec, cvals, Xvecs, y);
    if (retval != 0) { return (ARK_VECTOROP_ERR); }

    /* solve for y update (stored in y) */
    retval = step_mem->msolve((void*)ark_mem, y, step_mem->nlscoef);
    if (retval < 0)
    {
      *dsmPtr = SUN_RCONST(2.0); /* indicate too much error, step with smaller step */
      N_VScale(ONE, ark_mem->yn, y); /* place old solution into y */
      return (CONV_FAIL);
    }

    /* compute y = yn + update */
    N_VLinearSum(ONE, ark_mem->yn, ONE, y, y);
  }

  /* compute yerr (if step adaptivity enabled) */
  if (!ark_mem->fixedstep)
  {
    /* compute yerr RHS vector */
    /*   set arrays for fused vector operation */
    nvec = 0;
    for (j = 0; j < step_mem->stages; j++)
    {
      if (step_mem->explicit)
      { /* Explicit pieces */
        cvals[nvec] = ark_mem->h * (step_mem->Be->b[j] - step_mem->Be->d[j]);
        Xvecs[nvec] = step_mem->Fe[j];
        nvec += 1;
      }
      if (step_mem->implicit)
      { /* Implicit pieces */
        cvals[nvec] = ark_mem->h * (step_mem->Bi->b[j] - step_mem->Bi->d[j]);
        Xvecs[nvec] = step_mem->Fi[j];
        nvec += 1;
      }
    }

    /*   call fused vector operation to compute yerr RHS */
    retval = N_VLinearCombination(nvec, cvals, Xvecs, yerr);
    if (retval != 0) { return (ARK_VECTOROP_ERR); }

    /* solve for yerr */
    retval = step_mem->msolve((void*)ark_mem, yerr, step_mem->nlscoef);
    if (retval < 0)
    {
      *dsmPtr = SUN_RCONST(2.0); /* next attempt will reduce step by 'etacf';
                                 insert dsmPtr placeholder here */
      return (CONV_FAIL);
    }
    /* fill error norm */
    *dsmPtr = N_VWrmsNorm(yerr, ark_mem->ewt);
  }

  return (ARK_SUCCESS);
}

/*---------------------------------------------------------------
  Utility routines for interfacing with SUNStepper
  ---------------------------------------------------------------*/

int ARKStepCreateSUNStepper(void* inner_arkode_mem, SUNStepper* stepper)
{
  int retval;
  ARKodeMem ark_mem = (ARKodeMem)inner_arkode_mem;
  ARKodeARKStepMem step_mem;

  retval = arkStep_AccessStepMem(inner_arkode_mem, "ARKStepCreateSUNStepper",
                                 &step_mem);
  if (retval)
  {
    arkProcessError(NULL, ARK_ILL_INPUT, __LINE__, __func__, __FILE__,
                    "The ARKStep memory pointer is NULL");
    return ARK_ILL_INPUT;
  }

  retval = SUNStepper_Create(ark_mem->sunctx, stepper);
  if (retval != ARK_SUCCESS) { return (retval); }

  retval = SUNStepper_SetContent(*stepper, inner_arkode_mem);
  if (retval != ARK_SUCCESS) { return (retval); }

  retval = SUNStepper_SetEvolveFn(*stepper, arkStep_SUNStepperEvolve);
  if (retval != ARK_SUCCESS) { return (retval); }

  retval = SUNStepper_SetOneStepFn(*stepper, arkStep_SUNStepperOneStep);
  if (retval != ARK_SUCCESS) { return (retval); }

  retval = SUNStepper_SetTryStepFn(*stepper, arkStep_SUNStepperTryStep);
  if (retval != ARK_SUCCESS) { return (retval); }

  retval = SUNStepper_SetFullRhsFn(*stepper, arkStep_SUNStepperFullRhs);
  if (retval != ARK_SUCCESS) { return (retval); }

  retval = SUNStepper_SetResetFn(*stepper, arkStep_SUNStepperReset);
  if (retval != ARK_SUCCESS) { return (retval); }

  retval = SUNStepper_SetStopTimeFn(*stepper, arkStep_SUNStepperSetStopTime);
  if (retval != ARK_SUCCESS) { return (retval); }

  return (ARK_SUCCESS);
}

/*------------------------------------------------------------------------------
  arkStep_SUNStepperEvolve

  Implementation of SUNStepperAdvanceFn to advance the inner (fast)
  ODE IVP.
  ----------------------------------------------------------------------------*/

int arkStep_SUNStepperEvolve(SUNStepper stepper,
                             SUNDIALS_MAYBE_UNUSED sunrealtype t0,
                             sunrealtype tout, N_Vector y, sunrealtype* tret,
                             int* stop_reason)
{
  void* arkode_mem;           /* arkode memory             */
  sunrealtype tshift, tscale; /* time normalization values */
  N_Vector* forcing;          /* forcing vectors           */
  int nforcing;               /* number of forcing vectors */
  int retval;                 /* return value              */

  /* extract the ARKODE memory struct */
  retval = SUNStepper_GetContent(stepper, &arkode_mem);
  if (retval != ARK_SUCCESS) { return (retval); }

  /* get the forcing data */
  retval = SUNStepper_GetForcingData(stepper, &tshift, &tscale, &forcing,
                                     &nforcing);
  if (retval != ARK_SUCCESS) { return (retval); }

  /* set the inner forcing data */
  retval = arkStep_SetInnerForcing(arkode_mem, tshift, tscale, forcing, nforcing);
  if (retval != ARK_SUCCESS) { return (retval); }

  /* evolve inner ODE */
  *stop_reason = ARKodeEvolve(arkode_mem, tout, y, tret, ARK_NORMAL);
  if (*stop_reason < 0) { return (*stop_reason); }

  /* disable inner forcing */
  retval = arkStep_SetInnerForcing(arkode_mem, ZERO, ONE, NULL, 0);
  if (retval != ARK_SUCCESS) { return (retval); }

  return (ARK_SUCCESS);
}

int arkStep_SUNStepperOneStep(SUNStepper stepper,
                              SUNDIALS_MAYBE_UNUSED sunrealtype t0,
                              sunrealtype tout, N_Vector y, sunrealtype* tret,
                              int* stop_reason)
{
  void* arkode_mem;           /* arkode memory             */
  sunrealtype tshift, tscale; /* time normalization values */
  N_Vector* forcing;          /* forcing vectors           */
  int nforcing;               /* number of forcing vectors */
  int retval;                 /* return value              */

  /* extract the ARKODE memory struct */
  retval = SUNStepper_GetContent(stepper, &arkode_mem);
  if (retval != ARK_SUCCESS) { return (retval); }

  /* get the forcing data */
  retval = SUNStepper_GetForcingData(stepper, &tshift, &tscale, &forcing,
                                     &nforcing);
  if (retval != ARK_SUCCESS) { return (retval); }

  /* set the inner forcing data */
  retval = arkStep_SetInnerForcing(arkode_mem, tshift, tscale, forcing, nforcing);
  if (retval != ARK_SUCCESS) { return (retval); }

  /* evolve inner ODE */
  *stop_reason = ARKodeEvolve(arkode_mem, tout, y, tret, ARK_ONE_STEP);
  if (*stop_reason < 0) { return (*stop_reason); }

  /* disable inner forcing */
  retval = arkStep_SetInnerForcing(arkode_mem, ZERO, ONE, NULL, 0);
  if (retval != ARK_SUCCESS) { return (retval); }

  return (ARK_SUCCESS);
}

int arkStep_SUNStepperTryStep(SUNStepper stepper, sunrealtype t0,
                              sunrealtype tout, N_Vector y, sunrealtype* tret,
                              int* stop_reason)
{
  void* arkode_mem;           /* arkode memory             */
  sunrealtype tshift, tscale; /* time normalization values */
  N_Vector* forcing;          /* forcing vectors           */
  int nforcing;               /* number of forcing vectors */
  int retval;                 /* return value              */

  /* extract the ARKODE memory struct */
  retval = SUNStepper_GetContent(stepper, &arkode_mem);
  if (retval != ARK_SUCCESS) { return (retval); }

  /* get the forcing data */
  retval = SUNStepper_GetForcingData(stepper, &tshift, &tscale, &forcing,
                                     &nforcing);
  if (retval != ARK_SUCCESS) { return (retval); }

  /* set the inner forcing data */
  retval = arkStep_SetInnerForcing(arkode_mem, tshift, tscale, forcing, nforcing);
  if (retval != ARK_SUCCESS) { return (retval); }

  /* try to evolve inner ODE */
  retval = arkStep_TryStep(arkode_mem, t0, tout, y, tret, stop_reason);
  if (retval != ARK_SUCCESS) { return (retval); }

  /* disable inner forcing */
  retval = arkStep_SetInnerForcing(arkode_mem, ZERO, ONE, NULL, 0);
  if (retval != ARK_SUCCESS) { return (retval); }

  return ARK_SUCCESS;
}

/*------------------------------------------------------------------------------
  arkStep_SUNStepperFullRhs

  Implementation of SUNStepperFullRhsFn to compute the full inner
  (fast) ODE IVP RHS.
  ----------------------------------------------------------------------------*/

int arkStep_SUNStepperFullRhs(SUNStepper stepper, sunrealtype t, N_Vector y,
                              N_Vector f, int mode)
{
  void* arkode_mem;
  int retval;

  /* extract the ARKODE memory struct */
  retval = SUNStepper_GetContent(stepper, &arkode_mem);
  if (retval != ARK_SUCCESS) { return (retval); }

  return (arkStep_FullRHS(arkode_mem, t, y, f, mode));
}

/*------------------------------------------------------------------------------
  arkStep_SUNStepperReset

  Implementation of SUNStepperResetFn to reset the inner (fast) stepper
  state.
  ----------------------------------------------------------------------------*/

<<<<<<< HEAD
int arkStep_SUNStepperReset(SUNStepper stepper, sunrealtype tR, N_Vector yR,
                            N_Vector ypR, int64_t ckptIdxR)
=======
int arkStep_SUNStepperReset(SUNStepper stepper, sunrealtype tR, N_Vector yR)
>>>>>>> 5e03e95d
{
  void* arkode_mem;
  int retval;

  /* extract the ARKODE memory struct */
  retval = SUNStepper_GetContent(stepper, &arkode_mem);
  if (retval != ARK_SUCCESS) { return (retval); }

  retval = ARKodeReset(arkode_mem, tR, yR);
  if (retval != ARK_SUCCESS) { return (retval); }

  ((ARKodeMem)arkode_mem)->checkpoint_step_idx = ckptIdxR;

  return retval;
}

/*------------------------------------------------------------------------------
  arkStep_SUNStepperSetStopTime

  Implementation of SUNStepperStopTimeFn to set the tstop time
  ----------------------------------------------------------------------------*/

int arkStep_SUNStepperSetStopTime(SUNStepper stepper, sunrealtype tstop)
{
  void* arkode_mem;
  int retval;

  /* extract the ARKODE memory struct */
  retval = SUNStepper_GetContent(stepper, &arkode_mem);
  if (retval != ARK_SUCCESS) { return (retval); }

  retval = ARKodeSetStopTime(arkode_mem, tstop);
  if (retval != ARK_SUCCESS) { return (retval); }

  return retval;
}

/*---------------------------------------------------------------
  Utility routines for interfacing with SUNAdjointStepper
  ---------------------------------------------------------------*/

int arkStep_fe_Adj(sunrealtype t, N_Vector sens_partial_stage,
                   N_Vector sens_complete_stage, void* content)
{
  SUNErrCode errcode = SUN_SUCCESS;

  SUNAdjointStepper adj_stepper           = (SUNAdjointStepper)content;
  SUNAdjointCheckpointScheme check_scheme = adj_stepper->checkpoint_scheme;
  ARKodeMem ark_mem         = (ARKodeMem)adj_stepper->adj_sunstepper->content;
  ARKodeARKStepMem step_mem = (ARKodeARKStepMem)ark_mem->step_mem;
  void* user_data           = adj_stepper->user_data;

  N_Vector Lambda_part     = N_VGetSubvector_ManyVector(sens_partial_stage, 0);
  N_Vector Lambda          = N_VGetSubvector_ManyVector(sens_complete_stage, 0);
  N_Vector nu              = N_VGetSubvector_ManyVector(sens_complete_stage, 1);
  N_Vector checkpoint      = N_VClone(Lambda_part);
  sunrealtype checkpoint_t = SUN_RCONST(0.0);

  errcode = SUNAdjointCheckpointScheme_LoadVector(check_scheme,
                                                  adj_stepper->step_idx,
                                                  ark_mem->adj_stage_idx, 0,
                                                  &checkpoint, &checkpoint_t);

  // Checkpoint was not found, recompute the missing step
  if (errcode == SUN_ERR_CHECKPOINT_NOT_FOUND) { return +1; }

  if (adj_stepper->JacFn)
  {
    adj_stepper->JacFn(t, checkpoint, NULL, adj_stepper->Jac, user_data, NULL,
                       NULL, NULL);
    adj_stepper->njeval++;
    if (SUNMatMatvecTranspose(adj_stepper->Jac, Lambda_part, Lambda))
    {
      return -1;
    };
  }
  else if (adj_stepper->JvpFn)
  {
    adj_stepper->JvpFn(Lambda_part, Lambda, t, checkpoint, NULL, user_data, NULL);

    adj_stepper->njtimesv++;
  }
  else if (adj_stepper->vJpFn)
  {
    adj_stepper->vJpFn(Lambda_part, Lambda, t, checkpoint, NULL, user_data, NULL);
    adj_stepper->nvtimesj++;
  }

  if (adj_stepper->JacPFn)
  {
    adj_stepper->JacPFn(t, checkpoint, NULL, adj_stepper->JacP, user_data, NULL,
                        NULL, NULL);
    adj_stepper->njpeval++;
    if (SUNMatMatvecTranspose(adj_stepper->JacP, Lambda_part, nu))
    {
      return -1;
    }
  }
  else if (adj_stepper->JPvpFn)
  {
    adj_stepper->JPvpFn(Lambda_part, nu, t, checkpoint, NULL, user_data, NULL);
    adj_stepper->njptimesv++;
  }
  else if (adj_stepper->vJPpFn)
  {
    adj_stepper->vJPpFn(Lambda_part, nu, t, checkpoint, NULL, user_data, NULL);
    adj_stepper->nvtimesjp++;
  }

  N_VDestroy(checkpoint);

  return 0;
}

int arkStepCompatibleWithAdjointSolver(ARKodeMem ark_mem,
                                       ARKodeARKStepMem step_mem, int lineno,
                                       const char* fname, const char* filename)
{
  if (!ark_mem->fixedstep)
  {
    arkProcessError(ark_mem, ARK_ILL_INPUT, lineno, fname,
                    filename, "ARKStep must be using a fixed step to work with SUNAdjointStepper");
    return ARK_ILL_INPUT;
  }

  if (step_mem->fi)
  {
    arkProcessError(ark_mem, ARK_ILL_INPUT, lineno, fname,
                    filename, "SUNAdjointStepper requires fi = NULL (it only supports explicit RK methods)");
    return ARK_ILL_INPUT;
  }

  if (!step_mem->fe)
  {
    arkProcessError(ark_mem, ARK_ILL_INPUT, lineno, fname,
                    filename, "fe must have been provided to ARKStepCreate to create a SUNAdjointStepper");
    return ARK_ILL_INPUT;
  }

  if (ark_mem->relax_enabled)
  {
    arkProcessError(ark_mem, ARK_ILL_INPUT, lineno, fname, filename,
                    "SUNAdjointStepper is not compatible with relaxation");
    return ARK_ILL_INPUT;
  }

  if (step_mem->mass_type != MASS_IDENTITY)
  {
    arkProcessError(ark_mem, ARK_ILL_INPUT, lineno, fname,
                    filename, "SUNAdjointStepper is not compatible with non-identity mass matrices");
    return ARK_ILL_INPUT;
  }

  return ARK_SUCCESS;
}

int ARKStepCreateAdjointStepper(void* arkode_mem, N_Vector sf,
                                SUNAdjointStepper* adj_stepper_ptr)
{
  ARKodeMem ark_mem;
  ARKodeARKStepMem step_mem;
  int retval = arkStep_AccessARKODEStepMem(arkode_mem,
                                           "ARKStepCreateAdjointStepper",
                                           &ark_mem, &step_mem);
  if (retval)
  {
    arkProcessError(NULL, ARK_ILL_INPUT, __LINE__, __func__, __FILE__,
                    "The ARKStep memory pointer is NULL");
    return ARK_ILL_INPUT;
  }

  if (arkStepCompatibleWithAdjointSolver(ark_mem, step_mem, __LINE__, __func__,
                                         __FILE__))
  {
    return ARK_ILL_INPUT;
  }

  /**
    Create and configure the ARKStep stepper for the adjoint system
  */
  long nst = 0;
  retval   = ARKodeGetNumSteps(arkode_mem, &nst);
  if (retval)
  {
    arkProcessError(NULL, retval, __LINE__, __func__, __FILE__,
                    "ARKodeGetNumSteps failed");
    return retval;
  }

  void* arkode_mem_adj  = ARKStepCreate(arkStep_fe_Adj, NULL, ark_mem->tretlast,
                                        sf, ark_mem->sunctx);
  ARKodeMem ark_mem_adj = (ARKodeMem)arkode_mem_adj;

  ark_mem_adj->do_adjoint = SUNTRUE;

  retval = ARKodeSetFixedStep(arkode_mem_adj, -ark_mem->h);
  if (retval)
  {
    arkProcessError(NULL, retval, __LINE__, __func__, __FILE__,
                    "ARKodeSetFixedStep failed");
    return retval;
  }

  retval = ARKStepSetTables(arkode_mem_adj, step_mem->Be->q, step_mem->Be->p,
                            step_mem->Bi, step_mem->Be);
  if (retval)
  {
    arkProcessError(NULL, retval, __LINE__, __func__, __FILE__,
                    "ARKStepSetTables failed");
    return retval;
  }

  retval = ARKodeSetMaxNumSteps(arkode_mem_adj, nst);
  if (retval)
  {
    arkProcessError(NULL, retval, __LINE__, __func__, __FILE__,
                    "ARKodeSetMaxNumSteps failed");
    return retval;
  }

  retval = ARKodeSetAdjointCheckpointScheme(arkode_mem_adj, ark_mem->checkpoint_scheme);
  if (retval)
  {
    arkProcessError(NULL, retval, __LINE__, __func__, __FILE__,
                    "ARKodeSetAdjointCheckpointScheme failed");
    return retval;
  }

  /* SUNAdjointStepper will own the SUNSteppers and destroy them */
  SUNStepper fwd_stepper;
  retval = ARKStepCreateSUNStepper(arkode_mem, &fwd_stepper);
  if (retval)
  {
    arkProcessError(NULL, retval, __LINE__, __func__, __FILE__,
                    "ARKStepCreateSUNStepper failed");
    return retval;
  }

  SUNStepper adj_stepper;
  retval = ARKStepCreateSUNStepper(arkode_mem_adj, &adj_stepper);
  if (retval)
  {
    arkProcessError(NULL, retval, __LINE__, __func__, __FILE__,
                    "ARKStepCreateSUNStepper failed");
    return retval;
  }

  SUNErrCode errcode = SUN_SUCCESS;
  errcode = SUNAdjointStepper_Create(fwd_stepper, adj_stepper, nst - 1, sf,
                                     ark_mem->tretlast,
                                     ark_mem->checkpoint_scheme,
                                     ark_mem->sunctx, adj_stepper_ptr);

  errcode = SUNAdjointStepper_SetUserData(*adj_stepper_ptr, ark_mem->user_data);

  /* We need access to the adjoint solver to access the parameter Jacobian inside of ARKStep's
     backwards integration of the the adjoint problem. */
  retval = ARKodeSetUserData(arkode_mem_adj, *adj_stepper_ptr);
  if (retval)
  {
    arkProcessError(NULL, retval, __LINE__, __func__, __FILE__,
                    "ARKodeSetUserData failed");
    return retval;
  }

  return ARK_SUCCESS;
}

/*---------------------------------------------------------------
  Utility routines for interfacing with MRIStep
  ---------------------------------------------------------------*/

/*------------------------------------------------------------------------------
  ARKStepCreateMRIStepInnerStepper

  Wraps an ARKStep memory structure as an MRIStep inner stepper.
  ----------------------------------------------------------------------------*/

int ARKStepCreateMRIStepInnerStepper(void* inner_arkode_mem,
                                     MRIStepInnerStepper* stepper)
{
  int retval;
  ARKodeMem ark_mem         = NULL;
  ARKodeARKStepMem step_mem = NULL;

  retval = arkStep_AccessStepMem(inner_arkode_mem,
                                 "ARKStepCreateMRIStepInnerStepper", &step_mem);
  if (retval)
  {
    arkProcessError(NULL, ARK_ILL_INPUT, __LINE__, __func__, __FILE__,
                    "The ARKStep memory pointer is NULL");
    return ARK_ILL_INPUT;
  }

  retval = MRIStepInnerStepper_Create(ark_mem->sunctx, stepper);
  if (retval != ARK_SUCCESS) { return (retval); }

  retval = MRIStepInnerStepper_SetContent(*stepper, inner_arkode_mem);
  if (retval != ARK_SUCCESS) { return (retval); }

  retval = MRIStepInnerStepper_SetEvolveFn(*stepper, arkStep_MRIStepInnerEvolve);
  if (retval != ARK_SUCCESS) { return (retval); }

  retval = MRIStepInnerStepper_SetFullRhsFn(*stepper,
                                            arkStep_MRIStepInnerFullRhs);
  if (retval != ARK_SUCCESS) { return (retval); }

  retval = MRIStepInnerStepper_SetResetFn(*stepper, arkStep_MRIStepInnerReset);
  if (retval != ARK_SUCCESS) { return (retval); }

  return (ARK_SUCCESS);
}

/*------------------------------------------------------------------------------
  arkStep_MRIStepInnerEvolve

  Implementation of MRIStepInnerStepperEvolveFn to advance the inner (fast)
  ODE IVP.
  ----------------------------------------------------------------------------*/

int arkStep_MRIStepInnerEvolve(MRIStepInnerStepper stepper,
                               SUNDIALS_MAYBE_UNUSED sunrealtype t0,
                               sunrealtype tout, N_Vector y)
{
  void* arkode_mem;           /* arkode memory             */
  sunrealtype tret;           /* return time               */
  sunrealtype tshift, tscale; /* time normalization values */
  N_Vector* forcing;          /* forcing vectors           */
  int nforcing;               /* number of forcing vectors */
  int retval;                 /* return value              */

  /* extract the ARKODE memory struct */
  retval = MRIStepInnerStepper_GetContent(stepper, &arkode_mem);
  if (retval != ARK_SUCCESS) { return (retval); }

  /* get the forcing data */
  retval = MRIStepInnerStepper_GetForcingData(stepper, &tshift, &tscale,
                                              &forcing, &nforcing);
  if (retval != ARK_SUCCESS) { return (retval); }

  /* set the inner forcing data */
  retval = arkStep_SetInnerForcing(arkode_mem, tshift, tscale, forcing, nforcing);
  if (retval != ARK_SUCCESS) { return (retval); }

  /* set the stop time */
  retval = ARKodeSetStopTime(arkode_mem, tout);
  if (retval != ARK_SUCCESS) { return (retval); }

  /* evolve inner ODE */
  retval = ARKodeEvolve(arkode_mem, tout, y, &tret, ARK_NORMAL);
  if (retval < 0) { return (retval); }

  /* disable inner forcing */
  retval = arkStep_SetInnerForcing(arkode_mem, ZERO, ONE, NULL, 0);
  if (retval != ARK_SUCCESS) { return (retval); }

  return (ARK_SUCCESS);
}

/*------------------------------------------------------------------------------
  arkStep_MRIStepInnerFullRhs

  Implementation of MRIStepInnerStepperFullRhsFn to compute the full inner
  (fast) ODE IVP RHS.
  ----------------------------------------------------------------------------*/

int arkStep_MRIStepInnerFullRhs(MRIStepInnerStepper stepper, sunrealtype t,
                                N_Vector y, N_Vector f, int mode)
{
  void* arkode_mem;
  int retval;

  /* extract the ARKODE memory struct */
  retval = MRIStepInnerStepper_GetContent(stepper, &arkode_mem);
  if (retval != ARK_SUCCESS) { return (retval); }

  return (arkStep_FullRHS(arkode_mem, t, y, f, mode));
}

/*------------------------------------------------------------------------------
  arkStep_MRIStepInnerReset

  Implementation of MRIStepInnerStepperResetFn to reset the inner (fast) stepper
  state.
  ----------------------------------------------------------------------------*/

int arkStep_MRIStepInnerReset(MRIStepInnerStepper stepper, sunrealtype tR,
                              N_Vector yR)
{
  void* arkode_mem;
  int retval;

  /* extract the ARKODE memory struct */
  retval = MRIStepInnerStepper_GetContent(stepper, &arkode_mem);
  if (retval != ARK_SUCCESS) { return (retval); }

  return (ARKodeReset(arkode_mem, tR, yR));
}

/*------------------------------------------------------------------------------
  arkStep_ApplyForcing

  Determines the scaling values and vectors necessary for the MRI polynomial
  forcing terms. This occurs through appending scaling values and N_Vector
  pointers to the underlying cvals and Xvecs arrays in the step_mem structure.

  stage_times -- The times at which to evaluate the forcing.

  stage_coefs -- Scaling factors (method A, b, or b - d coefficients) applied to
  forcing vectors.

  jmax -- the number of values in stage_times and stage_coefs (the stage index
  for explicit methods or the index + 1 for implicit methods).

  nvec -- On input, nvec is the next available entry in the cvals/Xvecs arrays.
  This value is incremented for each value/vector appended to the cvals/Xvecs
  arrays so on return it is the total number of values/vectors in the linear
  combination.
  ----------------------------------------------------------------------------*/

void arkStep_ApplyForcing(ARKodeARKStepMem step_mem, sunrealtype* stage_times,
                          sunrealtype* stage_coefs, int jmax, int* nvec)
{
  sunrealtype tau, taui;
  int j, k;

  /* Shortcuts to step_mem data */
  sunrealtype* vals  = step_mem->cvals;
  N_Vector* vecs     = step_mem->Xvecs;
  sunrealtype tshift = step_mem->tshift;
  sunrealtype tscale = step_mem->tscale;
  int nforcing       = step_mem->nforcing;
  N_Vector* forcing  = step_mem->forcing;

  /* Offset into vals and vecs arrays */
  int offset = *nvec;

  /* Initialize scaling values, set vectors */
  for (k = 0; k < nforcing; k++)
  {
    vals[offset + k] = ZERO;
    vecs[offset + k] = forcing[k];
  }

  for (j = 0; j < jmax; j++)
  {
    tau  = (stage_times[j] - tshift) / tscale;
    taui = ONE;

    for (k = 0; k < nforcing; k++)
    {
      vals[offset + k] += stage_coefs[j] * taui;
      taui *= tau;
    }
  }

  /* Update vector count for linear combination */
  *nvec += nforcing;
}

/*------------------------------------------------------------------------------
  arkStep_SetInnerForcing

  Sets an array of coefficient vectors for a time-dependent external polynomial
  forcing term in the ODE RHS i.e., y' = fe(t,y) + fi(t,y) + p(t). This
  function is primarily intended for use with multirate integration methods
  (e.g., MRIStep) where ARKStep is used to solve a modified ODE at a fast time
  scale. The polynomial is of the form

  p(t) = sum_{i = 0}^{nvecs - 1} forcing[i] * ((t - tshift) / (tscale))^i

  where tshift and tscale are used to normalize the time t (e.g., with MRIGARK
  methods).
  ----------------------------------------------------------------------------*/

int arkStep_SetInnerForcing(void* arkode_mem, sunrealtype tshift,
                            sunrealtype tscale, N_Vector* forcing, int nvecs)
{
  ARKodeMem ark_mem;
  ARKodeARKStepMem step_mem;
  int retval;

  /* access ARKodeMem and ARKodeARKStepMem structures */
  retval = arkStep_AccessARKODEStepMem(arkode_mem, __func__, &ark_mem, &step_mem);
  if (retval != ARK_SUCCESS) { return (retval); }

  if (nvecs > 0)
  {
    /* enable forcing */
    if (step_mem->explicit)
    {
      step_mem->expforcing = SUNTRUE;
      step_mem->impforcing = SUNFALSE;
    }
    else
    {
      step_mem->expforcing = SUNFALSE;
      step_mem->impforcing = SUNTRUE;
    }
    step_mem->tshift   = tshift;
    step_mem->tscale   = tscale;
    step_mem->forcing  = forcing;
    step_mem->nforcing = nvecs;

    /* If cvals and Xvecs are not allocated then arkStep_Init has not been
       called and the number of stages has not been set yet. These arrays will
       be allocated in arkStep_Init and take into account the value of nforcing.
       On subsequent calls will check if enough space has allocated in case
       nforcing has increased since the original allocation. */
    if (step_mem->cvals != NULL && step_mem->Xvecs != NULL)
    {
      /* check if there are enough reusable arrays for fused operations */
      if ((step_mem->nfusedopvecs - nvecs) < (2 * step_mem->stages + 2))
      {
        /* free current work space */
        if (step_mem->cvals != NULL)
        {
          free(step_mem->cvals);
          ark_mem->lrw -= step_mem->nfusedopvecs;
        }
        if (step_mem->Xvecs != NULL)
        {
          free(step_mem->Xvecs);
          ark_mem->liw -= step_mem->nfusedopvecs;
        }

        /* allocate reusable arrays for fused vector operations */
        step_mem->nfusedopvecs = 2 * step_mem->stages + 2 + nvecs;

        step_mem->cvals = NULL;
        step_mem->cvals = (sunrealtype*)calloc(step_mem->nfusedopvecs,
                                               sizeof(sunrealtype));
        if (step_mem->cvals == NULL) { return (ARK_MEM_FAIL); }
        ark_mem->lrw += step_mem->nfusedopvecs;

        step_mem->Xvecs = NULL;
        step_mem->Xvecs = (N_Vector*)calloc(step_mem->nfusedopvecs,
                                            sizeof(N_Vector));
        if (step_mem->Xvecs == NULL) { return (ARK_MEM_FAIL); }
        ark_mem->liw += step_mem->nfusedopvecs;
      }
    }
  }
  else
  {
    /* disable forcing */
    step_mem->expforcing = SUNFALSE;
    step_mem->impforcing = SUNFALSE;
    step_mem->tshift     = ZERO;
    step_mem->tscale     = ONE;
    step_mem->forcing    = NULL;
    step_mem->nforcing   = 0;
  }

  return (0);
}

/*===============================================================
  Internal utility routines for relaxation
  ===============================================================*/

/* -----------------------------------------------------------------------------
 * arkStep_RelaxDeltaE
 *
 * Computes the change in the relaxation functions for use in relaxation methods
 * delta_e = h * sum_i b_i * <relax_jac(z_i), f_i>
 *
 * With implicit and IMEX methods it is necessary to store the method stages
 * (or compute the delta_e estimate along the way) to avoid inconsistencies
 * between z_i, F(z_i), and J_relax(z_i) that arise from reconstructing stages
 * from stored RHS values like with ERK methods. As such the take step function
 * stores the stages along the way but only when there is an implicit RHS. When
 * a fixed mass matrix is present the stages are also stored to avoid additional
 * mass matrix solves in reconstructing the stages for an ERK method.
 *
 * Future: when ARKStep can exploit the structure of low storage methods, it may
 * be necessary to compute the delta_e estimate along the way with explicit
 * methods to avoid storing additional RHS or stage values.
 * ---------------------------------------------------------------------------*/
int arkStep_RelaxDeltaE(ARKodeMem ark_mem, ARKRelaxJacFn relax_jac_fn,
                        long int* num_relax_jac_evals, sunrealtype* delta_e_out)
{
  int i, j, nvec, retval;
  sunrealtype* cvals;
  N_Vector* Xvecs;
  ARKodeARKStepMem step_mem;
  N_Vector z_stage = ark_mem->tempv2;
  N_Vector J_relax = ark_mem->tempv3;
  N_Vector rhs_tmp = NULL;
  sunrealtype bi   = ONE;

  /* Access the stepper memory structure */
  if (!(ark_mem->step_mem))
  {
    arkProcessError(ark_mem, ARK_MEM_NULL, __LINE__, __func__, __FILE__,
                    MSG_ARKSTEP_NO_MEM);
    return ARK_MEM_NULL;
  }
  step_mem = (ARKodeARKStepMem)(ark_mem->step_mem);

  /* Initialize output */
  *delta_e_out = ZERO;

  /* Set arrays for fused vector operation */
  cvals = step_mem->cvals;
  Xvecs = step_mem->Xvecs;

  for (i = 0; i < step_mem->stages; i++)
  {
    if (step_mem->implicit || step_mem->mass_type == MASS_FIXED)
    {
      /* Use stored stages */
      z_stage = step_mem->z[i];
    }
    else
    {
      /* Reconstruct explicit stages */
      nvec = 0;

      cvals[nvec] = ONE;
      Xvecs[nvec] = ark_mem->yn;
      nvec++;

      for (j = 0; j < i; j++)
      {
        cvals[nvec] = ark_mem->h * step_mem->Be->A[i][j];
        Xvecs[nvec] = step_mem->Fe[j];
        nvec++;
      }

      retval = N_VLinearCombination(nvec, cvals, Xvecs, z_stage);
      if (retval) { return ARK_VECTOROP_ERR; }
    }

    /* Evaluate the Jacobian at z_i */
    retval = relax_jac_fn(z_stage, J_relax, ark_mem->user_data);
    (*num_relax_jac_evals)++;
    if (retval < 0) { return ARK_RELAX_JAC_FAIL; }
    if (retval > 0) { return ARK_RELAX_JAC_RECV; }

    /* Reset temporary RHS alias */
    rhs_tmp = z_stage;

    /* Compute delta_e = h * sum_i b_i * <relax_jac(z_i), f_i> */
    if (step_mem->explicit && step_mem->implicit)
    {
      N_VLinearSum(step_mem->Be->b[i], step_mem->Fe[i], step_mem->Bi->b[i],
                   step_mem->Fi[i], rhs_tmp);
      bi = ONE;
    }
    else if (step_mem->explicit)
    {
      if (step_mem->mass_type == MASS_FIXED)
      {
        N_VScale(ONE, step_mem->Fe[i], rhs_tmp);
      }
      else { rhs_tmp = step_mem->Fe[i]; }
      bi = step_mem->Be->b[i];
    }
    else
    {
      if (step_mem->mass_type == MASS_FIXED)
      {
        N_VScale(ONE, step_mem->Fi[i], rhs_tmp);
      }
      else { rhs_tmp = step_mem->Fi[i]; }
      bi = step_mem->Bi->b[i];
    }

    if (step_mem->mass_type == MASS_FIXED)
    {
      retval = step_mem->msolve((void*)ark_mem, rhs_tmp, step_mem->nlscoef);
      if (retval) { return ARK_MASSSOLVE_FAIL; }
    }

    /* Update estimate of relaxation function change */
    if (J_relax->ops->nvdotprodlocal && J_relax->ops->nvdotprodmultiallreduce)
    {
      *delta_e_out += bi * N_VDotProdLocal(J_relax, rhs_tmp);
    }
    else { *delta_e_out += bi * N_VDotProd(J_relax, rhs_tmp); }
  }

  if (J_relax->ops->nvdotprodlocal && J_relax->ops->nvdotprodmultiallreduce)
  {
    retval = N_VDotProdMultiAllReduce(1, J_relax, delta_e_out);
    if (retval) { return ARK_VECTOROP_ERR; }
  }

  *delta_e_out *= ark_mem->h;

  return ARK_SUCCESS;
}

/* -----------------------------------------------------------------------------
 * arkStep_GetOrder
 *
 * Returns the method order
 * ---------------------------------------------------------------------------*/
int arkStep_GetOrder(ARKodeMem ark_mem)
{
  ARKodeARKStepMem step_mem = (ARKodeARKStepMem)(ark_mem->step_mem);
  return step_mem->q;
}

/* -----------------------------------------------------------------------------
 * arkStep_TryStep
 *
 * Attempts one internal time step using ARKStepEvolve
 * ---------------------------------------------------------------------------*/

int arkStep_TryStep(void* arkode_mem, sunrealtype tstart, sunrealtype tstop,
                    N_Vector y, sunrealtype* tret, int* ark_flag)
{
  int flag;     /* generic return flag      */
  int tmp_flag; /* evolve return flag       */

  /* Check inputs */
  if (arkode_mem == NULL) { return ARK_MEM_NULL; }
  if (y == NULL) { return ARK_ILL_INPUT; }

  /* Reset ARKStep state */
  flag = ARKodeReset(arkode_mem, tstart, y);
  if (flag != ARK_SUCCESS) { return flag; }

  /* Set the time step size */
  flag = ARKodeSetInitStep(arkode_mem, tstop - tstart);
  if (flag != ARK_SUCCESS) { return flag; }

  /* Ignore temporal error test result and force step to pass */
  flag = arkSetForcePass(arkode_mem, SUNTRUE);
  if (flag != ARK_SUCCESS) { return flag; }

  /* Take step, check flag below */
  tmp_flag = ARKodeEvolve(arkode_mem, tstop, y, tret, ARK_ONE_STEP);

  /* Re-enable temporal error test check */
  flag = arkSetForcePass(arkode_mem, SUNFALSE);
  if (flag != ARK_SUCCESS) { return flag; }

  /* Check if evolve call failed */
  if (tmp_flag < 0)
  {
    *ark_flag = SUNSTEPPER_TRYSTEP_FAILED;
    return ARK_SUCCESS;
  }

  /* Check if temporal error test failed */
  flag = arkGetLastKFlag(arkode_mem, &tmp_flag);
  if (flag != ARK_SUCCESS) { return flag; }

  if (tmp_flag > 0)
  {
    *ark_flag = SUNSTEPPER_TRYSTEP_ADAPT;
    return ARK_SUCCESS;
  }

  /* Step was successful and passed the error test */
  *ark_flag = SUNSTEPPER_TRYSTEP_SUCCESS;
  return ARK_SUCCESS;
}

/*===============================================================
  EOF
  ===============================================================*/<|MERGE_RESOLUTION|>--- conflicted
+++ resolved
@@ -3567,12 +3567,8 @@
   state.
   ----------------------------------------------------------------------------*/
 
-<<<<<<< HEAD
 int arkStep_SUNStepperReset(SUNStepper stepper, sunrealtype tR, N_Vector yR,
-                            N_Vector ypR, int64_t ckptIdxR)
-=======
-int arkStep_SUNStepperReset(SUNStepper stepper, sunrealtype tR, N_Vector yR)
->>>>>>> 5e03e95d
+                            int64_t ckptIdxR)
 {
   void* arkode_mem;
   int retval;
@@ -3793,7 +3789,8 @@
     return retval;
   }
 
-  retval = ARKodeSetAdjointCheckpointScheme(arkode_mem_adj, ark_mem->checkpoint_scheme);
+  retval = ARKodeSetAdjointCheckpointScheme(arkode_mem_adj,
+                                            ark_mem->checkpoint_scheme);
   if (retval)
   {
     arkProcessError(NULL, retval, __LINE__, __func__, __FILE__,
