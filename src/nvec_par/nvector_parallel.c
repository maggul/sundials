--- conflicted
+++ resolved
@@ -378,7 +378,6 @@
   ops->nvspace           = w->ops->nvspace;
   ops->nvgetarraypointer = w->ops->nvgetarraypointer;
   ops->nvsetarraypointer = w->ops->nvsetarraypointer;
-<<<<<<< HEAD
 
   /* standard vector operations */
   ops->nvlinearsum    = w->ops->nvlinearsum;
@@ -414,27 +413,6 @@
   ops->nvwrmsnormmaskvectorarray      = w->ops->nvwrmsnormmaskvectorarray;
   ops->nvscaleaddmultivectorarray     = w->ops->nvscaleaddmultivectorarray;
   ops->nvlinearcombinationvectorarray = w->ops->nvlinearcombinationvectorarray;
-=======
-  ops->nvlinearsum       = w->ops->nvlinearsum;
-  ops->nvconst           = w->ops->nvconst;
-  ops->nvprod            = w->ops->nvprod;
-  ops->nvdiv             = w->ops->nvdiv;
-  ops->nvscale           = w->ops->nvscale;
-  ops->nvabs             = w->ops->nvabs;
-  ops->nvinv             = w->ops->nvinv;
-  ops->nvaddconst        = w->ops->nvaddconst;
-  ops->nvdotprod         = w->ops->nvdotprod;
-  ops->nvmaxnorm         = w->ops->nvmaxnorm;
-  ops->nvwrmsnormmask    = w->ops->nvwrmsnormmask;
-  ops->nvwrmsnorm        = w->ops->nvwrmsnorm;
-  ops->nvmin             = w->ops->nvmin;
-  ops->nvwl2norm         = w->ops->nvwl2norm;
-  ops->nvl1norm          = w->ops->nvl1norm;
-  ops->nvcompare         = w->ops->nvcompare;
-  ops->nvinvtest         = w->ops->nvinvtest;
-  ops->nvconstrmask      = w->ops->nvconstrmask;
-  ops->nvminquotient     = w->ops->nvminquotient;
->>>>>>> d657e4dc
 
   /* Create content */
   content = NULL;
